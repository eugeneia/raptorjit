|// Low-level VM code for MIPS CPUs.
|// Bytecode interpreter, fast functions and helper functions.
<<<<<<< HEAD
|// Copyright (C) 2005-2021 Mike Pall. See Copyright Notice in luajit.h
|//
|// MIPS soft-float support contributed by Djordje Kovacevic and
|// Stefan Pejic from RT-RK.com, sponsored by Cisco Systems, Inc.
=======
|// Copyright (C) 2005-2022 Mike Pall. See Copyright Notice in luajit.h
>>>>>>> c4dfb625
|
|.arch mips
|.section code_op, code_sub
|
|.actionlist build_actionlist
|.globals GLOB_
|.globalnames globnames
|.externnames extnames
|
|// Note: The ragged indentation of the instructions is intentional.
|//       The starting columns indicate data dependencies.
|
|//-----------------------------------------------------------------------
|
|// Fixed register assignments for the interpreter.
|// Don't use: r0 = 0, r26/r27 = reserved, r28 = gp, r29 = sp, r31 = ra
|
|.macro .FPU, a, b
|.if FPU
|  a, b
|.endif
|.endmacro
|
|// The following must be C callee-save (but BASE is often refetched).
|.define BASE,		r16	// Base of current Lua stack frame.
|.define KBASE,		r17	// Constants of current Lua function.
|.define PC,		r18	// Next PC.
|.define DISPATCH,	r19	// Opcode dispatch table.
|.define LREG,		r20	// Register holding lua_State (also in SAVE_L).
|.define MULTRES,	r21	// Size of multi-result: (nresults+1)*8.
|
|.define JGL,		r30	// On-trace: global_State + 32768.
|
|// Constants for type-comparisons, stores and conversions. C callee-save.
|.define TISNUM,	r22
|.define TISNIL,	r30
|.if FPU
|.define TOBIT,		f30	// 2^52 + 2^51.
|.endif
|
|// The following temporaries are not saved across C calls, except for RA.
|.define RA,		r23	// Callee-save.
|.define RB,		r8
|.define RC,		r9
|.define RD,		r10
|.define INS,		r11
|
|.define AT,		r1	// Assembler temporary.
|.define TMP0,		r12
|.define TMP1,		r13
|.define TMP2,		r14
|.define TMP3,		r15
|
|// MIPS o32 calling convention.
|.define CFUNCADDR,	r25
|.define CARG1,		r4
|.define CARG2,		r5
|.define CARG3,		r6
|.define CARG4,		r7
|
|.define CRET1,		r2
|.define CRET2,		r3
|
|.if ENDIAN_LE
|.define SFRETLO,	CRET1
|.define SFRETHI,	CRET2
|.define SFARG1LO,	CARG1
|.define SFARG1HI,	CARG2
|.define SFARG2LO,	CARG3
|.define SFARG2HI,	CARG4
|.else
|.define SFRETLO,	CRET2
|.define SFRETHI,	CRET1
|.define SFARG1LO,	CARG2
|.define SFARG1HI,	CARG1
|.define SFARG2LO,	CARG4
|.define SFARG2HI,	CARG3
|.endif
|
|.if FPU
|.define FARG1,		f12
|.define FARG2,		f14
|
|.define FRET1,		f0
|.define FRET2,		f2
|.endif
|
|// Stack layout while in interpreter. Must match with lj_frame.h.
|.if FPU		// MIPS32 hard-float.
|
|.define CFRAME_SPACE,	112	// Delta for sp.
|
|.define SAVE_ERRF,	124(sp)	// 32 bit C frame info.
|.define SAVE_NRES,	120(sp)
|.define SAVE_CFRAME,	116(sp)
|.define SAVE_L,	112(sp)
|//----- 8 byte aligned, ^^^^ 16 byte register save area, owned by interpreter.
|.define SAVE_GPR_,	72	// .. 72+10*4: 32 bit GPR saves.
|.define SAVE_FPR_,	24	// .. 24+6*8: 64 bit FPR saves.
|
|.else			// MIPS32 soft-float
|
|.define CFRAME_SPACE,	64	// Delta for sp.
|
|.define SAVE_ERRF,	76(sp)	// 32 bit C frame info.
|.define SAVE_NRES,	72(sp)
|.define SAVE_CFRAME,	68(sp)
|.define SAVE_L,	64(sp)
|//----- 8 byte aligned, ^^^^ 16 byte register save area, owned by interpreter.
|.define SAVE_GPR_,	24	// .. 24+10*4: 32 bit GPR saves.
|
|.endif
|
|.define SAVE_PC,	20(sp)
|.define ARG5,		16(sp)
|.define CSAVE_4,	12(sp)
|.define CSAVE_3,	8(sp)
|.define CSAVE_2,	4(sp)
|.define CSAVE_1,	0(sp)
|//----- 8 byte aligned, ^^^^ 16 byte register save area, owned by callee.
|
|.define ARG5_OFS,	16
|.define SAVE_MULTRES,	ARG5
|
|//-----------------------------------------------------------------------
|
|.macro saveregs
|  addiu sp, sp, -CFRAME_SPACE
|  sw ra, SAVE_GPR_+9*4(sp)
|  sw r30, SAVE_GPR_+8*4(sp)
|   .FPU sdc1 f30, SAVE_FPR_+5*8(sp)
|  sw r23, SAVE_GPR_+7*4(sp)
|  sw r22, SAVE_GPR_+6*4(sp)
|   .FPU sdc1 f28, SAVE_FPR_+4*8(sp)
|  sw r21, SAVE_GPR_+5*4(sp)
|  sw r20, SAVE_GPR_+4*4(sp)
|   .FPU sdc1 f26, SAVE_FPR_+3*8(sp)
|  sw r19, SAVE_GPR_+3*4(sp)
|  sw r18, SAVE_GPR_+2*4(sp)
|   .FPU sdc1 f24, SAVE_FPR_+2*8(sp)
|  sw r17, SAVE_GPR_+1*4(sp)
|  sw r16, SAVE_GPR_+0*4(sp)
|   .FPU sdc1 f22, SAVE_FPR_+1*8(sp)
|   .FPU sdc1 f20, SAVE_FPR_+0*8(sp)
|.endmacro
|
|.macro restoreregs_ret
|  lw ra, SAVE_GPR_+9*4(sp)
|  lw r30, SAVE_GPR_+8*4(sp)
|   .FPU ldc1 f30, SAVE_FPR_+5*8(sp)
|  lw r23, SAVE_GPR_+7*4(sp)
|  lw r22, SAVE_GPR_+6*4(sp)
|   .FPU ldc1 f28, SAVE_FPR_+4*8(sp)
|  lw r21, SAVE_GPR_+5*4(sp)
|  lw r20, SAVE_GPR_+4*4(sp)
|   .FPU ldc1 f26, SAVE_FPR_+3*8(sp)
|  lw r19, SAVE_GPR_+3*4(sp)
|  lw r18, SAVE_GPR_+2*4(sp)
|   .FPU ldc1 f24, SAVE_FPR_+2*8(sp)
|  lw r17, SAVE_GPR_+1*4(sp)
|  lw r16, SAVE_GPR_+0*4(sp)
|   .FPU ldc1 f22, SAVE_FPR_+1*8(sp)
|   .FPU ldc1 f20, SAVE_FPR_+0*8(sp)
|  jr ra
|  addiu sp, sp, CFRAME_SPACE
|.endmacro
|
|// Type definitions. Some of these are only used for documentation.
|.type L,		lua_State,	LREG
|.type GL,		global_State
|.type TVALUE,		TValue
|.type GCOBJ,		GCobj
|.type STR,		GCstr
|.type TAB,		GCtab
|.type LFUNC,		GCfuncL
|.type CFUNC,		GCfuncC
|.type PROTO,		GCproto
|.type UPVAL,		GCupval
|.type NODE,		Node
|.type NARGS8,		int
|.type TRACE,		GCtrace
|.type SBUF,		SBuf
|
|//-----------------------------------------------------------------------
|
|// Trap for not-yet-implemented parts.
|.macro NYI; .long 0xec1cf0f0; .endmacro
|
|// Macros to mark delay slots.
|.macro ., a; a; .endmacro
|.macro ., a,b; a,b; .endmacro
|.macro ., a,b,c; a,b,c; .endmacro
|
|//-----------------------------------------------------------------------
|
|// Endian-specific defines.
|.if ENDIAN_LE
|.define FRAME_PC,	-4
|.define FRAME_FUNC,	-8
|.define HI,		4
|.define LO,		0
|.define OFS_RD,	2
|.define OFS_RA,	1
|.define OFS_OP,	0
|.else
|.define FRAME_PC,	-8
|.define FRAME_FUNC,	-4
|.define HI,		0
|.define LO,		4
|.define OFS_RD,	0
|.define OFS_RA,	2
|.define OFS_OP,	3
|.endif
|
|// Instruction decode.
|.macro decode_OP1, dst, ins; andi dst, ins, 0xff; .endmacro
|.macro decode_OP4a, dst, ins; andi dst, ins, 0xff; .endmacro
|.macro decode_OP4b, dst; sll dst, dst, 2; .endmacro
|.macro decode_RC4a, dst, ins; srl dst, ins, 14; .endmacro
|.macro decode_RC4b, dst; andi dst, dst, 0x3fc; .endmacro
|.macro decode_RD4b, dst; sll dst, dst, 2; .endmacro
|.macro decode_RA8a, dst, ins; srl dst, ins, 5; .endmacro
|.macro decode_RA8b, dst; andi dst, dst, 0x7f8; .endmacro
|.macro decode_RB8a, dst, ins; srl dst, ins, 21; .endmacro
|.macro decode_RB8b, dst; andi dst, dst, 0x7f8; .endmacro
|.macro decode_RD8a, dst, ins; srl dst, ins, 16; .endmacro
|.macro decode_RD8b, dst; sll dst, dst, 3; .endmacro
|.macro decode_RDtoRC8, dst, src; andi dst, src, 0x7f8; .endmacro
|
|// Instruction fetch.
|.macro ins_NEXT1
|  lw INS, 0(PC)
|   addiu PC, PC, 4
|.endmacro
|// Instruction decode+dispatch.
|.macro ins_NEXT2
|  decode_OP4a TMP1, INS
|  decode_OP4b TMP1
|  addu TMP0, DISPATCH, TMP1
|   decode_RD8a RD, INS
|  lw AT, 0(TMP0)
|   decode_RA8a RA, INS
|   decode_RD8b RD
|  jr AT
|   decode_RA8b RA
|.endmacro
|.macro ins_NEXT
|  ins_NEXT1
|  ins_NEXT2
|.endmacro
|
|// Instruction footer.
|.if 1
|  // Replicated dispatch. Less unpredictable branches, but higher I-Cache use.
|  .define ins_next, ins_NEXT
|  .define ins_next_, ins_NEXT
|  .define ins_next1, ins_NEXT1
|  .define ins_next2, ins_NEXT2
|.else
|  // Common dispatch. Lower I-Cache use, only one (very) unpredictable branch.
|  // Affects only certain kinds of benchmarks (and only with -j off).
|  .macro ins_next
|    b ->ins_next
|  .endmacro
|  .macro ins_next1
|  .endmacro
|  .macro ins_next2
|    b ->ins_next
|  .endmacro
|  .macro ins_next_
|  ->ins_next:
|    ins_NEXT
|  .endmacro
|.endif
|
|// Call decode and dispatch.
|.macro ins_callt
|  // BASE = new base, RB = LFUNC/CFUNC, RC = nargs*8, FRAME_PC(BASE) = PC
|  lw PC, LFUNC:RB->pc
|  lw INS, 0(PC)
|   addiu PC, PC, 4
|  decode_OP4a TMP1, INS
|   decode_RA8a RA, INS
|  decode_OP4b TMP1
|   decode_RA8b RA
|  addu TMP0, DISPATCH, TMP1
|  lw TMP0, 0(TMP0)
|  jr TMP0
|   addu RA, RA, BASE
|.endmacro
|
|.macro ins_call
|  // BASE = new base, RB = LFUNC/CFUNC, RC = nargs*8, PC = caller PC
|  sw PC, FRAME_PC(BASE)
|  ins_callt
|.endmacro
|
|//-----------------------------------------------------------------------
|
|.macro branch_RD
|  srl TMP0, RD, 1
|  lui AT, (-(BCBIAS_J*4 >> 16) & 65535)
|  addu TMP0, TMP0, AT
|  addu PC, PC, TMP0
|.endmacro
|
|// Assumes DISPATCH is relative to GL.
#define DISPATCH_GL(field)	(GG_DISP2G + (int)offsetof(global_State, field))
#define DISPATCH_J(field)	(GG_DISP2J + (int)offsetof(jit_State, field))
#define GG_DISP2GOT		(GG_OFS(got) - GG_OFS(dispatch))
#define DISPATCH_GOT(name)	(GG_DISP2GOT + 4*LJ_GOT_##name)
|
#define PC2PROTO(field)  ((int)offsetof(GCproto, field)-(int)sizeof(GCproto))
|
|.macro load_got, func
|  lw CFUNCADDR, DISPATCH_GOT(func)(DISPATCH)
|.endmacro
|// Much faster. Sadly, there's no easy way to force the required code layout.
|// .macro call_intern, func; bal extern func; .endmacro
|.macro call_intern, func; jalr CFUNCADDR; .endmacro
|.macro call_extern; jalr CFUNCADDR; .endmacro
|.macro jmp_extern; jr CFUNCADDR; .endmacro
|
|.macro hotcheck, delta, target
|  srl TMP1, PC, 1
|  andi TMP1, TMP1, 126
|  addu TMP1, TMP1, DISPATCH
|  lhu TMP2, GG_DISP2HOT(TMP1)
|  addiu TMP2, TMP2, -delta
|  bltz TMP2, target
|.  sh TMP2, GG_DISP2HOT(TMP1)
|.endmacro
|
|.macro hotloop
|  hotcheck HOTCOUNT_LOOP, ->vm_hotloop
|.endmacro
|
|.macro hotcall
|  hotcheck HOTCOUNT_CALL, ->vm_hotcall
|.endmacro
|
|// Set current VM state. Uses TMP0.
|.macro li_vmstate, st; li TMP0, ~LJ_VMST_..st; .endmacro
|.macro st_vmstate; sw TMP0, DISPATCH_GL(vmstate)(DISPATCH); .endmacro
|
|// Move table write barrier back. Overwrites mark and tmp.
|.macro barrierback, tab, mark, tmp, target
|  lw tmp, DISPATCH_GL(gc.grayagain)(DISPATCH)
|   andi mark, mark, ~LJ_GC_BLACK & 255		// black2gray(tab)
|  sw tab, DISPATCH_GL(gc.grayagain)(DISPATCH)
|   sb mark, tab->marked
|  b target
|.  sw tmp, tab->gclist
|.endmacro
|
|//-----------------------------------------------------------------------

/* Generate subroutines used by opcodes and other parts of the VM. */
/* The .code_sub section should be last to help static branch prediction. */
static void build_subroutines(BuildCtx *ctx)
{
  |.code_sub
  |
  |//-----------------------------------------------------------------------
  |//-- Return handling ----------------------------------------------------
  |//-----------------------------------------------------------------------
  |
  |->vm_returnp:
  |  // See vm_return. Also: TMP2 = previous base.
  |  andi AT, PC, FRAME_P
  |  beqz AT, ->cont_dispatch
  |.  li TMP1, LJ_TTRUE
  |
  |  // Return from pcall or xpcall fast func.
  |  lw PC, FRAME_PC(TMP2)		// Fetch PC of previous frame.
  |  move BASE, TMP2			// Restore caller base.
  |  // Prepending may overwrite the pcall frame, so do it at the end.
  |   sw TMP1, FRAME_PC(RA)		// Prepend true to results.
  |   addiu RA, RA, -8
  |
  |->vm_returnc:
  |   addiu RD, RD, 8			// RD = (nresults+1)*8.
  |  andi TMP0, PC, FRAME_TYPE
  |   beqz RD, ->vm_unwind_c_eh
  |.   li CRET1, LUA_YIELD
  |  beqz TMP0, ->BC_RET_Z		// Handle regular return to Lua.
  |.  move MULTRES, RD
  |
  |->vm_return:
  |  // BASE = base, RA = resultptr, RD/MULTRES = (nresults+1)*8, PC = return
  |  // TMP0 = PC & FRAME_TYPE
  |   li TMP2, -8
  |  xori AT, TMP0, FRAME_C
  |   and TMP2, PC, TMP2
  |  bnez AT, ->vm_returnp
  |.  subu TMP2, BASE, TMP2		// TMP2 = previous base.
  |
  |  addiu TMP1, RD, -8
  |   sw TMP2, L->base
  |    li_vmstate C
  |   lw TMP2, SAVE_NRES
  |   addiu BASE, BASE, -8
  |    st_vmstate
  |  beqz TMP1, >2
  |.   sll TMP2, TMP2, 3
  |1:
  |  addiu TMP1, TMP1, -8
  |   lw SFRETHI, HI(RA)
  |    lw SFRETLO, LO(RA)
  |    addiu RA, RA, 8
  |   sw SFRETHI, HI(BASE)
  |    sw SFRETLO, LO(BASE)
  |  bnez TMP1, <1
  |.  addiu BASE, BASE, 8
  |
  |2:
  |  bne TMP2, RD, >6
  |3:
  |.  sw BASE, L->top			// Store new top.
  |
  |->vm_leave_cp:
  |  lw TMP0, SAVE_CFRAME		// Restore previous C frame.
  |   move CRET1, r0			// Ok return status for vm_pcall.
  |  sw TMP0, L->cframe
  |
  |->vm_leave_unw:
  |  restoreregs_ret
  |
  |6:
  |  lw TMP1, L->maxstack
  |  slt AT, TMP2, RD
  |  bnez AT, >7			// Less results wanted?
  |  // More results wanted. Check stack size and fill up results with nil.
  |.  slt AT, BASE, TMP1
  |  beqz AT, >8
  |.  nop
  |  sw TISNIL, HI(BASE)
  |  addiu RD, RD, 8
  |  b <2
  |.  addiu BASE, BASE, 8
  |
  |7:  // Less results wanted.
  |  subu TMP0, RD, TMP2
  |  subu TMP0, BASE, TMP0		// Either keep top or shrink it.
  |  b <3
  |.  movn BASE, TMP0, TMP2		// LUA_MULTRET+1 case?
  |
  |8:  // Corner case: need to grow stack for filling up results.
  |  // This can happen if:
  |  // - A C function grows the stack (a lot).
  |  // - The GC shrinks the stack in between.
  |  // - A return back from a lua_call() with (high) nresults adjustment.
  |  load_got lj_state_growstack
  |   move MULTRES, RD
  |  srl CARG2, TMP2, 3
  |  call_intern lj_state_growstack	// (lua_State *L, int n)
  |.  move CARG1, L
  |    lw TMP2, SAVE_NRES
  |  lw BASE, L->top			// Need the (realloced) L->top in BASE.
  |   move RD, MULTRES
  |  b <2
  |.   sll TMP2, TMP2, 3
  |
  |->vm_unwind_c:			// Unwind C stack, return from vm_pcall.
  |  // (void *cframe, int errcode)
  |  move sp, CARG1
  |  move CRET1, CARG2
  |->vm_unwind_c_eh:			// Landing pad for external unwinder.
  |  lw L, SAVE_L
  |   li TMP0, ~LJ_VMST_C
  |  lw GL:TMP1, L->glref
  |  b ->vm_leave_unw
  |.  sw TMP0, GL:TMP1->vmstate
  |
  |->vm_unwind_ff:			// Unwind C stack, return from ff pcall.
  |  // (void *cframe)
  |  li AT, -4
  |  and sp, CARG1, AT
  |->vm_unwind_ff_eh:			// Landing pad for external unwinder.
  |  lw L, SAVE_L
  |     .FPU lui TMP3, 0x59c0		// TOBIT = 2^52 + 2^51 (float).
  |     li TISNUM, LJ_TISNUM		// Setup type comparison constants.
  |     li TISNIL, LJ_TNIL
  |  lw BASE, L->base
  |   lw DISPATCH, L->glref		// Setup pointer to dispatch table.
  |     .FPU mtc1 TMP3, TOBIT
  |  li TMP1, LJ_TFALSE
  |    li_vmstate INTERP
  |  lw PC, FRAME_PC(BASE)		// Fetch PC of previous frame.
  |     .FPU cvt.d.s TOBIT, TOBIT
  |  addiu RA, BASE, -8			// Results start at BASE-8.
  |   addiu DISPATCH, DISPATCH, GG_G2DISP
  |  sw TMP1, HI(RA)			// Prepend false to error message.
  |    st_vmstate
  |  b ->vm_returnc
  |.  li RD, 16				// 2 results: false + error message.
  |
  |->vm_unwind_stub:			// Jump to exit stub from unwinder.
  |  jr CARG1
  |.  move ra, CARG2
  |
  |//-----------------------------------------------------------------------
  |//-- Grow stack for calls -----------------------------------------------
  |//-----------------------------------------------------------------------
  |
  |->vm_growstack_c:			// Grow stack for C function.
  |  b >2
  |.  li CARG2, LUA_MINSTACK
  |
  |->vm_growstack_l:			// Grow stack for Lua function.
  |  // BASE = new base, RA = BASE+framesize*8, RC = nargs*8, PC = first PC
  |  addu RC, BASE, RC
  |   subu RA, RA, BASE
  |  sw BASE, L->base
  |   addiu PC, PC, 4			// Must point after first instruction.
  |  sw RC, L->top
  |   srl CARG2, RA, 3
  |2:
  |  // L->base = new base, L->top = top
  |  load_got lj_state_growstack
  |   sw PC, SAVE_PC
  |  call_intern lj_state_growstack	// (lua_State *L, int n)
  |.  move CARG1, L
  |  lw BASE, L->base
  |  lw RC, L->top
  |  lw LFUNC:RB, FRAME_FUNC(BASE)
  |  subu RC, RC, BASE
  |  // BASE = new base, RB = LFUNC/CFUNC, RC = nargs*8, FRAME_PC(BASE) = PC
  |  ins_callt				// Just retry the call.
  |
  |//-----------------------------------------------------------------------
  |//-- Entry points into the assembler VM ---------------------------------
  |//-----------------------------------------------------------------------
  |
  |->vm_resume:				// Setup C frame and resume thread.
  |  // (lua_State *L, TValue *base, int nres1 = 0, ptrdiff_t ef = 0)
  |  saveregs
  |  move L, CARG1
  |    lw DISPATCH, L->glref		// Setup pointer to dispatch table.
  |  move BASE, CARG2
  |    lbu TMP1, L->status
  |   sw L, SAVE_L
  |  li PC, FRAME_CP
  |  addiu TMP0, sp, CFRAME_RESUME
  |    addiu DISPATCH, DISPATCH, GG_G2DISP
  |   sw r0, SAVE_NRES
  |   sw r0, SAVE_ERRF
  |   sw CARG1, SAVE_PC		// Any value outside of bytecode is ok.
  |   sw r0, SAVE_CFRAME
  |    beqz TMP1, >3
  |. sw TMP0, L->cframe
  |
  |  // Resume after yield (like a return).
  |  sw L, DISPATCH_GL(cur_L)(DISPATCH)
  |  move RA, BASE
  |   lw BASE, L->base
  |     li TISNUM, LJ_TISNUM		// Setup type comparison constants.
  |   lw TMP1, L->top
  |  lw PC, FRAME_PC(BASE)
  |     .FPU  lui TMP3, 0x59c0		// TOBIT = 2^52 + 2^51 (float).
  |   subu RD, TMP1, BASE
  |     .FPU  mtc1 TMP3, TOBIT
  |    sb r0, L->status
  |     .FPU  cvt.d.s TOBIT, TOBIT
  |    li_vmstate INTERP
  |   addiu RD, RD, 8
  |    st_vmstate
  |   move MULTRES, RD
  |  andi TMP0, PC, FRAME_TYPE
  |  beqz TMP0, ->BC_RET_Z
  |.    li TISNIL, LJ_TNIL
  |  b ->vm_return
  |.  nop
  |
  |->vm_pcall:				// Setup protected C frame and enter VM.
  |  // (lua_State *L, TValue *base, int nres1, ptrdiff_t ef)
  |  saveregs
  |  sw CARG4, SAVE_ERRF
  |  b >1
  |.  li PC, FRAME_CP
  |
  |->vm_call:				// Setup C frame and enter VM.
  |  // (lua_State *L, TValue *base, int nres1)
  |  saveregs
  |  li PC, FRAME_C
  |
  |1:  // Entry point for vm_pcall above (PC = ftype).
  |  lw TMP1, L:CARG1->cframe
  |    move L, CARG1
  |   sw CARG3, SAVE_NRES
  |    lw DISPATCH, L->glref		// Setup pointer to dispatch table.
  |   sw CARG1, SAVE_L
  |     move BASE, CARG2
  |    addiu DISPATCH, DISPATCH, GG_G2DISP
  |   sw CARG1, SAVE_PC		// Any value outside of bytecode is ok.
  |  sw TMP1, SAVE_CFRAME
  |  sw sp, L->cframe			// Add our C frame to cframe chain.
  |
  |3:  // Entry point for vm_cpcall/vm_resume (BASE = base, PC = ftype).
  |  sw L, DISPATCH_GL(cur_L)(DISPATCH)
  |  lw TMP2, L->base			// TMP2 = old base (used in vmeta_call).
  |     li TISNUM, LJ_TISNUM		// Setup type comparison constants.
  |     .FPU lui TMP3, 0x59c0		// TOBIT = 2^52 + 2^51 (float).
  |   lw TMP1, L->top
  |     .FPU mtc1 TMP3, TOBIT
  |  addu PC, PC, BASE
  |   subu NARGS8:RC, TMP1, BASE
  |  subu PC, PC, TMP2			// PC = frame delta + frame type
  |     .FPU cvt.d.s TOBIT, TOBIT
  |    li_vmstate INTERP
  |     li TISNIL, LJ_TNIL
  |    st_vmstate
  |
  |->vm_call_dispatch:
  |  // TMP2 = old base, BASE = new base, RC = nargs*8, PC = caller PC
  |  lw TMP0, FRAME_PC(BASE)
  |  li AT, LJ_TFUNC
  |  bne TMP0, AT, ->vmeta_call
  |.  lw LFUNC:RB, FRAME_FUNC(BASE)
  |
  |->vm_call_dispatch_f:
  |  ins_call
  |  // BASE = new base, RB = func, RC = nargs*8, PC = caller PC
  |
  |->vm_cpcall:				// Setup protected C frame, call C.
  |  // (lua_State *L, lua_CFunction func, void *ud, lua_CPFunction cp)
  |  saveregs
  |  move L, CARG1
  |   lw TMP0, L:CARG1->stack
  |  sw CARG1, SAVE_L
  |   lw TMP1, L->top
  |     lw DISPATCH, L->glref		// Setup pointer to dispatch table.
  |  sw CARG1, SAVE_PC			// Any value outside of bytecode is ok.
  |   subu TMP0, TMP0, TMP1		// Compute -savestack(L, L->top).
  |    lw TMP1, L->cframe
  |     addiu DISPATCH, DISPATCH, GG_G2DISP
  |   sw TMP0, SAVE_NRES		// Neg. delta means cframe w/o frame.
  |  sw r0, SAVE_ERRF			// No error function.
  |    sw TMP1, SAVE_CFRAME
  |    sw sp, L->cframe			// Add our C frame to cframe chain.
  |     sw L, DISPATCH_GL(cur_L)(DISPATCH)
  |  jalr CARG4			// (lua_State *L, lua_CFunction func, void *ud)
  |.  move CFUNCADDR, CARG4
  |  move BASE, CRET1
  |  bnez CRET1, <3			// Else continue with the call.
  |.  li PC, FRAME_CP
  |  b ->vm_leave_cp			// No base? Just remove C frame.
  |.  nop
  |
  |//-----------------------------------------------------------------------
  |//-- Metamethod handling ------------------------------------------------
  |//-----------------------------------------------------------------------
  |
  |// The lj_meta_* functions (except for lj_meta_cat) don't reallocate the
  |// stack, so BASE doesn't need to be reloaded across these calls.
  |
  |//-- Continuation dispatch ----------------------------------------------
  |
  |->cont_dispatch:
  |  // BASE = meta base, RA = resultptr, RD = (nresults+1)*8
  |  lw TMP0, -16+LO(BASE)		// Continuation.
  |   move RB, BASE
  |   move BASE, TMP2			// Restore caller BASE.
  |    lw LFUNC:TMP1, FRAME_FUNC(TMP2)
  |.if FFI
  |  sltiu AT, TMP0, 2
  |.endif
  |     lw PC, -16+HI(RB)		// Restore PC from [cont|PC].
  |   addu TMP2, RA, RD
  |.if FFI
  |  bnez AT, >1
  |.endif
  |.  sw TISNIL, -8+HI(TMP2)		// Ensure one valid arg.
  |    lw TMP1, LFUNC:TMP1->pc
  |  // BASE = base, RA = resultptr, RB = meta base
  |  jr TMP0				// Jump to continuation.
  |.  lw KBASE, PC2PROTO(k)(TMP1)
  |
  |.if FFI
  |1:
  |  bnez TMP0, ->cont_ffi_callback	// cont = 1: return from FFI callback.
  |  // cont = 0: tailcall from C function.
  |.  addiu TMP1, RB, -16
  |  b ->vm_call_tail
  |.  subu RC, TMP1, BASE
  |.endif
  |
  |->cont_cat:				// RA = resultptr, RB = meta base
  |  lw INS, -4(PC)
  |   addiu CARG2, RB, -16
  |  lw SFRETHI, HI(RA)
  |    lw SFRETLO, LO(RA)
  |  decode_RB8a MULTRES, INS
  |   decode_RA8a RA, INS
  |  decode_RB8b MULTRES
  |   decode_RA8b RA
  |  addu TMP1, BASE, MULTRES
  |   sw BASE, L->base
  |   subu CARG3, CARG2, TMP1
  |  sw SFRETHI, HI(CARG2)
  |  bne TMP1, CARG2, ->BC_CAT_Z
  |.  sw SFRETLO, LO(CARG2)
  |  addu RA, BASE, RA
  |  sw SFRETHI, HI(RA)
  |  b ->cont_nop
  |.  sw SFRETLO, LO(RA)
  |
  |//-- Table indexing metamethods -----------------------------------------
  |
  |->vmeta_tgets1:
  |  addiu CARG3, DISPATCH, DISPATCH_GL(tmptv)
  |  li TMP0, LJ_TSTR
  |  sw STR:RC, LO(CARG3)
  |  b >1
  |.  sw TMP0, HI(CARG3)
  |
  |->vmeta_tgets:
  |  addiu CARG2, DISPATCH, DISPATCH_GL(tmptv)
  |  li TMP0, LJ_TTAB
  |  sw TAB:RB, LO(CARG2)
  |   addiu CARG3, DISPATCH, DISPATCH_GL(tmptv2)
  |  sw TMP0, HI(CARG2)
  |   li TMP1, LJ_TSTR
  |   sw STR:RC, LO(CARG3)
  |  b >1
  |.  sw TMP1, HI(CARG3)
  |
  |->vmeta_tgetb:			// TMP0 = index
  |  addiu CARG3, DISPATCH, DISPATCH_GL(tmptv)
  |  sw TMP0, LO(CARG3)
  |  sw TISNUM, HI(CARG3)
  |
  |->vmeta_tgetv:
  |1:
  |  load_got lj_meta_tget
  |  sw BASE, L->base
  |  sw PC, SAVE_PC
  |  call_intern lj_meta_tget		// (lua_State *L, TValue *o, TValue *k)
  |.  move CARG1, L
  |  // Returns TValue * (finished) or NULL (metamethod).
  |  beqz CRET1, >3
  |.  addiu TMP1, BASE, -FRAME_CONT
  |  lw SFARG1HI, HI(CRET1)
  |   lw SFARG2HI, LO(CRET1)
  |  ins_next1
  |  sw SFARG1HI, HI(RA)
  |   sw SFARG2HI, LO(RA)
  |  ins_next2
  |
  |3:  // Call __index metamethod.
  |  // BASE = base, L->top = new base, stack = cont/func/t/k
  |  lw BASE, L->top
  |  sw PC, -16+HI(BASE)		// [cont|PC]
  |   subu PC, BASE, TMP1
  |  lw LFUNC:RB, FRAME_FUNC(BASE)	// Guaranteed to be a function here.
  |  b ->vm_call_dispatch_f
  |.  li NARGS8:RC, 16			// 2 args for func(t, k).
  |
  |->vmeta_tgetr:
  |  load_got lj_tab_getinth
  |  call_intern lj_tab_getinth		// (GCtab *t, int32_t key)
  |.  nop
  |  // Returns cTValue * or NULL.
  |  beqz CRET1, ->BC_TGETR_Z
  |.  move SFARG2HI, TISNIL
  |  lw SFARG2HI, HI(CRET1)
  |  b ->BC_TGETR_Z
  |.  lw SFARG2LO, LO(CRET1)
  |
  |//-----------------------------------------------------------------------
  |
  |->vmeta_tsets1:
  |  addiu CARG3, DISPATCH, DISPATCH_GL(tmptv)
  |  li TMP0, LJ_TSTR
  |  sw STR:RC, LO(CARG3)
  |  b >1
  |.  sw TMP0, HI(CARG3)
  |
  |->vmeta_tsets:
  |  addiu CARG2, DISPATCH, DISPATCH_GL(tmptv)
  |  li TMP0, LJ_TTAB
  |  sw TAB:RB, LO(CARG2)
  |   addiu CARG3, DISPATCH, DISPATCH_GL(tmptv2)
  |  sw TMP0, HI(CARG2)
  |   li TMP1, LJ_TSTR
  |   sw STR:RC, LO(CARG3)
  |  b >1
  |.  sw TMP1, HI(CARG3)
  |
  |->vmeta_tsetb:			// TMP0 = index
  |  addiu CARG3, DISPATCH, DISPATCH_GL(tmptv)
  |  sw TMP0, LO(CARG3)
  |  sw TISNUM, HI(CARG3)
  |
  |->vmeta_tsetv:
  |1:
  |  load_got lj_meta_tset
  |  sw BASE, L->base
  |  sw PC, SAVE_PC
  |  call_intern lj_meta_tset		// (lua_State *L, TValue *o, TValue *k)
  |.  move CARG1, L
  |  // Returns TValue * (finished) or NULL (metamethod).
  |  lw SFARG1HI, HI(RA)
  |  beqz CRET1, >3
  |.  lw SFARG1LO, LO(RA)
  |  // NOBARRIER: lj_meta_tset ensures the table is not black.
  |  ins_next1
  |  sw SFARG1HI, HI(CRET1)
  |   sw SFARG1LO, LO(CRET1)
  |  ins_next2
  |
  |3:  // Call __newindex metamethod.
  |  // BASE = base, L->top = new base, stack = cont/func/t/k/(v)
  |  addiu TMP1, BASE, -FRAME_CONT
  |  lw BASE, L->top
  |  sw PC, -16+HI(BASE)		// [cont|PC]
  |   subu PC, BASE, TMP1
  |  lw LFUNC:RB, FRAME_FUNC(BASE)	// Guaranteed to be a function here.
  |  sw SFARG1HI, 16+HI(BASE)		// Copy value to third argument.
  |   sw SFARG1LO, 16+LO(BASE)
  |  b ->vm_call_dispatch_f
  |.  li NARGS8:RC, 24			// 3 args for func(t, k, v)
  |
  |->vmeta_tsetr:
  |  load_got lj_tab_setinth
  |  sw BASE, L->base
  |  sw PC, SAVE_PC
  |  call_intern lj_tab_setinth  // (lua_State *L, GCtab *t, int32_t key)
  |.  move CARG1, L
  |  // Returns TValue *.
  |  b ->BC_TSETR_Z
  |.  nop
  |
  |//-- Comparison metamethods ---------------------------------------------
  |
  |->vmeta_comp:
  |  // RA/RD point to o1/o2.
  |  move CARG2, RA
  |  move CARG3, RD
  |  load_got lj_meta_comp
  |  addiu PC, PC, -4
  |  sw BASE, L->base
  |  sw PC, SAVE_PC
  |  decode_OP1 CARG4, INS
  |  call_intern lj_meta_comp	// (lua_State *L, TValue *o1, *o2, int op)
  |.  move CARG1, L
  |  // Returns 0/1 or TValue * (metamethod).
  |3:
  |  sltiu AT, CRET1, 2
  |  beqz AT, ->vmeta_binop
  |   negu TMP2, CRET1
  |4:
  |  lhu RD, OFS_RD(PC)
  |   addiu PC, PC, 4
  |   lui TMP1, (-(BCBIAS_J*4 >> 16) & 65535)
  |  sll RD, RD, 2
  |  addu RD, RD, TMP1
  |  and RD, RD, TMP2
  |  addu PC, PC, RD
  |->cont_nop:
  |  ins_next
  |
  |->cont_ra:				// RA = resultptr
  |  lbu TMP1, -4+OFS_RA(PC)
  |   lw SFRETHI, HI(RA)
  |    lw SFRETLO, LO(RA)
  |  sll TMP1, TMP1, 3
  |  addu TMP1, BASE, TMP1
  |   sw SFRETHI, HI(TMP1)
  |  b ->cont_nop
  |.   sw SFRETLO, LO(TMP1)
  |
  |->cont_condt:			// RA = resultptr
  |  lw TMP0, HI(RA)
  |  sltiu AT, TMP0, LJ_TISTRUECOND
  |  b <4
  |.  negu TMP2, AT			// Branch if result is true.
  |
  |->cont_condf:			// RA = resultptr
  |  lw TMP0, HI(RA)
  |  sltiu AT, TMP0, LJ_TISTRUECOND
  |  b <4
  |.  addiu TMP2, AT, -1		// Branch if result is false.
  |
  |->vmeta_equal:
  |  // SFARG1LO/SFARG2LO point to o1/o2. TMP0 is set to 0/1.
  |  load_got lj_meta_equal
  |   move CARG2, SFARG1LO
  |   move CARG3, SFARG2LO
  |   move CARG4, TMP0
  |  addiu PC, PC, -4
  |   sw BASE, L->base
  |   sw PC, SAVE_PC
  |  call_intern lj_meta_equal  // (lua_State *L, GCobj *o1, *o2, int ne)
  |.  move CARG1, L
  |  // Returns 0/1 or TValue * (metamethod).
  |  b <3
  |.  nop
  |
  |->vmeta_equal_cd:
  |.if FFI
  |  load_got lj_meta_equal_cd
  |  move CARG2, INS
  |  addiu PC, PC, -4
  |   sw BASE, L->base
  |   sw PC, SAVE_PC
  |  call_intern lj_meta_equal_cd	// (lua_State *L, BCIns op)
  |.  move CARG1, L
  |  // Returns 0/1 or TValue * (metamethod).
  |  b <3
  |.  nop
  |.endif
  |
  |->vmeta_istype:
  |  load_got lj_meta_istype
  |  addiu PC, PC, -4
  |   sw BASE, L->base
  |   srl CARG2, RA, 3
  |   srl CARG3, RD, 3
  |  sw PC, SAVE_PC
  |  call_intern lj_meta_istype  // (lua_State *L, BCReg ra, BCReg tp)
  |.  move CARG1, L
  |  b ->cont_nop
  |.  nop
  |
  |//-- Arithmetic metamethods ---------------------------------------------
  |
  |->vmeta_unm:
  |  move RC, RB
  |
  |->vmeta_arith:
  |  load_got lj_meta_arith
  |  decode_OP1 TMP0, INS
  |   sw BASE, L->base
  |  move CARG2, RA
  |   sw PC, SAVE_PC
  |  move CARG3, RB
  |  move CARG4, RC
  |  sw TMP0, ARG5
  |  call_intern lj_meta_arith  // (lua_State *L, TValue *ra,*rb,*rc, BCReg op)
  |.  move CARG1, L
  |  // Returns NULL (finished) or TValue * (metamethod).
  |  beqz CRET1, ->cont_nop
  |.  nop
  |
  |  // Call metamethod for binary op.
  |->vmeta_binop:
  |  // BASE = old base, CRET1 = new base, stack = cont/func/o1/o2
  |  subu TMP1, CRET1, BASE
  |   sw PC, -16+HI(CRET1)		// [cont|PC]
  |   move TMP2, BASE
  |  addiu PC, TMP1, FRAME_CONT
  |   move BASE, CRET1
  |  b ->vm_call_dispatch
  |.  li NARGS8:RC, 16			// 2 args for func(o1, o2).
  |
  |->vmeta_len:
  |  // CARG2 already set by BC_LEN.
#if LJ_52
  |  move MULTRES, CARG1
#endif
  |  load_got lj_meta_len
  |   sw BASE, L->base
  |   sw PC, SAVE_PC
  |  call_intern lj_meta_len		// (lua_State *L, TValue *o)
  |.  move CARG1, L
  |  // Returns NULL (retry) or TValue * (metamethod base).
#if LJ_52
  |  bnez CRET1, ->vmeta_binop		// Binop call for compatibility.
  |.  nop
  |  b ->BC_LEN_Z
  |.  move CARG1, MULTRES
#else
  |  b ->vmeta_binop			// Binop call for compatibility.
  |.  nop
#endif
  |
  |//-- Call metamethod ----------------------------------------------------
  |
  |->vmeta_call:			// Resolve and call __call metamethod.
  |  // TMP2 = old base, BASE = new base, RC = nargs*8
  |  load_got lj_meta_call
  |   sw TMP2, L->base			// This is the callers base!
  |  addiu CARG2, BASE, -8
  |   sw PC, SAVE_PC
  |  addu CARG3, BASE, RC
  |   move MULTRES, NARGS8:RC
  |  call_intern lj_meta_call	// (lua_State *L, TValue *func, TValue *top)
  |.  move CARG1, L
  |  lw LFUNC:RB, FRAME_FUNC(BASE)	// Guaranteed to be a function here.
  |   addiu NARGS8:RC, MULTRES, 8	// Got one more argument now.
  |  ins_call
  |
  |->vmeta_callt:			// Resolve __call for BC_CALLT.
  |  // BASE = old base, RA = new base, RC = nargs*8
  |  load_got lj_meta_call
  |   sw BASE, L->base
  |  addiu CARG2, RA, -8
  |   sw PC, SAVE_PC
  |  addu CARG3, RA, RC
  |   move MULTRES, NARGS8:RC
  |  call_intern lj_meta_call	// (lua_State *L, TValue *func, TValue *top)
  |.  move CARG1, L
  |  lw TMP1, FRAME_PC(BASE)
  |   lw LFUNC:RB, FRAME_FUNC(RA)	// Guaranteed to be a function here.
  |  b ->BC_CALLT_Z
  |.  addiu NARGS8:RC, MULTRES, 8	// Got one more argument now.
  |
  |//-- Argument coercion for 'for' statement ------------------------------
  |
  |->vmeta_for:
  |  load_got lj_meta_for
  |   sw BASE, L->base
  |  move CARG2, RA
  |   sw PC, SAVE_PC
  |  move MULTRES, INS
  |  call_intern lj_meta_for	// (lua_State *L, TValue *base)
  |.  move CARG1, L
  |.if JIT
  |  decode_OP1 TMP0, MULTRES
  |  li AT, BC_JFORI
  |.endif
  |  decode_RA8a RA, MULTRES
  |   decode_RD8a RD, MULTRES
  |  decode_RA8b RA
  |.if JIT
  |  beq TMP0, AT, =>BC_JFORI
  |.  decode_RD8b RD
  |  b =>BC_FORI
  |.  nop
  |.else
  |  b =>BC_FORI
  |.  decode_RD8b RD
  |.endif
  |
  |//-----------------------------------------------------------------------
  |//-- Fast functions -----------------------------------------------------
  |//-----------------------------------------------------------------------
  |
  |.macro .ffunc, name
  |->ff_ .. name:
  |.endmacro
  |
  |.macro .ffunc_1, name
  |->ff_ .. name:
  |  lw SFARG1HI, HI(BASE)
  |  beqz NARGS8:RC, ->fff_fallback
  |.  lw SFARG1LO, LO(BASE)
  |.endmacro
  |
  |.macro .ffunc_2, name
  |->ff_ .. name:
  |  sltiu AT, NARGS8:RC, 16
  |   lw SFARG1HI, HI(BASE)
  |  bnez AT, ->fff_fallback
  |.   lw SFARG2HI, 8+HI(BASE)
  |   lw SFARG1LO, LO(BASE)
  |    lw SFARG2LO, 8+LO(BASE)
  |.endmacro
  |
  |.macro .ffunc_n, name	// Caveat: has delay slot!
  |->ff_ .. name:
  |  lw SFARG1HI, HI(BASE)
  |.if FPU
  |   ldc1 FARG1, 0(BASE)
  |.else
  |   lw SFARG1LO, LO(BASE)
  |.endif
  |  beqz NARGS8:RC, ->fff_fallback
  |.  sltiu AT, SFARG1HI, LJ_TISNUM
  |  beqz AT, ->fff_fallback
  |.endmacro
  |
  |.macro .ffunc_nn, name	// Caveat: has delay slot!
  |->ff_ .. name:
  |  sltiu AT, NARGS8:RC, 16
  |   lw SFARG1HI, HI(BASE)
  |  bnez AT, ->fff_fallback
  |.  lw SFARG2HI, 8+HI(BASE)
  |  sltiu TMP0, SFARG1HI, LJ_TISNUM
  |.if FPU
  |   ldc1 FARG1, 0(BASE)
  |.else
  |   lw SFARG1LO, LO(BASE)
  |.endif
  |  sltiu TMP1, SFARG2HI, LJ_TISNUM
  |.if FPU
  |   ldc1 FARG2, 8(BASE)
  |.else
  |   lw SFARG2LO, 8+LO(BASE)
  |.endif
  |  and TMP0, TMP0, TMP1
  |  beqz TMP0, ->fff_fallback
  |.endmacro
  |
  |// Inlined GC threshold check. Caveat: uses TMP0 and TMP1 and has delay slot!
  |.macro ffgccheck
  |  lw TMP0, DISPATCH_GL(gc.total)(DISPATCH)
  |  lw TMP1, DISPATCH_GL(gc.threshold)(DISPATCH)
  |  subu AT, TMP0, TMP1
  |  bgezal AT, ->fff_gcstep
  |.endmacro
  |
  |//-- Base library: checks -----------------------------------------------
  |
  |.ffunc_1 assert
  |  sltiu AT, SFARG1HI, LJ_TISTRUECOND
  |  beqz AT, ->fff_fallback
  |.  addiu RA, BASE, -8
  |  lw PC, FRAME_PC(BASE)
  |  addiu RD, NARGS8:RC, 8		// Compute (nresults+1)*8.
  |  addu TMP2, RA, NARGS8:RC
  |   sw SFARG1HI, HI(RA)
  |  addiu TMP1, BASE, 8
  |  beq BASE, TMP2, ->fff_res		// Done if exactly 1 argument.
  |.  sw SFARG1LO, LO(RA)
  |1:
  |  lw SFRETHI, HI(TMP1)
  |   lw SFRETLO, LO(TMP1)
  |  sw SFRETHI, -8+HI(TMP1)
  |   sw SFRETLO, -8+LO(TMP1)
  |  bne TMP1, TMP2, <1
  |.  addiu TMP1, TMP1, 8
  |  b ->fff_res
  |.  nop
  |
  |.ffunc type
  |  lw SFARG1HI, HI(BASE)
  |  beqz NARGS8:RC, ->fff_fallback
  |.  sltiu TMP0, SFARG1HI, LJ_TISNUM
  |  movn SFARG1HI, TISNUM, TMP0
  |  not TMP1, SFARG1HI
  |  sll TMP1, TMP1, 3
  |  addu TMP1, CFUNC:RB, TMP1
  |  lw SFARG1HI, CFUNC:TMP1->upvalue[0].u32.hi
  |  b ->fff_restv
  |.  lw SFARG1LO, CFUNC:TMP1->upvalue[0].u32.lo
  |
  |//-- Base library: getters and setters ---------------------------------
  |
  |.ffunc_1 getmetatable
  |  li AT, LJ_TTAB
  |  bne SFARG1HI, AT, >6
  |.  li AT, LJ_TUDATA
  |1:  // Field metatable must be at same offset for GCtab and GCudata!
  |  lw TAB:SFARG1LO, TAB:SFARG1LO->metatable
  |2:
  |  lw STR:RC, DISPATCH_GL(gcroot[GCROOT_MMNAME+MM_metatable])(DISPATCH)
  |  beqz TAB:SFARG1LO, ->fff_restv
  |.  li SFARG1HI, LJ_TNIL
  |  lw TMP0, TAB:SFARG1LO->hmask
  |   li SFARG1HI, LJ_TTAB		// Use metatable as default result.
  |  lw TMP1, STR:RC->sid
  |  lw NODE:TMP2, TAB:SFARG1LO->node
  |  and TMP1, TMP1, TMP0		// idx = str->sid & tab->hmask
  |  sll TMP0, TMP1, 5
  |  sll TMP1, TMP1, 3
  |  subu TMP1, TMP0, TMP1
  |  addu NODE:TMP2, NODE:TMP2, TMP1	// node = tab->node + (idx*32-idx*8)
  |  li AT, LJ_TSTR
  |3:  // Rearranged logic, because we expect _not_ to find the key.
  |  lw CARG4, offsetof(Node, key)+HI(NODE:TMP2)
  |   lw TMP0, offsetof(Node, key)+LO(NODE:TMP2)
  |    lw NODE:TMP3, NODE:TMP2->next
  |  bne CARG4, AT, >4
  |.    lw CARG3, offsetof(Node, val)+HI(NODE:TMP2)
  |  beq TMP0, STR:RC, >5
  |.    lw TMP1, offsetof(Node, val)+LO(NODE:TMP2)
  |4:
  |  beqz NODE:TMP3, ->fff_restv	// Not found, keep default result.
  |.  move NODE:TMP2, NODE:TMP3
  |  b <3
  |.  nop
  |5:
  |  beq CARG3, TISNIL, ->fff_restv	// Ditto for nil value.
  |.  nop
  |  move SFARG1HI, CARG3		// Return value of mt.__metatable.
  |  b ->fff_restv
  |.  move SFARG1LO, TMP1
  |
  |6:
  |  beq SFARG1HI, AT, <1
  |.  sltu AT, TISNUM, SFARG1HI
  |  movz SFARG1HI, TISNUM, AT
  |  not TMP1, SFARG1HI
  |  sll TMP1, TMP1, 2
  |  addu TMP1, DISPATCH, TMP1
  |  b <2
  |.  lw TAB:SFARG1LO, DISPATCH_GL(gcroot[GCROOT_BASEMT])(TMP1)
  |
  |.ffunc_2 setmetatable
  |  // Fast path: no mt for table yet and not clearing the mt.
  |  li AT, LJ_TTAB
  |  bne SFARG1HI, AT, ->fff_fallback
  |.  addiu SFARG2HI, SFARG2HI, -LJ_TTAB
  |  lw TAB:TMP1, TAB:SFARG1LO->metatable
  |   lbu TMP3, TAB:SFARG1LO->marked
  |  or AT, SFARG2HI, TAB:TMP1
  |  bnez AT, ->fff_fallback
  |.  andi AT, TMP3, LJ_GC_BLACK	// isblack(table)
  |  beqz AT, ->fff_restv
  |.  sw TAB:SFARG2LO, TAB:SFARG1LO->metatable
  |  barrierback TAB:SFARG1LO, TMP3, TMP0, ->fff_restv
  |
  |.ffunc rawget
  |  lw CARG4, HI(BASE)
  |   sltiu AT, NARGS8:RC, 16
  |    lw TAB:CARG2, LO(BASE)
  |  load_got lj_tab_get
  |  addiu CARG4, CARG4, -LJ_TTAB
  |  or AT, AT, CARG4
  |  bnez AT, ->fff_fallback
  |   addiu CARG3, BASE, 8
  |  call_intern lj_tab_get	// (lua_State *L, GCtab *t, cTValue *key)
  |.  move CARG1, L
  |  // Returns cTValue *.
  |  lw SFARG1HI, HI(CRET1)
  |  b ->fff_restv
  |.  lw SFARG1LO, LO(CRET1)
  |
  |//-- Base library: conversions ------------------------------------------
  |
  |.ffunc tonumber
  |  // Only handles the number case inline (without a base argument).
  |  lw CARG1, HI(BASE)
  |  xori AT, NARGS8:RC, 8		// Exactly one number argument.
  |  sltu TMP0, TISNUM, CARG1
  |  or AT, AT, TMP0
  |  bnez AT, ->fff_fallback
  |.  lw SFARG1HI, HI(BASE)
  |  b ->fff_restv
  |.  lw SFARG1LO, LO(BASE)
  |
  |.ffunc_1 tostring
  |  // Only handles the string or number case inline.
  |  li AT, LJ_TSTR
  |  // A __tostring method in the string base metatable is ignored.
  |  beq SFARG1HI, AT, ->fff_restv	// String key?
  |  // Handle numbers inline, unless a number base metatable is present.
  |.  lw TMP1, DISPATCH_GL(gcroot[GCROOT_BASEMT_NUM])(DISPATCH)
  |  sltu TMP0, TISNUM, SFARG1HI
  |  or TMP0, TMP0, TMP1
  |  bnez TMP0, ->fff_fallback
  |.  sw BASE, L->base			// Add frame since C call can throw.
  |  ffgccheck
  |.  sw PC, SAVE_PC			// Redundant (but a defined value).
  |  load_got lj_strfmt_number
  |  move CARG1, L
  |  call_intern lj_strfmt_number	// (lua_State *L, cTValue *o)
  |.  move CARG2, BASE
  |  // Returns GCstr *.
  |  li SFARG1HI, LJ_TSTR
  |  b ->fff_restv
  |.  move SFARG1LO, CRET1
  |
  |//-- Base library: iterators -------------------------------------------
  |
  |.ffunc next
  |  lw CARG2, HI(BASE)
  |   lw TAB:CARG1, LO(BASE)
  |  beqz NARGS8:RC, ->fff_fallback
  |.  addu TMP2, BASE, NARGS8:RC
  |  li AT, LJ_TTAB
  |   sw TISNIL, HI(TMP2)		// Set missing 2nd arg to nil.
  |  bne CARG2, AT, ->fff_fallback
  |.  lw PC, FRAME_PC(BASE)
  |  load_got lj_tab_next
  |  addiu CARG2, BASE, 8
  |  call_intern lj_tab_next		// (GCtab *t, cTValue *key, TValue *o)
  |.  addiu CARG3, BASE, -8
  |  // Returns 1=found, 0=end, -1=error.
  |   addiu RA, BASE, -8
  |  bgtz CRET1, ->fff_res		// Found key/value.
  |.  li RD, (2+1)*8
  |  beqz CRET1, ->fff_restv		// End of traversal: return nil.
  |.  li SFARG1HI, LJ_TNIL
  |   lw CFUNC:RB, FRAME_FUNC(BASE)
  |  b ->fff_fallback			// Invalid key.
  |.  li RC, 2*8
  |
  |.ffunc_1 pairs
  |  li AT, LJ_TTAB
  |  bne SFARG1HI, AT, ->fff_fallback
  |.  lw PC, FRAME_PC(BASE)
#if LJ_52
  |  lw TAB:TMP2, TAB:SFARG1LO->metatable
  |  lw TMP0, CFUNC:RB->upvalue[0].u32.hi
  |   lw TMP1, CFUNC:RB->upvalue[0].u32.lo
  |  bnez TAB:TMP2, ->fff_fallback
#else
  |  lw TMP0, CFUNC:RB->upvalue[0].u32.hi
  |   lw TMP1, CFUNC:RB->upvalue[0].u32.lo
#endif
  |.  addiu RA, BASE, -8
  |   sw TISNIL, 8+HI(BASE)
  |  sw TMP0, HI(RA)
  |   sw TMP1, LO(RA)
  |  b ->fff_res
  |.  li RD, (3+1)*8
  |
  |.ffunc ipairs_aux
  |  sltiu AT, NARGS8:RC, 16
  |   lw CARG3, HI(BASE)
  |    lw TAB:CARG1, LO(BASE)
  |   lw CARG4, 8+HI(BASE)
  |  bnez AT, ->fff_fallback
  |.  addiu CARG3, CARG3, -LJ_TTAB
  |  xor CARG4, CARG4, TISNUM
  |  and AT, CARG3, CARG4
  |  bnez AT, ->fff_fallback
  |.  lw PC, FRAME_PC(BASE)
  |  lw TMP2, 8+LO(BASE)
  |   lw TMP0, TAB:CARG1->asize
  |   lw TMP1, TAB:CARG1->array
  |  addiu TMP2, TMP2, 1
  |  sw TISNUM, -8+HI(BASE)
  |  sltu AT, TMP2, TMP0
  |   sw TMP2, -8+LO(BASE)
  |  beqz AT, >2			// Not in array part?
  |.  addiu RA, BASE, -8
  |   sll TMP3, TMP2, 3
  |   addu TMP3, TMP1, TMP3
  |  lw TMP1, HI(TMP3)
  |   lw TMP2, LO(TMP3)
  |1:
  |  beq TMP1, TISNIL, ->fff_res	// End of iteration, return 0 results.
  |.  li RD, (0+1)*8
  |  sw TMP1, 8+HI(RA)
  |   sw TMP2, 8+LO(RA)
  |  b ->fff_res
  |.  li RD, (2+1)*8
  |
  |2:  // Check for empty hash part first. Otherwise call C function.
  |  lw TMP0, TAB:CARG1->hmask
  |  load_got lj_tab_getinth
  |  beqz TMP0, ->fff_res
  |.  li RD, (0+1)*8
  |  call_intern lj_tab_getinth		// (GCtab *t, int32_t key)
  |.  move CARG2, TMP2
  |  // Returns cTValue * or NULL.
  |  beqz CRET1, ->fff_res
  |.  li RD, (0+1)*8
  |  lw TMP1, HI(CRET1)
  |  b <1
  |.  lw TMP2, LO(CRET1)
  |
  |.ffunc_1 ipairs
  |  li AT, LJ_TTAB
  |  bne SFARG1HI, AT, ->fff_fallback
  |.  lw PC, FRAME_PC(BASE)
#if LJ_52
  |  lw TAB:TMP2, TAB:SFARG1LO->metatable
  |  lw TMP0, CFUNC:RB->upvalue[0].u32.hi
  |   lw TMP1, CFUNC:RB->upvalue[0].u32.lo
  |  bnez TAB:TMP2, ->fff_fallback
#else
  |  lw TMP0, CFUNC:RB->upvalue[0].u32.hi
  |   lw TMP1, CFUNC:RB->upvalue[0].u32.lo
#endif
  |.  addiu RA, BASE, -8
  |   sw TISNUM, 8+HI(BASE)
  |   sw r0, 8+LO(BASE)
  |  sw TMP0, HI(RA)
  |   sw TMP1, LO(RA)
  |  b ->fff_res
  |.  li RD, (3+1)*8
  |
  |//-- Base library: catch errors ----------------------------------------
  |
  |.ffunc pcall
  |  lbu TMP3, DISPATCH_GL(hookmask)(DISPATCH)
  |  beqz NARGS8:RC, ->fff_fallback
  |   move TMP2, BASE
  |   addiu BASE, BASE, 8
  |  // Remember active hook before pcall.
  |  srl TMP3, TMP3, HOOK_ACTIVE_SHIFT
  |  andi TMP3, TMP3, 1
  |  addiu PC, TMP3, 8+FRAME_PCALL
  |  b ->vm_call_dispatch
  |.  addiu NARGS8:RC, NARGS8:RC, -8
  |
  |.ffunc xpcall
  |    sltiu AT, NARGS8:RC, 16
  |  lw CARG4, 8+HI(BASE)
  |    bnez AT, ->fff_fallback
  |.  lw CARG3, 8+LO(BASE)
  |   lw CARG1, LO(BASE)
  |    lw CARG2, HI(BASE)
  |    lbu TMP1, DISPATCH_GL(hookmask)(DISPATCH)
  |  li AT, LJ_TFUNC
  |   move TMP2, BASE
  |  bne CARG4, AT, ->fff_fallback  // Traceback must be a function.
  |   addiu BASE, BASE, 16
  |  // Remember active hook before pcall.
  |  srl TMP3, TMP3, HOOK_ACTIVE_SHIFT
  |   sw CARG3, LO(TMP2)	// Swap function and traceback.
  |   sw CARG4, HI(TMP2)
  |  andi TMP3, TMP3, 1
  |   sw CARG1, 8+LO(TMP2)
  |    sw CARG2, 8+HI(TMP2)
  |  addiu PC, TMP3, 16+FRAME_PCALL
  |  b ->vm_call_dispatch
  |.  addiu NARGS8:RC, NARGS8:RC, -16
  |
  |//-- Coroutine library --------------------------------------------------
  |
  |.macro coroutine_resume_wrap, resume
  |.if resume
  |.ffunc coroutine_resume
  |  lw CARG3, HI(BASE)
  |  beqz NARGS8:RC, ->fff_fallback
  |.  lw CARG1, LO(BASE)
  |  li AT, LJ_TTHREAD
  |  bne CARG3, AT, ->fff_fallback
  |.else
  |.ffunc coroutine_wrap_aux
  |  lw L:CARG1, CFUNC:RB->upvalue[0].gcr
  |.endif
  |  lbu TMP0, L:CARG1->status
  |   lw TMP1, L:CARG1->cframe
  |    lw CARG2, L:CARG1->top
  |    lw TMP2, L:CARG1->base
  |  addiu TMP3, TMP0, -LUA_YIELD
  |  bgtz TMP3, ->fff_fallback		// st > LUA_YIELD?
  |.   xor TMP2, TMP2, CARG2
  |  bnez TMP1, ->fff_fallback		// cframe != 0?
  |.  or AT, TMP2, TMP0
  |  lw TMP0, L:CARG1->maxstack
  |  beqz AT, ->fff_fallback		// base == top && st == 0?
  |.  lw PC, FRAME_PC(BASE)
  |  addu TMP2, CARG2, NARGS8:RC
  |  sltu AT, TMP0, TMP2
  |  bnez AT, ->fff_fallback		// Stack overflow?
  |.  sw PC, SAVE_PC
  |   sw BASE, L->base
  |1:
  |.if resume
  |  addiu BASE, BASE, 8		// Keep resumed thread in stack for GC.
  |  addiu NARGS8:RC, NARGS8:RC, -8
  |  addiu TMP2, TMP2, -8
  |.endif
  |  sw TMP2, L:CARG1->top
  |  addu TMP1, BASE, NARGS8:RC
  |  move CARG3, CARG2
  |  sw BASE, L->top
  |2:  // Move args to coroutine.
  |   lw SFRETHI, HI(BASE)
  |    lw SFRETLO, LO(BASE)
  |  sltu AT, BASE, TMP1
  |  beqz AT, >3
  |.  addiu BASE, BASE, 8
  |   sw SFRETHI, HI(CARG3)
  |    sw SFRETLO, LO(CARG3)
  |  b <2
  |.  addiu CARG3, CARG3, 8
  |3:
  |  bal ->vm_resume			// (lua_State *L, TValue *base, 0, 0)
  |.  move L:RA, L:CARG1
  |  // Returns thread status.
  |4:
  |  lw TMP2, L:RA->base
  |   sltiu AT, CRET1, LUA_YIELD+1
  |  lw TMP3, L:RA->top
  |    li_vmstate INTERP
  |  lw BASE, L->base
  |    sw L, DISPATCH_GL(cur_L)(DISPATCH)
  |    st_vmstate
  |   beqz AT, >8
  |. subu RD, TMP3, TMP2
  |   lw TMP0, L->maxstack
  |  beqz RD, >6			// No results?
  |.  addu TMP1, BASE, RD
  |  sltu AT, TMP0, TMP1
  |  bnez AT, >9			// Need to grow stack?
  |.  addu TMP3, TMP2, RD
  |  sw TMP2, L:RA->top			// Clear coroutine stack.
  |  move TMP1, BASE
  |5:  // Move results from coroutine.
  |   lw SFRETHI, HI(TMP2)
  |    lw SFRETLO, LO(TMP2)
  |  addiu TMP2, TMP2, 8
  |  sltu AT, TMP2, TMP3
  |   sw SFRETHI, HI(TMP1)
  |    sw SFRETLO, LO(TMP1)
  |  bnez AT, <5
  |.  addiu TMP1, TMP1, 8
  |6:
  |  andi TMP0, PC, FRAME_TYPE
  |.if resume
  |  li TMP1, LJ_TTRUE
  |   addiu RA, BASE, -8
  |  sw TMP1, -8+HI(BASE)		// Prepend true to results.
  |  addiu RD, RD, 16
  |.else
  |  move RA, BASE
  |  addiu RD, RD, 8
  |.endif
  |7:
  |  sw PC, SAVE_PC
  |  beqz TMP0, ->BC_RET_Z
  |.  move MULTRES, RD
  |  b ->vm_return
  |.  nop
  |
  |8:  // Coroutine returned with error (at co->top-1).
  |.if resume
  |  addiu TMP3, TMP3, -8
  |   li TMP1, LJ_TFALSE
  |  lw SFRETHI, HI(TMP3)
  |   lw SFRETLO, LO(TMP3)
  |   sw TMP3, L:RA->top		// Remove error from coroutine stack.
  |    li RD, (2+1)*8
  |   sw TMP1, -8+HI(BASE)		// Prepend false to results.
  |    addiu RA, BASE, -8
  |  sw SFRETHI, HI(BASE)		// Copy error message.
  |   sw SFRETLO, LO(BASE)
  |  b <7
  |.  andi TMP0, PC, FRAME_TYPE
  |.else
  |  load_got lj_ffh_coroutine_wrap_err
  |  move CARG2, L:RA
  |  call_intern lj_ffh_coroutine_wrap_err  // (lua_State *L, lua_State *co)
  |.  move CARG1, L
  |.endif
  |
  |9:  // Handle stack expansion on return from yield.
  |  load_got lj_state_growstack
  |  srl CARG2, RD, 3
  |  call_intern lj_state_growstack	// (lua_State *L, int n)
  |.  move CARG1, L
  |  b <4
  |.  li CRET1, 0
  |.endmacro
  |
  |  coroutine_resume_wrap 1		// coroutine.resume
  |  coroutine_resume_wrap 0		// coroutine.wrap
  |
  |.ffunc coroutine_yield
  |  lw TMP0, L->cframe
  |   addu TMP1, BASE, NARGS8:RC
  |   sw BASE, L->base
  |  andi TMP0, TMP0, CFRAME_RESUME
  |   sw TMP1, L->top
  |  beqz TMP0, ->fff_fallback
  |.   li CRET1, LUA_YIELD
  |  sw r0, L->cframe
  |  b ->vm_leave_unw
  |.   sb CRET1, L->status
  |
  |//-- Math library -------------------------------------------------------
  |
  |.ffunc_1 math_abs
  |  bne SFARG1HI, TISNUM, >1
  |.  sra TMP0, SFARG1LO, 31
  |  xor TMP1, SFARG1LO, TMP0
  |  subu SFARG1LO, TMP1, TMP0
  |  bgez SFARG1LO, ->fff_restv
  |.  nop
  |  lui SFARG1HI, 0x41e0		// 2^31 as a double.
  |  b ->fff_restv
  |.  li SFARG1LO, 0
  |1:
  |  sltiu AT, SFARG1HI, LJ_TISNUM
  |  beqz AT, ->fff_fallback
  |.  sll SFARG1HI, SFARG1HI, 1
  |  srl SFARG1HI, SFARG1HI, 1
  |// fallthrough
  |
  |->fff_restv:
  |  // SFARG1LO/SFARG1HI = TValue result.
  |  lw PC, FRAME_PC(BASE)
  |   sw SFARG1HI, -8+HI(BASE)
  |  addiu RA, BASE, -8
  |   sw SFARG1LO, -8+LO(BASE)
  |->fff_res1:
  |  // RA = results, PC = return.
  |  li RD, (1+1)*8
  |->fff_res:
  |  // RA = results, RD = (nresults+1)*8, PC = return.
  |  andi TMP0, PC, FRAME_TYPE
  |  bnez TMP0, ->vm_return
  |.  move MULTRES, RD
  |  lw INS, -4(PC)
  |  decode_RB8a RB, INS
  |  decode_RB8b RB
  |5:
  |  sltu AT, RD, RB
  |  bnez AT, >6			// More results expected?
  |.  decode_RA8a TMP0, INS
  |  decode_RA8b TMP0
  |  ins_next1
  |  // Adjust BASE. KBASE is assumed to be set for the calling frame.
  |   subu BASE, RA, TMP0
  |  ins_next2
  |
  |6:  // Fill up results with nil.
  |  addu TMP1, RA, RD
  |   addiu RD, RD, 8
  |  b <5
  |.  sw TISNIL, -8+HI(TMP1)
  |
  |.macro math_extern, func
  |  .ffunc math_ .. func
  |  lw SFARG1HI, HI(BASE)
  |  beqz NARGS8:RC, ->fff_fallback
  |.  load_got func
  |  sltiu AT, SFARG1HI, LJ_TISNUM
  |  beqz AT, ->fff_fallback
  |.if FPU
  |.  ldc1 FARG1, 0(BASE)
  |.else
  |.  lw SFARG1LO, LO(BASE)
  |.endif
  |  call_extern
  |.  nop
  |  b ->fff_resn
  |.  nop
  |.endmacro
  |
  |.macro math_extern2, func
  |  .ffunc_nn math_ .. func
  |.  load_got func
  |  call_extern
  |.  nop
  |  b ->fff_resn
  |.  nop
  |.endmacro
  |
  |// TODO: Return integer type if result is integer (own sf implementation).
  |.macro math_round, func
  |->ff_math_ .. func:
  |  lw SFARG1HI, HI(BASE)
  |  beqz NARGS8:RC, ->fff_fallback
  |.  lw SFARG1LO, LO(BASE)
  |  beq SFARG1HI, TISNUM, ->fff_restv
  |.  sltu AT, SFARG1HI, TISNUM
  |  beqz AT, ->fff_fallback
  |.if FPU
  |.  ldc1 FARG1, 0(BASE)
  |  bal ->vm_ .. func
  |.else
  |.  load_got func
  |  call_extern
  |.endif
  |.  nop
  |  b ->fff_resn
  |.  nop
  |.endmacro
  |
  |  math_round floor
  |  math_round ceil
  |
  |.ffunc math_log
  |  li AT, 8
  |  bne NARGS8:RC, AT, ->fff_fallback	// Exactly 1 argument.
  |.  lw SFARG1HI, HI(BASE)
  |  sltiu AT, SFARG1HI, LJ_TISNUM
  |  beqz AT, ->fff_fallback
  |.  load_got log
  |.if FPU
  |  call_extern
  |.  ldc1 FARG1, 0(BASE)
  |.else
  |  call_extern
  |.  lw SFARG1LO, LO(BASE)
  |.endif
  |  b ->fff_resn
  |.  nop
  |
  |  math_extern log10
  |  math_extern exp
  |  math_extern sin
  |  math_extern cos
  |  math_extern tan
  |  math_extern asin
  |  math_extern acos
  |  math_extern atan
  |  math_extern sinh
  |  math_extern cosh
  |  math_extern tanh
  |  math_extern2 pow
  |  math_extern2 atan2
  |  math_extern2 fmod
  |
  |.if FPU
  |.ffunc_n math_sqrt
  |.  sqrt.d FRET1, FARG1
  |// fallthrough to ->fff_resn
  |.else
  |  math_extern sqrt
  |.endif
  |
  |->fff_resn:
  |  lw PC, FRAME_PC(BASE)
  |  addiu RA, BASE, -8
  |.if FPU
  |  b ->fff_res1
  |.  sdc1 FRET1, -8(BASE)
  |.else
  |  sw SFRETHI, -8+HI(BASE)
  |  b ->fff_res1
  |.  sw SFRETLO, -8+LO(BASE)
  |.endif
  |
  |
  |.ffunc math_ldexp
  |  sltiu AT, NARGS8:RC, 16
  |   lw SFARG1HI, HI(BASE)
  |  bnez AT, ->fff_fallback
  |.   lw CARG4, 8+HI(BASE)
  |  bne CARG4, TISNUM, ->fff_fallback
  |  load_got ldexp
  |.  sltu AT, SFARG1HI, TISNUM
  |  beqz AT, ->fff_fallback
  |.if FPU
  |.  ldc1 FARG1, 0(BASE)
  |.else
  |.  lw SFARG1LO, LO(BASE)
  |.endif
  |  call_extern
  |.  lw CARG3, 8+LO(BASE)
  |  b ->fff_resn
  |.  nop
  |
  |.ffunc_n math_frexp
  |  load_got frexp
  |   lw PC, FRAME_PC(BASE)
  |  call_extern
  |.  addiu CARG3, DISPATCH, DISPATCH_GL(tmptv)
  |   lw TMP1, DISPATCH_GL(tmptv)(DISPATCH)
  |  addiu RA, BASE, -8
  |.if FPU
  |   mtc1 TMP1, FARG2
  |  sdc1 FRET1, 0(RA)
  |   cvt.d.w FARG2, FARG2
  |   sdc1 FARG2, 8(RA)
  |.else
  |  sw SFRETLO, LO(RA)
  |  sw SFRETHI, HI(RA)
  |  sw TMP1, 8+LO(RA)
  |  sw TISNUM, 8+HI(RA)
  |.endif
  |  b ->fff_res
  |.  li RD, (2+1)*8
  |
  |.ffunc_n math_modf
  |  load_got modf
  |   lw PC, FRAME_PC(BASE)
  |  call_extern
  |.  addiu CARG3, BASE, -8
  |  addiu RA, BASE, -8
  |.if FPU
  |  sdc1 FRET1, 0(BASE)
  |.else
  |  sw SFRETLO, LO(BASE)
  |  sw SFRETHI, HI(BASE)
  |.endif
  |  b ->fff_res
  |.  li RD, (2+1)*8
  |
  |.macro math_minmax, name, intins, ismax
  |  .ffunc_1 name
  |  addu TMP3, BASE, NARGS8:RC
  |  bne SFARG1HI, TISNUM, >5
  |.  addiu TMP2, BASE, 8
  |1:  // Handle integers.
  |.  lw SFARG2HI, HI(TMP2)
  |  beq TMP2, TMP3, ->fff_restv
  |.  lw SFARG2LO, LO(TMP2)
  |  bne SFARG2HI, TISNUM, >3
  |.  slt AT, SFARG1LO, SFARG2LO
  |  intins SFARG1LO, SFARG2LO, AT
  |  b <1
  |.  addiu TMP2, TMP2, 8
  |
  |3:  // Convert intermediate result to number and continue with number loop.
  |  sltiu AT, SFARG2HI, LJ_TISNUM
  |  beqz AT, ->fff_fallback
  |.if FPU
  |.  mtc1 SFARG1LO, FRET1
  |  cvt.d.w FRET1, FRET1
  |  b >7
  |.  ldc1 FARG1, 0(TMP2)
  |.else
  |.  nop
  |  bal ->vm_sfi2d_1
  |.  nop
  |  b >7
  |.  nop
  |.endif
  |
  |5:
  |.  sltiu AT, SFARG1HI, LJ_TISNUM
  |  beqz AT, ->fff_fallback
  |.if FPU
  |.  ldc1 FRET1, 0(BASE)
  |.endif
  |
  |6:  // Handle numbers.
  |.  lw SFARG2HI, HI(TMP2)
  |.if FPU
  |  beq TMP2, TMP3, ->fff_resn
  |.else
  |  beq TMP2, TMP3, ->fff_restv
  |.endif
  |.  sltiu AT, SFARG2HI, LJ_TISNUM
  |  beqz AT, >8
  |.if FPU
  |.  ldc1 FARG1, 0(TMP2)
  |.else
  |.  lw SFARG2LO, LO(TMP2)
  |.endif
  |7:
  |.if FPU
  |.if ismax
  |  c.olt.d FARG1, FRET1
  |.else
  |  c.olt.d FRET1, FARG1
  |.endif
  |  movf.d FRET1, FARG1
  |.else
  |.if ismax
  |  bal ->vm_sfcmpogt
  |.else
  |  bal ->vm_sfcmpolt
  |.endif
  |.  nop
  |  movz SFARG1LO, SFARG2LO, CRET1
  |  movz SFARG1HI, SFARG2HI, CRET1
  |.endif
  |  b <6
  |.  addiu TMP2, TMP2, 8
  |
  |8:  // Convert integer to number and continue with number loop.
  |  bne SFARG2HI, TISNUM, ->fff_fallback
  |.if FPU
  |.  lwc1 FARG1, LO(TMP2)
  |  b <7
  |.  cvt.d.w FARG1, FARG1
  |.else
  |.  nop
  |  bal ->vm_sfi2d_2
  |.  nop
  |  b <7
  |.  nop
  |.endif
  |
  |.endmacro
  |
  |  math_minmax math_min, movz, 0
  |  math_minmax math_max, movn, 1
  |
  |//-- String library -----------------------------------------------------
  |
  |.ffunc string_byte			// Only handle the 1-arg case here.
  |  lw CARG3, HI(BASE)
  |   lw STR:CARG1, LO(BASE)
  |  xori AT, NARGS8:RC, 8
  |  addiu CARG3, CARG3, -LJ_TSTR
  |  or AT, AT, CARG3
  |  bnez AT, ->fff_fallback		// Need exactly 1 string argument.
  |.  nop
  |  lw TMP0, STR:CARG1->len
  |    addiu RA, BASE, -8
  |    lw PC, FRAME_PC(BASE)
  |  sltu RD, r0, TMP0
  |   lbu TMP1, STR:CARG1[1]		// Access is always ok (NUL at end).
  |  addiu RD, RD, 1
  |  sll RD, RD, 3			// RD = ((str->len != 0)+1)*8
  |  sw TISNUM, HI(RA)
  |  b ->fff_res
  |.  sw TMP1, LO(RA)
  |
  |.ffunc string_char			// Only handle the 1-arg case here.
  |  ffgccheck
  |.  nop
  |  lw CARG3, HI(BASE)
  |   lw CARG1, LO(BASE)
  |  li TMP1, 255
  |  xori AT, NARGS8:RC, 8		// Exactly 1 argument.
  |  xor TMP0, CARG3, TISNUM		// Integer.
  |   sltu TMP1, TMP1, CARG1		// !(255 < n).
  |  or AT, AT, TMP0
  |   or AT, AT, TMP1
  |  bnez AT, ->fff_fallback
  |.  li CARG3, 1
  |  addiu CARG2, sp, ARG5_OFS
  |  sb CARG1, ARG5
  |->fff_newstr:
  |  load_got lj_str_new
  |   sw BASE, L->base
  |   sw PC, SAVE_PC
  |  call_intern lj_str_new		// (lua_State *L, char *str, size_t l)
  |.  move CARG1, L
  |  // Returns GCstr *.
  |  lw BASE, L->base
  |->fff_resstr:
  |  move SFARG1LO, CRET1
  |  b ->fff_restv
  |.  li SFARG1HI, LJ_TSTR
  |
  |.ffunc string_sub
  |  ffgccheck
  |.  nop
  |  addiu AT, NARGS8:RC, -16
  |   lw CARG3, 16+HI(BASE)
  |   lw TMP0, HI(BASE)
  |    lw STR:CARG1, LO(BASE)
  |  bltz AT, ->fff_fallback
  |.  lw CARG2, 8+HI(BASE)
  |  beqz AT, >1
  |.  li CARG4, -1
  |  bne CARG3, TISNUM, ->fff_fallback
  |.  lw CARG4, 16+LO(BASE)
  |1:
  |  bne CARG2, TISNUM, ->fff_fallback
  |.  li AT, LJ_TSTR
  |  bne TMP0, AT, ->fff_fallback
  |.  lw CARG3, 8+LO(BASE)
  |  lw CARG2, STR:CARG1->len
  |  // STR:CARG1 = str, CARG2 = str->len, CARG3 = start, CARG4 = end
  |  slt AT, CARG4, r0
  |  addiu TMP0, CARG2, 1
  |  addu TMP1, CARG4, TMP0
  |   slt TMP3, CARG3, r0
  |  movn CARG4, TMP1, AT		// if (end < 0) end += len+1
  |   addu TMP1, CARG3, TMP0
  |   movn CARG3, TMP1, TMP3		// if (start < 0) start += len+1
  |   li TMP2, 1
  |  slt AT, CARG4, r0
  |   slt TMP3, r0, CARG3
  |  movn CARG4, r0, AT			// if (end < 0) end = 0
  |   movz CARG3, TMP2, TMP3		// if (start < 1) start = 1
  |  slt AT, CARG2, CARG4
  |  movn CARG4, CARG2, AT		// if (end > len) end = len
  |   addu CARG2, STR:CARG1, CARG3
  |  subu CARG3, CARG4, CARG3		// len = end - start
  |   addiu CARG2, CARG2, sizeof(GCstr)-1
  |  bgez CARG3, ->fff_newstr
  |.  addiu CARG3, CARG3, 1		// len++
  |->fff_emptystr:  // Return empty string.
  |  addiu STR:SFARG1LO, DISPATCH, DISPATCH_GL(strempty)
  |  b ->fff_restv
  |.  li SFARG1HI, LJ_TSTR
  |
  |.macro ffstring_op, name
  |  .ffunc string_ .. name
  |  ffgccheck
  |.  nop
  |  lw CARG3, HI(BASE)
  |   lw STR:CARG2, LO(BASE)
  |  beqz NARGS8:RC, ->fff_fallback
  |.  li AT, LJ_TSTR
  |  bne CARG3, AT, ->fff_fallback
  |.  addiu SBUF:CARG1, DISPATCH, DISPATCH_GL(tmpbuf)
  |  load_got lj_buf_putstr_ .. name
  |  lw TMP0, SBUF:CARG1->b
  |   sw L, SBUF:CARG1->L
  |   sw BASE, L->base
  |  sw TMP0, SBUF:CARG1->w
  |  call_intern extern lj_buf_putstr_ .. name
  |.  sw PC, SAVE_PC
  |  load_got lj_buf_tostr
  |  call_intern lj_buf_tostr
  |.  move SBUF:CARG1, SBUF:CRET1
  |  b ->fff_resstr
  |.  lw BASE, L->base
  |.endmacro
  |
  |ffstring_op reverse
  |ffstring_op lower
  |ffstring_op upper
  |
  |//-- Bit library --------------------------------------------------------
  |
  |->vm_tobit_fb:
  |  beqz TMP1, ->fff_fallback
  |.if FPU
  |.  ldc1 FARG1, 0(BASE)
  |  add.d FARG1, FARG1, TOBIT
  |  jr ra
  |.  mfc1 CRET1, FARG1
  |.else
  |// FP number to bit conversion for soft-float.
  |->vm_tobit:
  |  sll TMP0, SFARG1HI, 1
  |  lui AT, 0x0020
  |  addu TMP0, TMP0, AT
  |  slt AT, TMP0, r0
  |  movz SFARG1LO, r0, AT
  |  beqz AT, >2
  |.  li TMP1, 0x3e0
  |  not TMP1, TMP1
  |  sra TMP0, TMP0, 21
  |  subu TMP0, TMP1, TMP0
  |  slt AT, TMP0, r0
  |  bnez AT, >1
  |.  sll TMP1, SFARG1HI, 11
  |  lui AT, 0x8000
  |  or TMP1, TMP1, AT
  |  srl AT, SFARG1LO, 21
  |  or TMP1, TMP1, AT
  |  slt AT, SFARG1HI, r0
  |  beqz AT, >2
  |.  srlv SFARG1LO, TMP1, TMP0
  |  subu SFARG1LO, r0, SFARG1LO
  |2:
  |  jr ra
  |.  move CRET1, SFARG1LO
  |1:
  |  addiu TMP0, TMP0, 21
  |  srlv TMP1, SFARG1LO, TMP0
  |  li AT, 20
  |  subu TMP0, AT, TMP0
  |  sll SFARG1LO, SFARG1HI, 12
  |  sllv AT, SFARG1LO, TMP0
  |  or SFARG1LO, TMP1, AT
  |  slt AT, SFARG1HI, r0
  |  beqz AT, <2
  |.  nop
  |  jr ra
  |.  subu CRET1, r0, SFARG1LO
  |.endif
  |
  |.macro .ffunc_bit, name
  |  .ffunc_1 bit_..name
  |  beq SFARG1HI, TISNUM, >6
  |.  move CRET1, SFARG1LO
  |  bal ->vm_tobit_fb
  |.  sltu TMP1, SFARG1HI, TISNUM
  |6:
  |.endmacro
  |
  |.macro .ffunc_bit_op, name, ins
  |  .ffunc_bit name
  |  addiu TMP2, BASE, 8
  |  addu TMP3, BASE, NARGS8:RC
  |1:
  |  lw SFARG1HI, HI(TMP2)
  |  beq TMP2, TMP3, ->fff_resi
  |.  lw SFARG1LO, LO(TMP2)
  |.if FPU
  |  bne SFARG1HI, TISNUM, >2
  |.  addiu TMP2, TMP2, 8
  |  b <1
  |.  ins CRET1, CRET1, SFARG1LO
  |2:
  |   ldc1 FARG1, -8(TMP2)
  |  sltu TMP1, SFARG1HI, TISNUM
  |  beqz TMP1, ->fff_fallback
  |.  add.d FARG1, FARG1, TOBIT
  |  mfc1 SFARG1LO, FARG1
  |  b <1
  |.  ins CRET1, CRET1, SFARG1LO
  |.else
  |  beq SFARG1HI, TISNUM, >2
  |.  move CRET2, CRET1
  |  bal ->vm_tobit_fb
  |.  sltu TMP1, SFARG1HI, TISNUM
  |  move SFARG1LO, CRET2
  |2:
  |  ins CRET1, CRET1, SFARG1LO
  |  b <1
  |.  addiu TMP2, TMP2, 8
  |.endif
  |.endmacro
  |
  |.ffunc_bit_op band, and
  |.ffunc_bit_op bor, or
  |.ffunc_bit_op bxor, xor
  |
  |.ffunc_bit bswap
  |  srl TMP0, CRET1, 24
  |   srl TMP2, CRET1, 8
  |  sll TMP1, CRET1, 24
  |   andi TMP2, TMP2, 0xff00
  |  or TMP0, TMP0, TMP1
  |   andi CRET1, CRET1, 0xff00
  |  or TMP0, TMP0, TMP2
  |   sll CRET1, CRET1, 8
  |  b ->fff_resi
  |.  or CRET1, TMP0, CRET1
  |
  |.ffunc_bit bnot
  |  b ->fff_resi
  |.  not CRET1, CRET1
  |
  |.macro .ffunc_bit_sh, name, ins, shmod
  |  .ffunc_2 bit_..name
  |  beq SFARG1HI, TISNUM, >1
  |.  nop
  |  bal ->vm_tobit_fb
  |.  sltu TMP1, SFARG1HI, TISNUM
  |  move SFARG1LO, CRET1
  |1:
  |  bne SFARG2HI, TISNUM, ->fff_fallback
  |.  nop
  |.if shmod == 1
  |  li AT, 32
  |  subu TMP0, AT, SFARG2LO
  |  sllv SFARG2LO, SFARG1LO, SFARG2LO
  |  srlv SFARG1LO, SFARG1LO, TMP0
  |.elif shmod == 2
  |  li AT, 32
  |  subu TMP0, AT, SFARG2LO
  |  srlv SFARG2LO, SFARG1LO, SFARG2LO
  |  sllv SFARG1LO, SFARG1LO, TMP0
  |.endif
  |  b ->fff_resi
  |.  ins CRET1, SFARG1LO, SFARG2LO
  |.endmacro
  |
  |.ffunc_bit_sh lshift, sllv, 0
  |.ffunc_bit_sh rshift, srlv, 0
  |.ffunc_bit_sh arshift, srav, 0
  |// Can't use rotrv, since it's only in MIPS32R2.
  |.ffunc_bit_sh rol, or, 1
  |.ffunc_bit_sh ror, or, 2
  |
  |.ffunc_bit tobit
  |->fff_resi:
  |  lw PC, FRAME_PC(BASE)
  |  addiu RA, BASE, -8
  |  sw TISNUM, -8+HI(BASE)
  |  b ->fff_res1
  |.  sw CRET1, -8+LO(BASE)
  |
  |//-----------------------------------------------------------------------
  |
  |->fff_fallback:			// Call fast function fallback handler.
  |  // BASE = new base, RB = CFUNC, RC = nargs*8
  |  lw TMP3, CFUNC:RB->f
  |    addu TMP1, BASE, NARGS8:RC
  |   lw PC, FRAME_PC(BASE)		// Fallback may overwrite PC.
  |    addiu TMP0, TMP1, 8*LUA_MINSTACK
  |     lw TMP2, L->maxstack
  |   sw PC, SAVE_PC			// Redundant (but a defined value).
  |  sltu AT, TMP2, TMP0
  |     sw BASE, L->base
  |    sw TMP1, L->top
  |  bnez AT, >5			// Need to grow stack.
  |.  move CFUNCADDR, TMP3
  |  jalr TMP3				// (lua_State *L)
  |.  move CARG1, L
  |  // Either throws an error, or recovers and returns -1, 0 or nresults+1.
  |  lw BASE, L->base
  |   sll RD, CRET1, 3
  |  bgtz CRET1, ->fff_res		// Returned nresults+1?
  |.  addiu RA, BASE, -8
  |1:  // Returned 0 or -1: retry fast path.
  |  lw TMP0, L->top
  |   lw LFUNC:RB, FRAME_FUNC(BASE)
  |  bnez CRET1, ->vm_call_tail		// Returned -1?
  |.  subu NARGS8:RC, TMP0, BASE
  |  ins_callt				// Returned 0: retry fast path.
  |
  |// Reconstruct previous base for vmeta_call during tailcall.
  |->vm_call_tail:
  |  andi TMP0, PC, FRAME_TYPE
  |   li AT, -4
  |  bnez TMP0, >3
  |.  and TMP1, PC, AT
  |  lbu TMP1, OFS_RA(PC)
  |  sll TMP1, TMP1, 3
  |  addiu TMP1, TMP1, 8
  |3:
  |  b ->vm_call_dispatch		// Resolve again for tailcall.
  |.  subu TMP2, BASE, TMP1
  |
  |5:  // Grow stack for fallback handler.
  |  load_got lj_state_growstack
  |  li CARG2, LUA_MINSTACK
  |  call_intern lj_state_growstack	// (lua_State *L, int n)
  |.  move CARG1, L
  |  lw BASE, L->base
  |  b <1
  |.  li CRET1, 0			// Force retry.
  |
  |->fff_gcstep:			// Call GC step function.
  |  // BASE = new base, RC = nargs*8
  |  move MULTRES, ra
  |  load_got lj_gc_step
  |   sw BASE, L->base
  |  addu TMP0, BASE, NARGS8:RC
  |   sw PC, SAVE_PC			// Redundant (but a defined value).
  |  sw TMP0, L->top
  |  call_intern lj_gc_step		// (lua_State *L)
  |.  move CARG1, L
  |   lw BASE, L->base
  |  move ra, MULTRES
  |    lw TMP0, L->top
  |  lw CFUNC:RB, FRAME_FUNC(BASE)
  |  jr ra
  |.  subu NARGS8:RC, TMP0, BASE
  |
  |//-----------------------------------------------------------------------
  |//-- Special dispatch targets -------------------------------------------
  |//-----------------------------------------------------------------------
  |
  |->vm_record:				// Dispatch target for recording phase.
  |.if JIT
  |  lbu TMP3, DISPATCH_GL(hookmask)(DISPATCH)
  |  andi AT, TMP3, HOOK_VMEVENT	// No recording while in vmevent.
  |  bnez AT, >5
  |  // Decrement the hookcount for consistency, but always do the call.
  |.  lw TMP2, DISPATCH_GL(hookcount)(DISPATCH)
  |  andi AT, TMP3, HOOK_ACTIVE
  |  bnez AT, >1
  |.  addiu TMP2, TMP2, -1
  |  andi AT, TMP3, LUA_MASKLINE|LUA_MASKCOUNT
  |  beqz AT, >1
  |.  nop
  |  b >1
  |.  sw TMP2, DISPATCH_GL(hookcount)(DISPATCH)
  |.endif
  |
  |->vm_rethook:			// Dispatch target for return hooks.
  |  lbu TMP3, DISPATCH_GL(hookmask)(DISPATCH)
  |  andi AT, TMP3, HOOK_ACTIVE		// Hook already active?
  |  beqz AT, >1
  |5:  // Re-dispatch to static ins.
  |.  lw AT, GG_DISP2STATIC(TMP0)	// Assumes TMP0 holds DISPATCH+OP*4.
  |  jr AT
  |.  nop
  |
  |->vm_inshook:			// Dispatch target for instr/line hooks.
  |  lbu TMP3, DISPATCH_GL(hookmask)(DISPATCH)
  |  lw TMP2, DISPATCH_GL(hookcount)(DISPATCH)
  |  andi AT, TMP3, HOOK_ACTIVE		// Hook already active?
  |  bnez AT, <5
  |.  andi AT, TMP3, LUA_MASKLINE|LUA_MASKCOUNT
  |  beqz AT, <5
  |.  addiu TMP2, TMP2, -1
  |  beqz TMP2, >1
  |.  sw TMP2, DISPATCH_GL(hookcount)(DISPATCH)
  |  andi AT, TMP3, LUA_MASKLINE
  |  beqz AT, <5
  |1:
  |.  load_got lj_dispatch_ins
  |   sw MULTRES, SAVE_MULTRES
  |  move CARG2, PC
  |   sw BASE, L->base
  |  // SAVE_PC must hold the _previous_ PC. The callee updates it with PC.
  |  call_intern lj_dispatch_ins	// (lua_State *L, const BCIns *pc)
  |.  move CARG1, L
  |3:
  |  lw BASE, L->base
  |4:  // Re-dispatch to static ins.
  |  lw INS, -4(PC)
  |  decode_OP4a TMP1, INS
  |  decode_OP4b TMP1
  |  addu TMP0, DISPATCH, TMP1
  |   decode_RD8a RD, INS
  |  lw AT, GG_DISP2STATIC(TMP0)
  |   decode_RA8a RA, INS
  |   decode_RD8b RD
  |  jr AT
  |   decode_RA8b RA
  |
  |->cont_hook:				// Continue from hook yield.
  |  addiu PC, PC, 4
  |  b <4
  |.  lw MULTRES, -24+LO(RB)		// Restore MULTRES for *M ins.
  |
  |->vm_hotloop:			// Hot loop counter underflow.
  |.if JIT
  |  lw LFUNC:TMP1, FRAME_FUNC(BASE)
  |   addiu CARG1, DISPATCH, GG_DISP2J
  |   sw PC, SAVE_PC
  |  lw TMP1, LFUNC:TMP1->pc
  |   move CARG2, PC
  |   sw L, DISPATCH_J(L)(DISPATCH)
  |  lbu TMP1, PC2PROTO(framesize)(TMP1)
  |  load_got lj_trace_hot
  |   sw BASE, L->base
  |  sll TMP1, TMP1, 3
  |  addu TMP1, BASE, TMP1
  |  call_intern lj_trace_hot		// (jit_State *J, const BCIns *pc)
  |.  sw TMP1, L->top
  |  b <3
  |.  nop
  |.endif
  |
  |->vm_callhook:			// Dispatch target for call hooks.
  |.if JIT
  |  b >1
  |.endif
  |.  move CARG2, PC
  |
  |->vm_hotcall:			// Hot call counter underflow.
  |.if JIT
  |  ori CARG2, PC, 1
  |1:
  |.endif
  |  load_got lj_dispatch_call
  |  addu TMP0, BASE, RC
  |   sw PC, SAVE_PC
  |   sw BASE, L->base
  |  subu RA, RA, BASE
  |   sw TMP0, L->top
  |  call_intern lj_dispatch_call	// (lua_State *L, const BCIns *pc)
  |.  move CARG1, L
  |  // Returns ASMFunction.
  |  lw BASE, L->base
  |   lw TMP0, L->top
  |   sw r0, SAVE_PC			// Invalidate for subsequent line hook.
  |  subu NARGS8:RC, TMP0, BASE
  |  addu RA, BASE, RA
  |  lw LFUNC:RB, FRAME_FUNC(BASE)
  |  jr CRET1
  |.  lw INS, -4(PC)
  |
  |->cont_stitch:			// Trace stitching.
  |.if JIT
  |  // RA = resultptr, RB = meta base
  |  lw INS, -4(PC)
  |    lw TMP2, -24+LO(RB)		// Save previous trace.
  |  decode_RA8a RC, INS
  |   addiu AT, MULTRES, -8
  |  decode_RA8b RC
  |   beqz AT, >2
  |. addu RC, BASE, RC			// Call base.
  |1:  // Move results down.
  |  lw SFRETHI, HI(RA)
  |   lw SFRETLO, LO(RA)
  |   addiu AT, AT, -8
  |    addiu RA, RA, 8
  |  sw SFRETHI, HI(RC)
  |   sw SFRETLO, LO(RC)
  |   bnez AT, <1
  |.   addiu RC, RC, 8
  |2:
  |   decode_RA8a RA, INS
  |    decode_RB8a RB, INS
  |   decode_RA8b RA
  |    decode_RB8b RB
  |   addu RA, RA, RB
  |   addu RA, BASE, RA
  |3:
  |   sltu AT, RC, RA
  |   bnez AT, >9			// More results wanted?
  |.   nop
  |
  |  lhu TMP3, TRACE:TMP2->traceno
  |  lhu RD, TRACE:TMP2->link
  |  beq RD, TMP3, ->cont_nop		// Blacklisted.
  |.  load_got lj_dispatch_stitch
  |  bnez RD, =>BC_JLOOP		// Jump to stitched trace.
  |.  sll RD, RD, 3
  |
  |  // Stitch a new trace to the previous trace.
  |  sw TMP3, DISPATCH_J(exitno)(DISPATCH)
  |  sw L, DISPATCH_J(L)(DISPATCH)
  |  sw BASE, L->base
  |  addiu CARG1, DISPATCH, GG_DISP2J
  |  call_intern lj_dispatch_stitch	// (jit_State *J, const BCIns *pc)
  |.  move CARG2, PC
  |  b ->cont_nop
  |.  lw BASE, L->base
  |
  |9:
  |  sw TISNIL, HI(RC)
  |  b <3
  |.  addiu RC, RC, 8
  |.endif
  |
  |->vm_profhook:			// Dispatch target for profiler hook.
#if LJ_HASPROFILE
  |  load_got lj_dispatch_profile
  |   sw MULTRES, SAVE_MULTRES
  |  move CARG2, PC
  |   sw BASE, L->base
  |  call_intern lj_dispatch_profile	// (lua_State *L, const BCIns *pc)
  |.  move CARG1, L
  |  // HOOK_PROFILE is off again, so re-dispatch to dynamic instruction.
  |  addiu PC, PC, -4
  |  b ->cont_nop
  |.  lw BASE, L->base
#endif
  |
  |//-----------------------------------------------------------------------
  |//-- Trace exit handler -------------------------------------------------
  |//-----------------------------------------------------------------------
  |
  |.macro savex_, a, b
  |.if FPU
  |  sdc1 f..a, 16+a*8(sp)
  |  sw r..a, 16+32*8+a*4(sp)
  |  sw r..b, 16+32*8+b*4(sp)
  |.else
  |  sw r..a, 16+a*4(sp)
  |  sw r..b, 16+b*4(sp)
  |.endif
  |.endmacro
  |
  |->vm_exit_handler:
  |.if JIT
  |.if FPU
  |  addiu sp, sp, -(16+32*8+32*4)
  |.else
  |  addiu sp, sp, -(16+32*4)
  |.endif
  |  savex_ 0, 1
  |  savex_ 2, 3
  |  savex_ 4, 5
  |  savex_ 6, 7
  |  savex_ 8, 9
  |  savex_ 10, 11
  |  savex_ 12, 13
  |  savex_ 14, 15
  |  savex_ 16, 17
  |  savex_ 18, 19
  |  savex_ 20, 21
  |  savex_ 22, 23
  |  savex_ 24, 25
  |  savex_ 26, 27
  |.if FPU
  |  sdc1 f28, 16+28*8(sp)
  |  sdc1 f30, 16+30*8(sp)
  |  sw r28, 16+32*8+28*4(sp)
  |  sw r30, 16+32*8+30*4(sp)
  |  sw r0, 16+32*8+31*4(sp)		// Clear RID_TMP.
  |  addiu TMP2, sp, 16+32*8+32*4	// Recompute original value of sp.
  |  sw TMP2, 16+32*8+29*4(sp)		// Store sp in RID_SP
  |.else
  |  sw r28, 16+28*4(sp)
  |  sw r30, 16+30*4(sp)
  |  sw r0, 16+31*4(sp)			// Clear RID_TMP.
  |  addiu TMP2, sp, 16+32*4		// Recompute original value of sp.
  |  sw TMP2, 16+29*4(sp)		// Store sp in RID_SP
  |.endif
  |  li_vmstate EXIT
  |  addiu DISPATCH, JGL, -GG_DISP2G-32768
  |  lw TMP1, 0(TMP2)			// Load exit number.
  |  st_vmstate
  |  lw L, DISPATCH_GL(cur_L)(DISPATCH)
  |   lw BASE, DISPATCH_GL(jit_base)(DISPATCH)
  |  load_got lj_trace_exit
  |  sw L, DISPATCH_J(L)(DISPATCH)
  |  sw ra, DISPATCH_J(parent)(DISPATCH)  // Store trace number.
  |   sw BASE, L->base
  |  sw TMP1, DISPATCH_J(exitno)(DISPATCH)  // Store exit number.
  |  addiu CARG1, DISPATCH, GG_DISP2J
  |   sw r0, DISPATCH_GL(jit_base)(DISPATCH)
  |  call_intern lj_trace_exit		// (jit_State *J, ExitState *ex)
  |.  addiu CARG2, sp, 16
  |  // Returns MULTRES (unscaled) or negated error code.
  |  lw TMP1, L->cframe
  |  li AT, -4
  |   lw BASE, L->base
  |  and sp, TMP1, AT
  |   lw PC, SAVE_PC			// Get SAVE_PC.
  |  b >1
  |.  sw L, SAVE_L			// Set SAVE_L (on-trace resume/yield).
  |.endif
  |->vm_exit_interp:
  |.if JIT
  |  // CRET1 = MULTRES or negated error code, BASE, PC and JGL set.
  |  lw L, SAVE_L
  |   addiu DISPATCH, JGL, -GG_DISP2G-32768
  |  sw BASE, L->base
  |1:
  |  bltz CRET1, >9			// Check for error from exit.
  |.  lw LFUNC:RB, FRAME_FUNC(BASE)
  |    .FPU lui TMP3, 0x59c0			// TOBIT = 2^52 + 2^51 (float).
  |  sll MULTRES, CRET1, 3
  |    li TISNIL, LJ_TNIL
  |     li TISNUM, LJ_TISNUM		// Setup type comparison constants.
  |  sw MULTRES, SAVE_MULTRES
  |    .FPU mtc1 TMP3, TOBIT
  |  lw TMP1, LFUNC:RB->pc
  |   sw r0, DISPATCH_GL(jit_base)(DISPATCH)
  |  lw KBASE, PC2PROTO(k)(TMP1)
  |    .FPU cvt.d.s TOBIT, TOBIT
  |  // Modified copy of ins_next which handles function header dispatch, too.
  |  lw INS, 0(PC)
  |   addiu PC, PC, 4
  |    // Assumes TISNIL == ~LJ_VMST_INTERP == -1
  |    sw TISNIL, DISPATCH_GL(vmstate)(DISPATCH)
  |  decode_OP4a TMP1, INS
  |  decode_OP4b TMP1
  |    sltiu TMP2, TMP1, BC_FUNCF*4
  |  addu TMP0, DISPATCH, TMP1
  |   decode_RD8a RD, INS
  |  lw AT, 0(TMP0)
  |   decode_RA8a RA, INS
  |    beqz TMP2, >2
  |.  decode_RA8b RA
  |  jr AT
  |.  decode_RD8b RD
  |2:
  |  sltiu TMP2, TMP1, (BC_FUNCC+2)*4	// Fast function?
  |  bnez TMP2, >3
  |.  lw TMP1, FRAME_PC(BASE)
  |  // Check frame below fast function.
  |  andi TMP0, TMP1, FRAME_TYPE
  |  bnez TMP0, >3			// Trace stitching continuation?
  |.  nop
  |  // Otherwise set KBASE for Lua function below fast function.
  |  lw TMP2, -4(TMP1)
  |  decode_RA8a TMP0, TMP2
  |  decode_RA8b TMP0
  |  subu TMP1, BASE, TMP0
  |  lw LFUNC:TMP2, -8+FRAME_FUNC(TMP1)
  |  lw TMP1, LFUNC:TMP2->pc
  |  lw KBASE, PC2PROTO(k)(TMP1)
  |3:
  |  addiu RC, MULTRES, -8
  |  jr AT
  |.  addu RA, RA, BASE
  |
  |9:  // Rethrow error from the right C frame.
  |  load_got lj_err_trace
  |  sub CARG2, r0, CRET1
  |  call_intern lj_err_trace		// (lua_State *L, int errcode)
  |.  move CARG1, L
  |.endif
  |
  |//-----------------------------------------------------------------------
  |//-- Math helper functions ----------------------------------------------
  |//-----------------------------------------------------------------------
  |
  |// Hard-float round to integer.
  |// Modifies AT, TMP0, FRET1, FRET2, f4. Keeps all others incl. FARG1.
  |.macro vm_round_hf, func
  |  lui TMP0, 0x4330			// Hiword of 2^52 (double).
  |  mtc1 r0, f4
  |  mtc1 TMP0, f5
  |  abs.d FRET2, FARG1			// |x|
  |    mfc1 AT, f13
  |  c.olt.d 0, FRET2, f4
  |   add.d FRET1, FRET2, f4		// (|x| + 2^52) - 2^52
  |  bc1f 0, >1				// Truncate only if |x| < 2^52.
  |.  sub.d FRET1, FRET1, f4
  |    slt AT, AT, r0
  |.if "func" == "ceil"
  |   lui TMP0, 0xbff0			// Hiword of -1 (double). Preserves -0.
  |.else
  |   lui TMP0, 0x3ff0			// Hiword of +1 (double).
  |.endif
  |.if "func" == "trunc"
  |   mtc1 TMP0, f5
  |  c.olt.d 0, FRET2, FRET1		// |x| < result?
  |   sub.d FRET2, FRET1, f4
  |  movt.d FRET1, FRET2, 0		// If yes, subtract +1.
  |  neg.d FRET2, FRET1
  |  jr ra
  |.  movn.d FRET1, FRET2, AT		// Merge sign bit back in.
  |.else
  |  neg.d FRET2, FRET1
  |   mtc1 TMP0, f5
  |  movn.d FRET1, FRET2, AT		// Merge sign bit back in.
  |.if "func" == "ceil"
  |  c.olt.d 0, FRET1, FARG1		// x > result?
  |.else
  |  c.olt.d 0, FARG1, FRET1		// x < result?
  |.endif
  |   sub.d FRET2, FRET1, f4		// If yes, subtract +-1.
  |  jr ra
  |.  movt.d FRET1, FRET2, 0
  |.endif
  |1:
  |  jr ra
  |.  mov.d FRET1, FARG1
  |.endmacro
  |
  |.macro vm_round, func
  |.if FPU
  |  vm_round_hf, func
  |.endif
  |.endmacro
  |
  |->vm_floor:
  |  vm_round floor
  |->vm_ceil:
  |  vm_round ceil
  |->vm_trunc:
  |.if JIT
  |  vm_round trunc
  |.endif
  |
  |// Soft-float integer to number conversion.
  |.macro sfi2d, AHI, ALO
  |.if not FPU
  |  beqz ALO, >9			// Handle zero first.
  |.  sra TMP0, ALO, 31
  |  xor TMP1, ALO, TMP0
  |  subu TMP1, TMP1, TMP0		// Absolute value in TMP1.
  |  clz AHI, TMP1
  |    andi TMP0, TMP0, 0x800		// Mask sign bit.
  |  li AT, 0x3ff+31-1
  |   sllv TMP1, TMP1, AHI		// Align mantissa left with leading 1.
  |  subu AHI, AT, AHI			// Exponent - 1 in AHI.
  |   sll ALO, TMP1, 21
  |  or AHI, AHI, TMP0			// Sign | Exponent.
  |   srl TMP1, TMP1, 11
  |  sll AHI, AHI, 20			// Align left.
  |  jr ra
  |.  addu AHI, AHI, TMP1		// Add mantissa, increment exponent.
  |9:
  |  jr ra
  |.  li AHI, 0
  |.endif
  |.endmacro
  |
  |// Input SFARG1LO. Output: SFARG1*. Temporaries: AT, TMP0, TMP1.
  |->vm_sfi2d_1:
  |  sfi2d SFARG1HI, SFARG1LO
  |
  |// Input SFARG2LO. Output: SFARG2*. Temporaries: AT, TMP0, TMP1.
  |->vm_sfi2d_2:
  |  sfi2d SFARG2HI, SFARG2LO
  |
  |// Soft-float comparison. Equivalent to c.eq.d.
  |// Input: SFARG*. Output: CRET1. Temporaries: AT, TMP0, TMP1.
  |->vm_sfcmpeq:
  |.if not FPU
  |  sll AT, SFARG1HI, 1
  |  sll TMP0, SFARG2HI, 1
  |  or CRET1, SFARG1LO, SFARG2LO
  |  or TMP1, AT, TMP0
  |  or TMP1, TMP1, CRET1
  |  beqz TMP1, >8			// Both args +-0: return 1.
  |.  sltu CRET1, r0, SFARG1LO
  |  lui TMP1, 0xffe0
  |  addu AT, AT, CRET1
  |   sltu CRET1, r0, SFARG2LO
  |  sltu AT, TMP1, AT
  |   addu TMP0, TMP0, CRET1
  |   sltu TMP0, TMP1, TMP0
  |  or TMP1, AT, TMP0
  |  bnez TMP1, >9			// Either arg is NaN: return 0;
  |.  xor TMP0, SFARG1HI, SFARG2HI
  |  xor TMP1, SFARG1LO, SFARG2LO
  |  or AT, TMP0, TMP1
  |  jr ra
  |.  sltiu CRET1, AT, 1		// Same values: return 1.
  |8:
  |  jr ra
  |.  li CRET1, 1
  |9:
  |  jr ra
  |.  li CRET1, 0
  |.endif
  |
  |// Soft-float comparison. Equivalent to c.ult.d and c.olt.d.
  |// Input: SFARG*. Output: CRET1. Temporaries: AT, TMP0, TMP1, CRET2.
  |->vm_sfcmpult:
  |.if not FPU
  |  b >1
  |.  li CRET2, 1
  |.endif
  |
  |->vm_sfcmpolt:
  |.if not FPU
  |  li CRET2, 0
  |1:
  |  sll AT, SFARG1HI, 1
  |  sll TMP0, SFARG2HI, 1
  |  or CRET1, SFARG1LO, SFARG2LO
  |  or TMP1, AT, TMP0
  |  or TMP1, TMP1, CRET1
  |  beqz TMP1, >8			// Both args +-0: return 0.
  |.  sltu CRET1, r0, SFARG1LO
  |  lui TMP1, 0xffe0
  |  addu AT, AT, CRET1
  |   sltu CRET1, r0, SFARG2LO
  |  sltu AT, TMP1, AT
  |   addu TMP0, TMP0, CRET1
  |   sltu TMP0, TMP1, TMP0
  |  or TMP1, AT, TMP0
  |  bnez TMP1, >9			// Either arg is NaN: return 0 or 1;
  |.  and AT, SFARG1HI, SFARG2HI
  |  bltz AT, >5			// Both args negative?
  |.  nop
  |  beq SFARG1HI, SFARG2HI, >8
  |.  sltu CRET1, SFARG1LO, SFARG2LO
  |  jr ra
  |.  slt CRET1, SFARG1HI, SFARG2HI
  |5:  // Swap conditions if both operands are negative.
  |  beq SFARG1HI, SFARG2HI, >8
  |.  sltu CRET1, SFARG2LO, SFARG1LO
  |  jr ra
  |.  slt CRET1, SFARG2HI, SFARG1HI
  |8:
  |  jr ra
  |.  nop
  |9:
  |  jr ra
  |.  move CRET1, CRET2
  |.endif
  |
  |->vm_sfcmpogt:
  |.if not FPU
  |  sll AT, SFARG2HI, 1
  |  sll TMP0, SFARG1HI, 1
  |  or CRET1, SFARG2LO, SFARG1LO
  |  or TMP1, AT, TMP0
  |  or TMP1, TMP1, CRET1
  |  beqz TMP1, >8			// Both args +-0: return 0.
  |.  sltu CRET1, r0, SFARG2LO
  |  lui TMP1, 0xffe0
  |  addu AT, AT, CRET1
  |   sltu CRET1, r0, SFARG1LO
  |  sltu AT, TMP1, AT
  |   addu TMP0, TMP0, CRET1
  |   sltu TMP0, TMP1, TMP0
  |  or TMP1, AT, TMP0
  |  bnez TMP1, >9			// Either arg is NaN: return 0 or 1;
  |.  and AT, SFARG2HI, SFARG1HI
  |  bltz AT, >5			// Both args negative?
  |.  nop
  |  beq SFARG2HI, SFARG1HI, >8
  |.  sltu CRET1, SFARG2LO, SFARG1LO
  |  jr ra
  |.  slt CRET1, SFARG2HI, SFARG1HI
  |5:  // Swap conditions if both operands are negative.
  |  beq SFARG2HI, SFARG1HI, >8
  |.  sltu CRET1, SFARG1LO, SFARG2LO
  |  jr ra
  |.  slt CRET1, SFARG1HI, SFARG2HI
  |8:
  |  jr ra
  |.  nop
  |9:
  |  jr ra
  |.  li CRET1, 0
  |.endif
  |
  |// Soft-float comparison. Equivalent to c.ole.d a, b or c.ole.d b, a.
  |// Input: SFARG*, TMP3. Output: CRET1. Temporaries: AT, TMP0, TMP1.
  |->vm_sfcmpolex:
  |.if not FPU
  |  sll AT, SFARG1HI, 1
  |  sll TMP0, SFARG2HI, 1
  |  or CRET1, SFARG1LO, SFARG2LO
  |  or TMP1, AT, TMP0
  |  or TMP1, TMP1, CRET1
  |  beqz TMP1, >8			// Both args +-0: return 1.
  |.  sltu CRET1, r0, SFARG1LO
  |  lui TMP1, 0xffe0
  |  addu AT, AT, CRET1
  |   sltu CRET1, r0, SFARG2LO
  |  sltu AT, TMP1, AT
  |   addu TMP0, TMP0, CRET1
  |   sltu TMP0, TMP1, TMP0
  |  or TMP1, AT, TMP0
  |  bnez TMP1, >9			// Either arg is NaN: return 0;
  |.  and AT, SFARG1HI, SFARG2HI
  |  xor AT, AT, TMP3
  |  bltz AT, >5			// Both args negative?
  |.  nop
  |  beq SFARG1HI, SFARG2HI, >6
  |.  sltu CRET1, SFARG2LO, SFARG1LO
  |  jr ra
  |.  slt CRET1, SFARG2HI, SFARG1HI
  |5:  // Swap conditions if both operands are negative.
  |  beq SFARG1HI, SFARG2HI, >6
  |.  sltu CRET1, SFARG1LO, SFARG2LO
  |  slt CRET1, SFARG1HI, SFARG2HI
  |6:
  |  jr ra
  |.  nop
  |8:
  |  jr ra
  |.  li CRET1, 1
  |9:
  |  jr ra
  |.  li CRET1, 0
  |.endif
  |
  |.macro sfmin_max, name, fpcall
  |->vm_sf .. name:
  |.if JIT and not FPU
  |  move TMP2, ra
  |  bal ->fpcall
  |.  nop
  |  move TMP0, CRET1
  |  move SFRETHI, SFARG1HI
  |   move SFRETLO, SFARG1LO
  |  move ra, TMP2
  |  movz SFRETHI, SFARG2HI, TMP0
  |  jr ra
  |.  movz SFRETLO, SFARG2LO, TMP0
  |.endif
  |.endmacro
  |
  |  sfmin_max min, vm_sfcmpolt
  |  sfmin_max max, vm_sfcmpogt
  |
  |//-----------------------------------------------------------------------
  |//-- Miscellaneous functions --------------------------------------------
  |//-----------------------------------------------------------------------
  |
  |.define NEXT_TAB,		TAB:CARG1
  |.define NEXT_IDX,		CARG2
  |.define NEXT_ASIZE,		CARG3
  |.define NEXT_NIL,		CARG4
  |.define NEXT_TMP0,		r12
  |.define NEXT_TMP1,		r13
  |.define NEXT_TMP2,		r14
  |.define NEXT_RES_VK,		CRET1
  |.define NEXT_RES_IDX,	CRET2
  |.define NEXT_RES_PTR,	sp
  |.define NEXT_RES_VAL_I,	0(sp)
  |.define NEXT_RES_VAL_IT,	4(sp)
  |.define NEXT_RES_KEY_I,	8(sp)
  |.define NEXT_RES_KEY_IT,	12(sp)
  |
  |// TValue *lj_vm_next(GCtab *t, uint32_t idx)
  |// Next idx returned in CRET2.
  |->vm_next:
  |.if JIT and ENDIAN_LE
  |   lw NEXT_ASIZE, NEXT_TAB->asize
  |  lw NEXT_TMP0, NEXT_TAB->array
  |    li NEXT_NIL, LJ_TNIL
  |1:  // Traverse array part.
  |   sltu AT, NEXT_IDX, NEXT_ASIZE
  |    sll NEXT_TMP1, NEXT_IDX, 3
  |   beqz AT, >5
  |.   addu NEXT_TMP1, NEXT_TMP0, NEXT_TMP1
  |  lw NEXT_TMP2, 4(NEXT_TMP1)
  |   sw NEXT_IDX, NEXT_RES_KEY_I
  |  beq NEXT_TMP2, NEXT_NIL, <1
  |.  addiu NEXT_IDX, NEXT_IDX, 1
  |    lw NEXT_TMP0, 0(NEXT_TMP1)
  |   li AT, LJ_TISNUM
  |  sw NEXT_TMP2, NEXT_RES_VAL_IT
  |   sw AT, NEXT_RES_KEY_IT
  |    sw NEXT_TMP0, NEXT_RES_VAL_I
  |  move NEXT_RES_VK, NEXT_RES_PTR
  |  jr ra
  |.  move NEXT_RES_IDX, NEXT_IDX
  |
  |5:  // Traverse hash part.
  |  subu NEXT_RES_IDX, NEXT_IDX, NEXT_ASIZE
  |   lw NODE:NEXT_RES_VK, NEXT_TAB->node
  |    sll NEXT_TMP2, NEXT_RES_IDX, 5
  |  lw NEXT_TMP0, NEXT_TAB->hmask
  |    sll AT, NEXT_RES_IDX, 3
  |    subu AT, NEXT_TMP2, AT
  |   addu NODE:NEXT_RES_VK, NODE:NEXT_RES_VK, AT
  |6:
  |  sltu AT, NEXT_TMP0, NEXT_RES_IDX
  |  bnez AT, >8
  |.  nop
  |  lw NEXT_TMP2, NODE:NEXT_RES_VK->val.it
  |  bne NEXT_TMP2, NEXT_NIL, >9
  |.  addiu NEXT_RES_IDX, NEXT_RES_IDX, 1
  |  // Skip holes in hash part.
  |  b <6
  |.  addiu NODE:NEXT_RES_VK, NODE:NEXT_RES_VK, sizeof(Node)
  |
  |8:  // End of iteration. Set the key to nil (not the value).
  |  sw NEXT_NIL, NEXT_RES_KEY_IT
  |  move NEXT_RES_VK, NEXT_RES_PTR
  |9:
  |  jr ra
  |.  addu NEXT_RES_IDX, NEXT_RES_IDX, NEXT_ASIZE
  |.endif
  |
  |//-----------------------------------------------------------------------
  |//-- FFI helper functions -----------------------------------------------
  |//-----------------------------------------------------------------------
  |
  |// Handler for callback functions. Callback slot number in r1, g in r2.
  |->vm_ffi_callback:
  |.if FFI
  |.type CTSTATE, CTState, PC
  |  saveregs
  |  lw CTSTATE, GL:r2->ctype_state
  |   addiu DISPATCH, r2, GG_G2DISP
  |  load_got lj_ccallback_enter
  |  sw r1, CTSTATE->cb.slot
  |  sw CARG1, CTSTATE->cb.gpr[0]
  |  sw CARG2, CTSTATE->cb.gpr[1]
  |   .FPU sdc1 FARG1, CTSTATE->cb.fpr[0]
  |  sw CARG3, CTSTATE->cb.gpr[2]
  |  sw CARG4, CTSTATE->cb.gpr[3]
  |   .FPU sdc1 FARG2, CTSTATE->cb.fpr[1]
  |  addiu TMP0, sp, CFRAME_SPACE+16
  |  sw TMP0, CTSTATE->cb.stack
  |  sw r0, SAVE_PC			// Any value outside of bytecode is ok.
  |   move CARG2, sp
  |  call_intern lj_ccallback_enter	// (CTState *cts, void *cf)
  |.  move CARG1, CTSTATE
  |  // Returns lua_State *.
  |  lw BASE, L:CRET1->base
  |  lw RC, L:CRET1->top
  |     li TISNUM, LJ_TISNUM		// Setup type comparison constants.
  |   move L, CRET1
  |     .FPU lui TMP3, 0x59c0		// TOBIT = 2^52 + 2^51 (float).
  |  lw LFUNC:RB, FRAME_FUNC(BASE)
  |     .FPU mtc1 TMP3, TOBIT
  |    li_vmstate INTERP
  |     li TISNIL, LJ_TNIL
  |  subu RC, RC, BASE
  |    st_vmstate
  |     .FPU cvt.d.s TOBIT, TOBIT
  |  ins_callt
  |.endif
  |
  |->cont_ffi_callback:			// Return from FFI callback.
  |.if FFI
  |  load_got lj_ccallback_leave
  |  lw CTSTATE, DISPATCH_GL(ctype_state)(DISPATCH)
  |   sw BASE, L->base
  |   sw RB, L->top
  |  sw L, CTSTATE->L
  |  move CARG2, RA
  |  call_intern lj_ccallback_leave	// (CTState *cts, TValue *o)
  |.  move CARG1, CTSTATE
  |   .FPU ldc1 FRET1, CTSTATE->cb.fpr[0]
  |  lw CRET1, CTSTATE->cb.gpr[0]
  |   .FPU ldc1 FRET2, CTSTATE->cb.fpr[1]
  |  b ->vm_leave_unw
  |.  lw CRET2, CTSTATE->cb.gpr[1]
  |.endif
  |
  |->vm_ffi_call:			// Call C function via FFI.
  |  // Caveat: needs special frame unwinding, see below.
  |.if FFI
  |  .type CCSTATE, CCallState, CARG1
  |  lw TMP1, CCSTATE->spadj
  |   lbu CARG2, CCSTATE->nsp
  |  move TMP2, sp
  |  subu sp, sp, TMP1
  |  sw ra, -4(TMP2)
  |   sll CARG2, CARG2, 2
  |  sw r16, -8(TMP2)
  |  sw CCSTATE, -12(TMP2)
  |  move r16, TMP2
  |  addiu TMP1, CCSTATE, offsetof(CCallState, stack)
  |  addiu TMP2, sp, 16
  |  beqz CARG2, >2
  |.  addu TMP3, TMP1, CARG2
  |1:
  |   lw TMP0, 0(TMP1)
  |  addiu TMP1, TMP1, 4
  |  sltu AT, TMP1, TMP3
  |   sw TMP0, 0(TMP2)
  |  bnez AT, <1
  |.  addiu TMP2, TMP2, 4
  |2:
  |  lw CFUNCADDR, CCSTATE->func
  |  lw CARG2, CCSTATE->gpr[1]
  |  lw CARG3, CCSTATE->gpr[2]
  |  lw CARG4, CCSTATE->gpr[3]
  |  .FPU ldc1 FARG1, CCSTATE->fpr[0]
  |  .FPU ldc1 FARG2, CCSTATE->fpr[1]
  |  jalr CFUNCADDR
  |.  lw CARG1, CCSTATE->gpr[0]		// Do this last, since CCSTATE is CARG1.
  |  lw CCSTATE:TMP1, -12(r16)
  |  lw TMP2, -8(r16)
  |  lw ra, -4(r16)
  |  sw CRET1, CCSTATE:TMP1->gpr[0]
  |  sw CRET2, CCSTATE:TMP1->gpr[1]
  |.if FPU
  |  sdc1 FRET1, CCSTATE:TMP1->fpr[0]
  |  sdc1 FRET2, CCSTATE:TMP1->fpr[1]
  |.else
  |  sw CARG1, CCSTATE:TMP1->gpr[2]	// Soft-float: complex double .im part.
  |  sw CARG2, CCSTATE:TMP1->gpr[3]
  |.endif
  |  move sp, r16
  |  jr ra
  |.  move r16, TMP2
  |.endif
  |// Note: vm_ffi_call must be the last function in this object file!
  |
  |//-----------------------------------------------------------------------
}

/* Generate the code for a single instruction. */
static void build_ins(BuildCtx *ctx, BCOp op, int defop)
{
  int vk = 0;
  |=>defop:

  switch (op) {

  /* -- Comparison ops ---------------------------------------------------- */

  /* Remember: all ops branch for a true comparison, fall through otherwise. */

  case BC_ISLT: case BC_ISGE: case BC_ISLE: case BC_ISGT:
    |  // RA = src1*8, RD = src2*8, JMP with RD = target
    |.macro bc_comp, FRA, FRD, RAHI, RALO, RDHI, RDLO, movop, fmovop, fcomp, sfcomp
    |  addu RA, BASE, RA
    |   addu RD, BASE, RD
    |  lw RAHI, HI(RA)
    |   lw RDHI, HI(RD)
    |    lhu TMP2, OFS_RD(PC)
    |    addiu PC, PC, 4
    |  bne RAHI, TISNUM, >2
    |.  lw RALO, LO(RA)
    |    lui TMP3, (-(BCBIAS_J*4 >> 16) & 65535)
    |  lw RDLO, LO(RD)
    |  bne RDHI, TISNUM, >5
    |.   decode_RD4b TMP2
    |  slt AT, SFARG1LO, SFARG2LO
    |    addu TMP2, TMP2, TMP3
    |  movop TMP2, r0, AT
    |1:
    |  addu PC, PC, TMP2
    |  ins_next
    |
    |2:  // RA is not an integer.
    |  sltiu AT, RAHI, LJ_TISNUM
    |  beqz AT, ->vmeta_comp
    |.   lui TMP3, (-(BCBIAS_J*4 >> 16) & 65535)
    |  sltiu AT, RDHI, LJ_TISNUM
    |.if FPU
    |  ldc1 FRA, 0(RA)
    |   ldc1 FRD, 0(RD)
    |.else
    |   lw RDLO, LO(RD)
    |.endif
    |  beqz AT, >4
    |.   decode_RD4b TMP2
    |3:  // RA and RD are both numbers.
    |.if FPU
    |  fcomp f20, f22
    |   addu TMP2, TMP2, TMP3
    |  b <1
    |.  fmovop TMP2, r0
    |.else
    |  bal sfcomp
    |.   addu TMP2, TMP2, TMP3
    |  b <1
    |.  movop TMP2, r0, CRET1
    |.endif
    |
    |4:  // RA is a number, RD is not a number.
    |  bne RDHI, TISNUM, ->vmeta_comp
    |  // RA is a number, RD is an integer. Convert RD to a number.
    |.if FPU
    |.  lwc1 FRD, LO(RD)
    |  b <3
    |.  cvt.d.w FRD, FRD
    |.else
    |.  nop
    |.if "RDHI" == "SFARG1HI"
    |  bal ->vm_sfi2d_1
    |.else
    |  bal ->vm_sfi2d_2
    |.endif
    |.  nop
    |  b <3
    |.  nop
    |.endif
    |
    |5:  // RA is an integer, RD is not an integer
    |  sltiu AT, RDHI, LJ_TISNUM
    |  beqz AT, ->vmeta_comp
    |  // RA is an integer, RD is a number. Convert RA to a number.
    |.if FPU
    |.  mtc1 RALO, FRA
    |   ldc1 FRD, 0(RD)
    |  b <3
    |   cvt.d.w FRA, FRA
    |.else
    |.  nop
    |.if "RAHI" == "SFARG1HI"
    |  bal ->vm_sfi2d_1
    |.else
    |  bal ->vm_sfi2d_2
    |.endif
    |.  nop
    |  b <3
    |.  nop
    |.endif
    |.endmacro
    |
    if (op == BC_ISLT) {
      |  bc_comp f20, f22, SFARG1HI, SFARG1LO, SFARG2HI, SFARG2LO, movz, movf, c.olt.d, ->vm_sfcmpolt
    } else if (op == BC_ISGE) {
      |  bc_comp f20, f22, SFARG1HI, SFARG1LO, SFARG2HI, SFARG2LO, movn, movt, c.olt.d, ->vm_sfcmpolt
    } else if (op == BC_ISLE) {
      |  bc_comp f22, f20, SFARG2HI, SFARG2LO, SFARG1HI, SFARG1LO, movn, movt, c.ult.d, ->vm_sfcmpult
    } else {
      |  bc_comp f22, f20, SFARG2HI, SFARG2LO, SFARG1HI, SFARG1LO, movz, movf, c.ult.d, ->vm_sfcmpult
    }
    break;

  case BC_ISEQV: case BC_ISNEV:
    vk = op == BC_ISEQV;
    |  // RA = src1*8, RD = src2*8, JMP with RD = target
    |  addu RA, BASE, RA
    |    addiu PC, PC, 4
    |  addu RD, BASE, RD
    |  lw SFARG1HI, HI(RA)
    |    lhu TMP2, -4+OFS_RD(PC)
    |  lw SFARG2HI, HI(RD)
    |    lui TMP3, (-(BCBIAS_J*4 >> 16) & 65535)
    |  sltu AT, TISNUM, SFARG1HI
    |  sltu TMP0, TISNUM, SFARG2HI
    |  or AT, AT, TMP0
    if (vk) {
      |  beqz AT, ->BC_ISEQN_Z
    } else {
      |  beqz AT, ->BC_ISNEN_Z
    }
    |.   decode_RD4b TMP2
    |  // Either or both types are not numbers.
    |  lw SFARG1LO, LO(RA)
    |  lw SFARG2LO, LO(RD)
    |  addu TMP2, TMP2, TMP3
    |.if FFI
    |  li TMP3, LJ_TCDATA
    |  beq SFARG1HI, TMP3, ->vmeta_equal_cd
    |.endif
    |.  sltiu AT, SFARG1HI, LJ_TISPRI		// Not a primitive?
    |.if FFI
    |  beq SFARG2HI, TMP3, ->vmeta_equal_cd
    |.endif
    |.  xor TMP3, SFARG1LO, SFARG2LO		// Same tv?
    |  xor SFARG2HI, SFARG2HI, SFARG1HI		// Same type?
    |  sltiu TMP0, SFARG1HI, LJ_TISTABUD+1	// Table or userdata?
    |  movz TMP3, r0, AT			// Ignore tv if primitive.
    |  movn TMP0, r0, SFARG2HI			// Tab/ud and same type?
    |  or AT, SFARG2HI, TMP3			// Same type && (pri||same tv).
    |  movz TMP0, r0, AT
    |  beqz TMP0, >1	// Done if not tab/ud or not same type or same tv.
    if (vk) {
      |.  movn TMP2, r0, AT
    } else {
      |.  movz TMP2, r0, AT
    }
    |  // Different tables or userdatas. Need to check __eq metamethod.
    |  // Field metatable must be at same offset for GCtab and GCudata!
    |  lw TAB:TMP1, TAB:SFARG1LO->metatable
    |  beqz TAB:TMP1, >1		// No metatable?
    |.  nop
    |  lbu TMP1, TAB:TMP1->nomm
    |  andi TMP1, TMP1, 1<<MM_eq
    |  bnez TMP1, >1			// Or 'no __eq' flag set?
    |.  nop
    |  b ->vmeta_equal			// Handle __eq metamethod.
    |.  li TMP0, 1-vk			// ne = 0 or 1.
    |1:
    |  addu PC, PC, TMP2
    |  ins_next
    break;

  case BC_ISEQS: case BC_ISNES:
    vk = op == BC_ISEQS;
    |  // RA = src*8, RD = str_const*8 (~), JMP with RD = target
    |  addu RA, BASE, RA
    |   addiu PC, PC, 4
    |  lw TMP0, HI(RA)
    |   srl RD, RD, 1
    |  lw STR:TMP3, LO(RA)
    |   subu RD, KBASE, RD
    |    lhu TMP2, -4+OFS_RD(PC)
    |.if FFI
    |  li AT, LJ_TCDATA
    |  beq TMP0, AT, ->vmeta_equal_cd
    |.endif
    |.  lw STR:TMP1, -4(RD)		// KBASE-4-str_const*4
    |  addiu TMP0, TMP0, -LJ_TSTR
    |   decode_RD4b TMP2
    |  xor TMP1, STR:TMP1, STR:TMP3
    |  or TMP0, TMP0, TMP1
    |   lui TMP3, (-(BCBIAS_J*4 >> 16) & 65535)
    |   addu TMP2, TMP2, TMP3
    if (vk) {
      |  movn TMP2, r0, TMP0
    } else {
      |  movz TMP2, r0, TMP0
    }
    |  addu PC, PC, TMP2
    |  ins_next
    break;

  case BC_ISEQN: case BC_ISNEN:
    vk = op == BC_ISEQN;
    |  // RA = src*8, RD = num_const*8, JMP with RD = target
    |  addu RA, BASE, RA
    |   addu RD, KBASE, RD
    |  lw SFARG1HI, HI(RA)
    |   lw SFARG2HI, HI(RD)
    |    lhu TMP2, OFS_RD(PC)
    |    addiu PC, PC, 4
    |    lui TMP3, (-(BCBIAS_J*4 >> 16) & 65535)
    |    decode_RD4b TMP2
    if (vk) {
      |->BC_ISEQN_Z:
    } else {
      |->BC_ISNEN_Z:
    }
    |  bne SFARG1HI, TISNUM, >3
    |.  lw SFARG1LO, LO(RA)
    |  lw SFARG2LO, LO(RD)
    |    addu TMP2, TMP2, TMP3
    |  bne SFARG2HI, TISNUM, >6
    |.  xor AT, SFARG1LO, SFARG2LO
    if (vk) {
      |  movn TMP2, r0, AT
      |1:
      |  addu PC, PC, TMP2
      |2:
    } else {
      |  movz TMP2, r0, AT
      |1:
      |2:
      |  addu PC, PC, TMP2
    }
    |  ins_next
    |
    |3:  // RA is not an integer.
    |  sltiu AT, SFARG1HI, LJ_TISNUM
    |.if FFI
    |  beqz AT, >8
    |.else
    |  beqz AT, <2
    |.endif
    |.   addu TMP2, TMP2, TMP3
    |  sltiu AT, SFARG2HI, LJ_TISNUM
    |.if FPU
    |  ldc1 f20, 0(RA)
    |   ldc1 f22, 0(RD)
    |.endif
    |  beqz AT, >5
    |.  lw SFARG2LO, LO(RD)
    |4:  // RA and RD are both numbers.
    |.if FPU
    |  c.eq.d f20, f22
    |  b <1
    if (vk) {
      |.  movf TMP2, r0
    } else {
      |.  movt TMP2, r0
    }
    |.else
    |  bal ->vm_sfcmpeq
    |.  nop
    |  b <1
    if (vk) {
      |.  movz TMP2, r0, CRET1
    } else {
      |.  movn TMP2, r0, CRET1
    }
    |.endif
    |
    |5:  // RA is a number, RD is not a number.
    |.if FFI
    |  bne SFARG2HI, TISNUM, >9
    |.else
    |  bne SFARG2HI, TISNUM, <2
    |.endif
    |  // RA is a number, RD is an integer. Convert RD to a number.
    |.if FPU
    |.  lwc1 f22, LO(RD)
    |  b <4
    |.  cvt.d.w f22, f22
    |.else
    |.  nop
    |  bal ->vm_sfi2d_2
    |.  nop
    |  b <4
    |.  nop
    |.endif
    |
    |6:  // RA is an integer, RD is not an integer
    |  sltiu AT, SFARG2HI, LJ_TISNUM
    |.if FFI
    |  beqz AT, >9
    |.else
    |  beqz AT, <2
    |.endif
    |  // RA is an integer, RD is a number. Convert RA to a number.
    |.if FPU
    |.  mtc1 SFARG1LO, f20
    |   ldc1 f22, 0(RD)
    |  b <4
    |   cvt.d.w f20, f20
    |.else
    |.  nop
    |  bal ->vm_sfi2d_1
    |.  nop
    |  b <4
    |.  nop
    |.endif
    |
    |.if FFI
    |8:
    |  li AT, LJ_TCDATA
    |  bne SFARG1HI, AT, <2
    |.  nop
    |  b ->vmeta_equal_cd
    |.  nop
    |9:
    |  li AT, LJ_TCDATA
    |  bne SFARG2HI, AT, <2
    |.  nop
    |  b ->vmeta_equal_cd
    |.  nop
    |.endif
    break;

  case BC_ISEQP: case BC_ISNEP:
    vk = op == BC_ISEQP;
    |  // RA = src*8, RD = primitive_type*8 (~), JMP with RD = target
    |  addu RA, BASE, RA
    |   srl TMP1, RD, 3
    |  lw TMP0, HI(RA)
    |    lhu TMP2, OFS_RD(PC)
    |   not TMP1, TMP1
    |    addiu PC, PC, 4
    |.if FFI
    |  li AT, LJ_TCDATA
    |  beq TMP0, AT, ->vmeta_equal_cd
    |.endif
    |.  xor TMP0, TMP0, TMP1
    |  decode_RD4b TMP2
    |  lui TMP3, (-(BCBIAS_J*4 >> 16) & 65535)
    |  addu TMP2, TMP2, TMP3
    if (vk) {
      |  movn TMP2, r0, TMP0
    } else {
      |  movz TMP2, r0, TMP0
    }
    |  addu PC, PC, TMP2
    |  ins_next
    break;

  /* -- Unary test and copy ops ------------------------------------------- */

  case BC_ISTC: case BC_ISFC: case BC_IST: case BC_ISF:
    |  // RA = dst*8 or unused, RD = src*8, JMP with RD = target
    |  addu RD, BASE, RD
    |   lhu TMP2, OFS_RD(PC)
    |  lw TMP0, HI(RD)
    |   addiu PC, PC, 4
    if (op == BC_IST || op == BC_ISF) {
      |  sltiu TMP0, TMP0, LJ_TISTRUECOND
      |   decode_RD4b TMP2
      |   lui TMP3, (-(BCBIAS_J*4 >> 16) & 65535)
      |   addu TMP2, TMP2, TMP3
      if (op == BC_IST) {
	|  movz TMP2, r0, TMP0
      } else {
	|  movn TMP2, r0, TMP0
      }
      |  addu PC, PC, TMP2
    } else {
      |  sltiu TMP0, TMP0, LJ_TISTRUECOND
      |  lw SFRETHI, HI(RD)
      |   lw SFRETLO, LO(RD)
      if (op == BC_ISTC) {
	|  beqz TMP0, >1
      } else {
	|  bnez TMP0, >1
      }
      |.  addu RA, BASE, RA
      |   decode_RD4b TMP2
      |   lui TMP3, (-(BCBIAS_J*4 >> 16) & 65535)
      |   addu TMP2, TMP2, TMP3
      |  sw SFRETHI, HI(RA)
      |   sw SFRETLO, LO(RA)
      |   addu PC, PC, TMP2
      |1:
    }
    |  ins_next
    break;

  case BC_ISTYPE:
    |  // RA = src*8, RD = -type*8
    |  addu TMP2, BASE, RA
    |  srl TMP1, RD, 3
    |  lw TMP0, HI(TMP2)
    |  ins_next1
    |  addu AT, TMP0, TMP1
    |  bnez AT, ->vmeta_istype
    |.  ins_next2
    break;
  case BC_ISNUM:
    |  // RA = src*8, RD = -(TISNUM-1)*8
    |  addu TMP2, BASE, RA
    |  lw TMP0, HI(TMP2)
    |  ins_next1
    |  sltiu AT, TMP0, LJ_TISNUM
    |  beqz AT, ->vmeta_istype
    |.  ins_next2
    break;

  /* -- Unary ops --------------------------------------------------------- */

  case BC_MOV:
    |  // RA = dst*8, RD = src*8
    |  addu RD, BASE, RD
    |   addu RA, BASE, RA
    |  lw SFRETHI, HI(RD)
    |   lw SFRETLO, LO(RD)
    |  ins_next1
    |  sw SFRETHI, HI(RA)
    |   sw SFRETLO, LO(RA)
    |  ins_next2
    break;
  case BC_NOT:
    |  // RA = dst*8, RD = src*8
    |  addu RD, BASE, RD
    |   addu RA, BASE, RA
    |  lw TMP0, HI(RD)
    |   li TMP1, LJ_TFALSE
    |  sltiu TMP0, TMP0, LJ_TISTRUECOND
    |  addiu TMP1, TMP0, LJ_TTRUE
    |  ins_next1
    |  sw TMP1, HI(RA)
    |  ins_next2
    break;
  case BC_UNM:
    |  // RA = dst*8, RD = src*8
    |  addu RB, BASE, RD
    |  lw SFARG1HI, HI(RB)
    |   addu RA, BASE, RA
    |  bne SFARG1HI, TISNUM, >2
    |.  lw SFARG1LO, LO(RB)
    |  lui TMP1, 0x8000
    |  beq SFARG1LO, TMP1, ->vmeta_unm	// Meta handler deals with -2^31.
    |.  negu SFARG1LO, SFARG1LO
    |1:
    |  ins_next1
    |  sw SFARG1HI, HI(RA)
    |   sw SFARG1LO, LO(RA)
    |  ins_next2
    |2:
    |  sltiu AT, SFARG1HI, LJ_TISNUM
    |  beqz AT, ->vmeta_unm
    |.  lui TMP1, 0x8000
    |  b <1
    |.  xor SFARG1HI, SFARG1HI, TMP1
    break;
  case BC_LEN:
    |  // RA = dst*8, RD = src*8
    |  addu CARG2, BASE, RD
    |   addu RA, BASE, RA
    |  lw TMP0, HI(CARG2)
    |   lw CARG1, LO(CARG2)
    |  li AT, LJ_TSTR
    |  bne TMP0, AT, >2
    |.  li AT, LJ_TTAB
    |   lw CRET1, STR:CARG1->len
    |1:
    |  ins_next1
    |  sw TISNUM, HI(RA)
    |   sw CRET1, LO(RA)
    |  ins_next2
    |2:
    |  bne TMP0, AT, ->vmeta_len
    |.  nop
#if LJ_52
    |  lw TAB:TMP2, TAB:CARG1->metatable
    |  bnez TAB:TMP2, >9
    |.  nop
    |3:
#endif
    |->BC_LEN_Z:
    |  load_got lj_tab_len
    |  call_intern lj_tab_len		// (GCtab *t)
    |.  nop
    |  // Returns uint32_t (but less than 2^31).
    |  b <1
    |.  nop
#if LJ_52
    |9:
    |  lbu TMP0, TAB:TMP2->nomm
    |  andi TMP0, TMP0, 1<<MM_len
    |  bnez TMP0, <3			// 'no __len' flag set: done.
    |.  nop
    |  b ->vmeta_len
    |.  nop
#endif
    break;

  /* -- Binary ops -------------------------------------------------------- */

    |.macro fpmod, a, b, c
    |  bal ->vm_floor     // floor(b/c)
    |.  div.d FARG1, b, c
    |  mul.d a, FRET1, c
    |  sub.d a, b, a      // b - floor(b/c)*c
    |.endmacro

    |.macro sfpmod
    |  addiu sp, sp, -16
    |
    |  load_got __divdf3
    |  sw SFARG1HI, HI(sp)
    |   sw SFARG1LO, LO(sp)
    |  sw SFARG2HI, 8+HI(sp)
    |  call_extern
    |.  sw SFARG2LO, 8+LO(sp)
    |
    |  load_got floor
    |  move SFARG1HI, SFRETHI
    |  call_extern
    |.  move SFARG1LO, SFRETLO
    |
    |  load_got __muldf3
    |  move SFARG1HI, SFRETHI
    |   move SFARG1LO, SFRETLO
    |  lw SFARG2HI, 8+HI(sp)
    |  call_extern
    |.  lw SFARG2LO, 8+LO(sp)
    |
    |  load_got __subdf3
    |  lw SFARG1HI, HI(sp)
    |   lw SFARG1LO, LO(sp)
    |  move SFARG2HI, SFRETHI
    |  call_extern
    |.  move SFARG2LO, SFRETLO
    |
    |  addiu sp, sp, 16
    |.endmacro

    |.macro ins_arithpre, label
    ||vk = ((int)op - BC_ADDVN) / (BC_ADDNV-BC_ADDVN);
    |  // RA = dst*8, RB = src1*8, RC = src2*8 | num_const*8
    ||switch (vk) {
    ||case 0:
    |   decode_RB8a RB, INS
    |   decode_RB8b RB
    |    decode_RDtoRC8 RC, RD
    |   // RA = dst*8, RB = src1*8, RC = num_const*8
    |   addu RB, BASE, RB
    |.if "label" ~= "none"
    |   b label
    |.endif
    |.   addu RC, KBASE, RC
    ||  break;
    ||case 1:
    |   decode_RB8a RC, INS
    |   decode_RB8b RC
    |    decode_RDtoRC8 RB, RD
    |   // RA = dst*8, RB = num_const*8, RC = src1*8
    |   addu RC, BASE, RC
    |.if "label" ~= "none"
    |   b label
    |.endif
    |.   addu RB, KBASE, RB
    ||  break;
    ||default:
    |   decode_RB8a RB, INS
    |   decode_RB8b RB
    |    decode_RDtoRC8 RC, RD
    |   // RA = dst*8, RB = src1*8, RC = src2*8
    |   addu RB, BASE, RB
    |.if "label" ~= "none"
    |   b label
    |.endif
    |.   addu RC, BASE, RC
    ||  break;
    ||}
    |.endmacro
    |
    |.macro ins_arith, intins, fpins, fpcall, label
    |  ins_arithpre none
    |
    |.if "label" ~= "none"
    |label:
    |.endif
    |
    |  lw SFARG1HI, HI(RB)
    |   lw SFARG2HI, HI(RC)
    |
    |.if "intins" ~= "div"
    |
    |  // Check for two integers.
    |  lw SFARG1LO, LO(RB)
    |  bne SFARG1HI, TISNUM, >5
    |.  lw SFARG2LO, LO(RC)
    |  bne SFARG2HI, TISNUM, >5
    |
    |.if "intins" == "addu"
    |.  intins CRET1, SFARG1LO, SFARG2LO
    |  xor TMP1, CRET1, SFARG1LO	// ((y^a) & (y^b)) < 0: overflow.
    |  xor TMP2, CRET1, SFARG2LO
    |  and TMP1, TMP1, TMP2
    |  bltz TMP1, ->vmeta_arith
    |.  addu RA, BASE, RA
    |.elif "intins" == "subu"
    |.  intins CRET1, SFARG1LO, SFARG2LO
    |  xor TMP1, CRET1, SFARG1LO	// ((y^a) & (a^b)) < 0: overflow.
    |  xor TMP2, SFARG1LO, SFARG2LO
    |  and TMP1, TMP1, TMP2
    |  bltz TMP1, ->vmeta_arith
    |.  addu RA, BASE, RA
    |.elif "intins" == "mult"
    |.  intins SFARG1LO, SFARG2LO
    |  mflo CRET1
    |  mfhi TMP2
    |  sra TMP1, CRET1, 31
    |  bne TMP1, TMP2, ->vmeta_arith
    |.  addu RA, BASE, RA
    |.else
    |.  load_got lj_vm_modi
    |  beqz SFARG2LO, ->vmeta_arith
    |.  addu RA, BASE, RA
    |.if ENDIAN_BE
    |  move CARG1, SFARG1LO
    |.endif
    |  call_extern
    |.  move CARG2, SFARG2LO
    |.endif
    |
    |  ins_next1
    |  sw TISNUM, HI(RA)
    |   sw CRET1, LO(RA)
    |3:
    |  ins_next2
    |
    |.elif not FPU
    |
    |  lw SFARG1LO, LO(RB)
    |   lw SFARG2LO, LO(RC)
    |
    |.endif
    |
    |5:  // Check for two numbers.
    |  .FPU ldc1 f20, 0(RB)
    |  sltiu AT, SFARG1HI, LJ_TISNUM
    |   sltiu TMP0, SFARG2HI, LJ_TISNUM
    |  .FPU ldc1 f22, 0(RC)
    |   and AT, AT, TMP0
    |   beqz AT, ->vmeta_arith
    |.   addu RA, BASE, RA
    |
    |.if FPU
    |  fpins FRET1, f20, f22
    |.elif "fpcall" == "sfpmod"
    |  sfpmod
    |.else
    |  load_got fpcall
    |  call_extern
    |.  nop
    |.endif
    |
    |  ins_next1
    |.if not FPU
    |  sw SFRETHI, HI(RA)
    |.endif
    |.if "intins" ~= "div"
    |  b <3
    |.endif
    |.if FPU
    |.  sdc1 FRET1, 0(RA)
    |.else
    |.  sw SFRETLO, LO(RA)
    |.endif
    |.if "intins" == "div"
    |  ins_next2
    |.endif
    |
    |.endmacro

  case BC_ADDVN: case BC_ADDNV: case BC_ADDVV:
    |  ins_arith addu, add.d, __adddf3, none
    break;
  case BC_SUBVN: case BC_SUBNV: case BC_SUBVV:
    |  ins_arith subu, sub.d, __subdf3, none
    break;
  case BC_MULVN: case BC_MULNV: case BC_MULVV:
    |  ins_arith mult, mul.d, __muldf3, none
    break;
  case BC_DIVVN:
    |  ins_arith div, div.d, __divdf3, ->BC_DIVVN_Z
    break;
  case BC_DIVNV: case BC_DIVVV:
    |  ins_arithpre ->BC_DIVVN_Z
    break;
  case BC_MODVN:
    |  ins_arith modi, fpmod, sfpmod, ->BC_MODVN_Z
    break;
  case BC_MODNV: case BC_MODVV:
    |  ins_arithpre ->BC_MODVN_Z
    break;
  case BC_POW:
    |  ins_arithpre none
    |  lw SFARG1HI, HI(RB)
    |   lw SFARG2HI, HI(RC)
    |  sltiu AT, SFARG1HI, LJ_TISNUM
    |  sltiu TMP0, SFARG2HI, LJ_TISNUM
    |  and AT, AT, TMP0
    |  load_got pow
    |  beqz AT, ->vmeta_arith
    |.  addu RA, BASE, RA
    |.if FPU
    |  ldc1 FARG1, 0(RB)
    |  ldc1 FARG2, 0(RC)
    |.else
    |  lw SFARG1LO, LO(RB)
    |   lw SFARG2LO, LO(RC)
    |.endif
    |  call_extern
    |.  nop
    |  ins_next1
    |.if FPU
    |  sdc1 FRET1, 0(RA)
    |.else
    |  sw SFRETHI, HI(RA)
    |   sw SFRETLO, LO(RA)
    |.endif
    |  ins_next2
    break;

  case BC_CAT:
    |  // RA = dst*8, RB = src_start*8, RC = src_end*8
    |  decode_RB8a RB, INS
    |  decode_RB8b RB
    |   decode_RDtoRC8 RC, RD
    |  subu CARG3, RC, RB
    |   sw BASE, L->base
    |  addu CARG2, BASE, RC
    |  move MULTRES, RB
    |->BC_CAT_Z:
    |  load_got lj_meta_cat
    |  srl CARG3, CARG3, 3
    |   sw PC, SAVE_PC
    |  call_intern lj_meta_cat		// (lua_State *L, TValue *top, int left)
    |.  move CARG1, L
    |  // Returns NULL (finished) or TValue * (metamethod).
    |  bnez CRET1, ->vmeta_binop
    |.  lw BASE, L->base
    |  addu RB, BASE, MULTRES
    |  lw SFRETHI, HI(RB)
    |   lw SFRETLO, LO(RB)
    |   addu RA, BASE, RA
    |  ins_next1
    |  sw SFRETHI, HI(RA)
    |   sw SFRETLO, LO(RA)
    |  ins_next2
    break;

  /* -- Constant ops ------------------------------------------------------ */

  case BC_KSTR:
    |  // RA = dst*8, RD = str_const*8 (~)
    |  srl TMP1, RD, 1
    |  subu TMP1, KBASE, TMP1
    |  ins_next1
    |  lw TMP0, -4(TMP1)		// KBASE-4-str_const*4
    |  addu RA, BASE, RA
    |   li TMP2, LJ_TSTR
    |  sw TMP0, LO(RA)
    |   sw TMP2, HI(RA)
    |  ins_next2
    break;
  case BC_KCDATA:
    |.if FFI
    |  // RA = dst*8, RD = cdata_const*8 (~)
    |  srl TMP1, RD, 1
    |  subu TMP1, KBASE, TMP1
    |  ins_next1
    |  lw TMP0, -4(TMP1)		// KBASE-4-cdata_const*4
    |  addu RA, BASE, RA
    |   li TMP2, LJ_TCDATA
    |  sw TMP0, LO(RA)
    |   sw TMP2, HI(RA)
    |  ins_next2
    |.endif
    break;
  case BC_KSHORT:
    |  // RA = dst*8, RD = int16_literal*8
    |  sra RD, INS, 16
    |  addu RA, BASE, RA
    |  ins_next1
    |  sw TISNUM, HI(RA)
    |   sw RD, LO(RA)
    |  ins_next2
    break;
  case BC_KNUM:
    |  // RA = dst*8, RD = num_const*8
    |  addu RD, KBASE, RD
    |   addu RA, BASE, RA
    |  lw SFRETHI, HI(RD)
    |   lw SFRETLO, LO(RD)
    |  ins_next1
    |  sw SFRETHI, HI(RA)
    |   sw SFRETLO, LO(RA)
    |  ins_next2
    break;
  case BC_KPRI:
    |  // RA = dst*8, RD = primitive_type*8 (~)
    |  srl TMP1, RD, 3
    |   addu RA, BASE, RA
    |  not TMP0, TMP1
    |  ins_next1
    |   sw TMP0, HI(RA)
    |  ins_next2
    break;
  case BC_KNIL:
    |  // RA = base*8, RD = end*8
    |  addu RA, BASE, RA
    |  sw TISNIL, HI(RA)
    |   addiu RA, RA, 8
    |  addu RD, BASE, RD
    |1:
    |  sw TISNIL, HI(RA)
    |  slt AT, RA, RD
    |  bnez AT, <1
    |.  addiu RA, RA, 8
    |  ins_next_
    break;

  /* -- Upvalue and function ops ------------------------------------------ */

  case BC_UGET:
    |  // RA = dst*8, RD = uvnum*8
    |  lw LFUNC:RB, FRAME_FUNC(BASE)
    |   srl RD, RD, 1
    |   addu RD, RD, LFUNC:RB
    |  lw UPVAL:RB, LFUNC:RD->uvptr
    |  ins_next1
    |  lw TMP1, UPVAL:RB->v
    |  lw SFRETHI, HI(TMP1)
    |   lw SFRETLO, LO(TMP1)
    |  addu RA, BASE, RA
    |  sw SFRETHI, HI(RA)
    |   sw SFRETLO, LO(RA)
    |  ins_next2
    break;
  case BC_USETV:
    |  // RA = uvnum*8, RD = src*8
    |  lw LFUNC:RB, FRAME_FUNC(BASE)
    |    srl RA, RA, 1
    |   addu RD, BASE, RD
    |    addu RA, RA, LFUNC:RB
    |  lw UPVAL:RB, LFUNC:RA->uvptr
    |   lw SFRETHI, HI(RD)
    |    lw SFRETLO, LO(RD)
    |  lbu TMP3, UPVAL:RB->marked
    |   lw CARG2, UPVAL:RB->v
    |  andi TMP3, TMP3, LJ_GC_BLACK	// isblack(uv)
    |  lbu TMP0, UPVAL:RB->closed
    |   sw SFRETHI, HI(CARG2)
    |    sw SFRETLO, LO(CARG2)
    |  li AT, LJ_GC_BLACK|1
    |  or TMP3, TMP3, TMP0
    |  beq TMP3, AT, >2			// Upvalue is closed and black?
    |.  addiu TMP2, SFRETHI, -(LJ_TNUMX+1)
    |1:
    |  ins_next
    |
    |2:  // Check if new value is collectable.
    |  sltiu AT, TMP2, LJ_TISGCV - (LJ_TNUMX+1)
    |  beqz AT, <1			// tvisgcv(v)
    |.  nop
    |  lbu TMP3, GCOBJ:SFRETLO->gch.marked
    |  andi TMP3, TMP3, LJ_GC_WHITES	// iswhite(v)
    |  beqz TMP3, <1
    |.  load_got lj_gc_barrieruv
    |  // Crossed a write barrier. Move the barrier forward.
    |  call_intern lj_gc_barrieruv	// (global_State *g, TValue *tv)
    |.  addiu CARG1, DISPATCH, GG_DISP2G
    |  b <1
    |.  nop
    break;
  case BC_USETS:
    |  // RA = uvnum*8, RD = str_const*8 (~)
    |  lw LFUNC:RB, FRAME_FUNC(BASE)
    |    srl RA, RA, 1
    |   srl TMP1, RD, 1
    |    addu RA, RA, LFUNC:RB
    |   subu TMP1, KBASE, TMP1
    |  lw UPVAL:RB, LFUNC:RA->uvptr
    |   lw STR:TMP1, -4(TMP1)		// KBASE-4-str_const*4
    |  lbu TMP2, UPVAL:RB->marked
    |   lw CARG2, UPVAL:RB->v
    |   lbu TMP3, STR:TMP1->marked
    |  andi AT, TMP2, LJ_GC_BLACK	// isblack(uv)
    |   lbu TMP2, UPVAL:RB->closed
    |   li TMP0, LJ_TSTR
    |   sw STR:TMP1, LO(CARG2)
    |  bnez AT, >2
    |.  sw TMP0, HI(CARG2)
    |1:
    |  ins_next
    |
    |2:  // Check if string is white and ensure upvalue is closed.
    |  beqz TMP2, <1
    |.  andi AT, TMP3, LJ_GC_WHITES	// iswhite(str)
    |  beqz AT, <1
    |.  load_got lj_gc_barrieruv
    |  // Crossed a write barrier. Move the barrier forward.
    |  call_intern lj_gc_barrieruv	// (global_State *g, TValue *tv)
    |.  addiu CARG1, DISPATCH, GG_DISP2G
    |  b <1
    |.  nop
    break;
  case BC_USETN:
    |  // RA = uvnum*8, RD = num_const*8
    |  lw LFUNC:RB, FRAME_FUNC(BASE)
    |   srl RA, RA, 1
    |    addu RD, KBASE, RD
    |   addu RA, RA, LFUNC:RB
    |   lw UPVAL:RB, LFUNC:RA->uvptr
    |    lw SFRETHI, HI(RD)
    |     lw SFRETLO, LO(RD)
    |   lw TMP1, UPVAL:RB->v
    |  ins_next1
    |    sw SFRETHI, HI(TMP1)
    |     sw SFRETLO, LO(TMP1)
    |  ins_next2
    break;
  case BC_USETP:
    |  // RA = uvnum*8, RD = primitive_type*8 (~)
    |  lw LFUNC:RB, FRAME_FUNC(BASE)
    |   srl RA, RA, 1
    |    srl TMP0, RD, 3
    |   addu RA, RA, LFUNC:RB
    |    not TMP0, TMP0
    |   lw UPVAL:RB, LFUNC:RA->uvptr
    |  ins_next1
    |   lw TMP1, UPVAL:RB->v
    |   sw TMP0, HI(TMP1)
    |  ins_next2
    break;

  case BC_UCLO:
    |  // RA = level*8, RD = target
    |  lw TMP2, L->openupval
    |  branch_RD			// Do this first since RD is not saved.
    |  load_got lj_func_closeuv
    |   sw BASE, L->base
    |  beqz TMP2, >1
    |.  move CARG1, L
    |  call_intern lj_func_closeuv	// (lua_State *L, TValue *level)
    |.  addu CARG2, BASE, RA
    |  lw BASE, L->base
    |1:
    |  ins_next
    break;

  case BC_FNEW:
    |  // RA = dst*8, RD = proto_const*8 (~) (holding function prototype)
    |  srl TMP1, RD, 1
    |  load_got lj_func_newL_gc
    |  subu TMP1, KBASE, TMP1
    |  lw CARG3, FRAME_FUNC(BASE)
    |  lw CARG2, -4(TMP1)		// KBASE-4-tab_const*4
    |   sw BASE, L->base
    |   sw PC, SAVE_PC
    |  // (lua_State *L, GCproto *pt, GCfuncL *parent)
    |  call_intern lj_func_newL_gc
    |.  move CARG1, L
    |  // Returns GCfuncL *.
    |  lw BASE, L->base
    |   li TMP0, LJ_TFUNC
    |  ins_next1
    |  addu RA, BASE, RA
    |  sw LFUNC:CRET1, LO(RA)
    |   sw TMP0, HI(RA)
    |  ins_next2
    break;

  /* -- Table ops --------------------------------------------------------- */

  case BC_TNEW:
  case BC_TDUP:
    |  // RA = dst*8, RD = (hbits|asize)*8 | tab_const*8 (~)
    |  lw TMP0, DISPATCH_GL(gc.total)(DISPATCH)
    |  lw TMP1, DISPATCH_GL(gc.threshold)(DISPATCH)
    |   sw BASE, L->base
    |   sw PC, SAVE_PC
    |  sltu AT, TMP0, TMP1
    |  beqz AT, >5
    |1:
    if (op == BC_TNEW) {
      |  load_got lj_tab_new
      |  srl CARG2, RD, 3
      |  andi CARG2, CARG2, 0x7ff
      |  li TMP0, 0x801
      |  addiu AT, CARG2, -0x7ff
      |   srl CARG3, RD, 14
      |  movz CARG2, TMP0, AT
      |  // (lua_State *L, int32_t asize, uint32_t hbits)
      |  call_intern lj_tab_new
      |.  move CARG1, L
      |  // Returns Table *.
    } else {
      |  load_got lj_tab_dup
      |  srl TMP1, RD, 1
      |  subu TMP1, KBASE, TMP1
      |  move CARG1, L
      |  call_intern lj_tab_dup		// (lua_State *L, Table *kt)
      |.  lw CARG2, -4(TMP1)		// KBASE-4-str_const*4
      |  // Returns Table *.
    }
    |  lw BASE, L->base
    |  ins_next1
    |  addu RA, BASE, RA
    |   li TMP0, LJ_TTAB
    |  sw TAB:CRET1, LO(RA)
    |   sw TMP0, HI(RA)
    |  ins_next2
    |5:
    |  load_got lj_gc_step_fixtop
    |  move MULTRES, RD
    |  call_intern lj_gc_step_fixtop	// (lua_State *L)
    |.  move CARG1, L
    |  b <1
    |.  move RD, MULTRES
    break;

  case BC_GGET:
    |  // RA = dst*8, RD = str_const*8 (~)
  case BC_GSET:
    |  // RA = src*8, RD = str_const*8 (~)
    |  lw LFUNC:TMP2, FRAME_FUNC(BASE)
    |   srl TMP1, RD, 1
    |   subu TMP1, KBASE, TMP1
    |  lw TAB:RB, LFUNC:TMP2->env
    |  lw STR:RC, -4(TMP1)		// KBASE-4-str_const*4
    if (op == BC_GGET) {
      |  b ->BC_TGETS_Z
    } else {
      |  b ->BC_TSETS_Z
    }
    |.  addu RA, BASE, RA
    break;

  case BC_TGETV:
    |  // RA = dst*8, RB = table*8, RC = key*8
    |  decode_RB8a RB, INS
    |  decode_RB8b RB
    |   decode_RDtoRC8 RC, RD
    |  addu CARG2, BASE, RB
    |   addu CARG3, BASE, RC
    |  lw TMP1, HI(CARG2)
    |   lw TMP2, HI(CARG3)
    |    lw TAB:RB, LO(CARG2)
    |  li AT, LJ_TTAB
    |  bne TMP1, AT, ->vmeta_tgetv
    |.  addu RA, BASE, RA
    |  bne TMP2, TISNUM, >5
    |.  lw RC, LO(CARG3)
    |  lw TMP0, TAB:RB->asize
    |   lw TMP1, TAB:RB->array
    |  sltu AT, RC, TMP0
    |   sll TMP2, RC, 3
    |  beqz AT, ->vmeta_tgetv		// Integer key and in array part?
    |.  addu TMP2, TMP1, TMP2
    |  lw SFRETHI, HI(TMP2)
    |  beq SFRETHI, TISNIL, >2
    |.  lw SFRETLO, LO(TMP2)
    |1:
    |  ins_next1
    |  sw SFRETHI, HI(RA)
    |   sw SFRETLO, LO(RA)
    |  ins_next2
    |
    |2:  // Check for __index if table value is nil.
    |  lw TAB:TMP2, TAB:RB->metatable
    |  beqz TAB:TMP2, <1		// No metatable: done.
    |.  nop
    |  lbu TMP0, TAB:TMP2->nomm
    |  andi TMP0, TMP0, 1<<MM_index
    |  bnez TMP0, <1			// 'no __index' flag set: done.
    |.  nop
    |  b ->vmeta_tgetv
    |.  nop
    |
    |5:
    |  li AT, LJ_TSTR
    |  bne TMP2, AT, ->vmeta_tgetv
    |.  nop
    |  b ->BC_TGETS_Z			// String key?
    |.  nop
    break;
  case BC_TGETS:
    |  // RA = dst*8, RB = table*8, RC = str_const*4 (~)
    |  decode_RB8a RB, INS
    |  decode_RB8b RB
    |  addu CARG2, BASE, RB
    |   decode_RC4a RC, INS
    |  lw TMP0, HI(CARG2)
    |   decode_RC4b RC
    |  li AT, LJ_TTAB
    |   lw TAB:RB, LO(CARG2)
    |   subu CARG3, KBASE, RC
    |   lw STR:RC, -4(CARG3)		// KBASE-4-str_const*4
    |  bne TMP0, AT, ->vmeta_tgets1
    |.  addu RA, BASE, RA
    |->BC_TGETS_Z:
    |  // TAB:RB = GCtab *, STR:RC = GCstr *, RA = dst*8
    |  lw TMP0, TAB:RB->hmask
    |  lw TMP1, STR:RC->sid
    |  lw NODE:TMP2, TAB:RB->node
    |  and TMP1, TMP1, TMP0		// idx = str->sid & tab->hmask
    |  sll TMP0, TMP1, 5
    |  sll TMP1, TMP1, 3
    |  subu TMP1, TMP0, TMP1
    |  addu NODE:TMP2, NODE:TMP2, TMP1	// node = tab->node + (idx*32-idx*8)
    |1:
    |  lw CARG1, offsetof(Node, key)+HI(NODE:TMP2)
    |   lw TMP0, offsetof(Node, key)+LO(NODE:TMP2)
    |    lw NODE:TMP1, NODE:TMP2->next
    |    lw SFRETHI, offsetof(Node, val)+HI(NODE:TMP2)
    |  addiu CARG1, CARG1, -LJ_TSTR
    |   xor TMP0, TMP0, STR:RC
    |  or AT, CARG1, TMP0
    |  bnez AT, >4
    |.  lw TAB:TMP3, TAB:RB->metatable
    |    beq SFRETHI, TISNIL, >5	// Key found, but nil value?
    |.    lw SFRETLO, offsetof(Node, val)+LO(NODE:TMP2)
    |3:
    |  ins_next1
    |    sw SFRETHI, HI(RA)
    |     sw SFRETLO, LO(RA)
    |  ins_next2
    |
    |4:  // Follow hash chain.
    |  bnez NODE:TMP1, <1
    |.  move NODE:TMP2, NODE:TMP1
    |  // End of hash chain: key not found, nil result.
    |
    |5:  // Check for __index if table value is nil.
    |  beqz TAB:TMP3, <3		// No metatable: done.
    |.  li SFRETHI, LJ_TNIL
    |  lbu TMP0, TAB:TMP3->nomm
    |  andi TMP0, TMP0, 1<<MM_index
    |  bnez TMP0, <3			// 'no __index' flag set: done.
    |.  nop
    |  b ->vmeta_tgets
    |.  nop
    break;
  case BC_TGETB:
    |  // RA = dst*8, RB = table*8, RC = index*8
    |  decode_RB8a RB, INS
    |  decode_RB8b RB
    |  addu CARG2, BASE, RB
    |   decode_RDtoRC8 RC, RD
    |  lw CARG1, HI(CARG2)
    |  li AT, LJ_TTAB
    |   lw TAB:RB, LO(CARG2)
    |   addu RA, BASE, RA
    |  bne CARG1, AT, ->vmeta_tgetb
    |.  srl TMP0, RC, 3
    |  lw TMP1, TAB:RB->asize
    |   lw TMP2, TAB:RB->array
    |  sltu AT, TMP0, TMP1
    |  beqz AT, ->vmeta_tgetb
    |.  addu RC, TMP2, RC
    |  lw SFRETHI, HI(RC)
    |  beq SFRETHI, TISNIL, >5
    |.  lw SFRETLO, LO(RC)
    |1:
    |  ins_next1
    |  sw SFRETHI, HI(RA)
    |   sw SFRETLO, LO(RA)
    |  ins_next2
    |
    |5:  // Check for __index if table value is nil.
    |  lw TAB:TMP2, TAB:RB->metatable
    |  beqz TAB:TMP2, <1		// No metatable: done.
    |.  nop
    |  lbu TMP1, TAB:TMP2->nomm
    |  andi TMP1, TMP1, 1<<MM_index
    |  bnez TMP1, <1			// 'no __index' flag set: done.
    |.  nop
    |  b ->vmeta_tgetb			// Caveat: preserve TMP0 and CARG2!
    |.  nop
    break;
  case BC_TGETR:
    |  // RA = dst*8, RB = table*8, RC = key*8
    |  decode_RB8a RB, INS
    |  decode_RB8b RB
    |   decode_RDtoRC8 RC, RD
    |  addu RB, BASE, RB
    |   addu RC, BASE, RC
    |  lw TAB:CARG1, LO(RB)
    |   lw CARG2, LO(RC)
    |    addu RA, BASE, RA
    |  lw TMP0, TAB:CARG1->asize
    |   lw TMP1, TAB:CARG1->array
    |  sltu AT, CARG2, TMP0
    |   sll TMP2, CARG2, 3
    |  beqz AT, ->vmeta_tgetr		// In array part?
    |.  addu CRET1, TMP1, TMP2
    |  lw SFARG2HI, HI(CRET1)
    |   lw SFARG2LO, LO(CRET1)
    |->BC_TGETR_Z:
    |  ins_next1
    |  sw SFARG2HI, HI(RA)
    |   sw SFARG2LO, LO(RA)
    |  ins_next2
    break;

  case BC_TSETV:
    |  // RA = src*8, RB = table*8, RC = key*8
    |  decode_RB8a RB, INS
    |  decode_RB8b RB
    |   decode_RDtoRC8 RC, RD
    |  addu CARG2, BASE, RB
    |   addu CARG3, BASE, RC
    |  lw TMP1, HI(CARG2)
    |   lw TMP2, HI(CARG3)
    |    lw TAB:RB, LO(CARG2)
    |  li AT, LJ_TTAB
    |  bne TMP1, AT, ->vmeta_tsetv
    |.  addu RA, BASE, RA
    |  bne TMP2, TISNUM, >5
    |.  lw RC, LO(CARG3)
    |  lw TMP0, TAB:RB->asize
    |   lw TMP1, TAB:RB->array
    |  sltu AT, RC, TMP0
    |   sll TMP2, RC, 3
    |  beqz AT, ->vmeta_tsetv		// Integer key and in array part?
    |.  addu TMP1, TMP1, TMP2
    |  lw TMP0, HI(TMP1)
    |   lbu TMP3, TAB:RB->marked
    |  lw SFRETHI, HI(RA)
    |  beq TMP0, TISNIL, >3
    |.  lw SFRETLO, LO(RA)
    |1:
    |   andi AT, TMP3, LJ_GC_BLACK  // isblack(table)
    |  sw SFRETHI, HI(TMP1)
    |  bnez AT, >7
    |.  sw SFRETLO, LO(TMP1)
    |2:
    |  ins_next
    |
    |3:  // Check for __newindex if previous value is nil.
    |  lw TAB:TMP2, TAB:RB->metatable
    |  beqz TAB:TMP2, <1		// No metatable: done.
    |.  nop
    |  lbu TMP2, TAB:TMP2->nomm
    |  andi TMP2, TMP2, 1<<MM_newindex
    |  bnez TMP2, <1			// 'no __newindex' flag set: done.
    |.  nop
    |  b ->vmeta_tsetv
    |.  nop
    |
    |5:
    |  li AT, LJ_TSTR
    |  bne TMP2, AT, ->vmeta_tsetv
    |.  nop
    |  b ->BC_TSETS_Z			// String key?
    |.  nop
    |
    |7:  // Possible table write barrier for the value. Skip valiswhite check.
    |  barrierback TAB:RB, TMP3, TMP0, <2
    break;
  case BC_TSETS:
    |  // RA = src*8, RB = table*8, RC = str_const*8 (~)
    |  decode_RB8a RB, INS
    |  decode_RB8b RB
    |  addu CARG2, BASE, RB
    |   decode_RC4a RC, INS
    |  lw TMP0, HI(CARG2)
    |   decode_RC4b RC
    |  li AT, LJ_TTAB
    |   subu CARG3, KBASE, RC
    |    lw TAB:RB, LO(CARG2)
    |   lw STR:RC, -4(CARG3)		// KBASE-4-str_const*4
    |  bne TMP0, AT, ->vmeta_tsets1
    |.  addu RA, BASE, RA
    |->BC_TSETS_Z:
    |  // TAB:RB = GCtab *, STR:RC = GCstr *, RA = BASE+src*8
    |  lw TMP0, TAB:RB->hmask
    |  lw TMP1, STR:RC->sid
    |  lw NODE:TMP2, TAB:RB->node
    |   sb r0, TAB:RB->nomm		// Clear metamethod cache.
    |  and TMP1, TMP1, TMP0		// idx = str->sid & tab->hmask
    |  sll TMP0, TMP1, 5
    |  sll TMP1, TMP1, 3
    |  subu TMP1, TMP0, TMP1
    |  addu NODE:TMP2, NODE:TMP2, TMP1	// node = tab->node + (idx*32-idx*8)
    |.if FPU
    |   ldc1 f20, 0(RA)
    |.else
    |   lw SFRETHI, HI(RA)
    |    lw SFRETLO, LO(RA)
    |.endif
    |1:
    |  lw CARG1, offsetof(Node, key)+HI(NODE:TMP2)
    |   lw TMP0, offsetof(Node, key)+LO(NODE:TMP2)
    |  li AT, LJ_TSTR
    |    lw NODE:TMP1, NODE:TMP2->next
    |  bne CARG1, AT, >5
    |.   lw CARG2, offsetof(Node, val)+HI(NODE:TMP2)
    |   bne TMP0, STR:RC, >5
    |.    lbu TMP3, TAB:RB->marked
    |    beq CARG2, TISNIL, >4		// Key found, but nil value?
    |.    lw TAB:TMP0, TAB:RB->metatable
    |2:
    |  andi AT, TMP3, LJ_GC_BLACK	// isblack(table)
    |.if FPU
    |  bnez AT, >7
    |.  sdc1 f20, NODE:TMP2->val
    |.else
    |   sw SFRETHI, NODE:TMP2->val.u32.hi
    |  bnez AT, >7
    |.   sw SFRETLO, NODE:TMP2->val.u32.lo
    |.endif
    |3:
    |  ins_next
    |
    |4:  // Check for __newindex if previous value is nil.
    |  beqz TAB:TMP0, <2		// No metatable: done.
    |.  nop
    |  lbu TMP0, TAB:TMP0->nomm
    |  andi TMP0, TMP0, 1<<MM_newindex
    |  bnez TMP0, <2			// 'no __newindex' flag set: done.
    |.  nop
    |  b ->vmeta_tsets
    |.  nop
    |
    |5:  // Follow hash chain.
    |  bnez NODE:TMP1, <1
    |.  move NODE:TMP2, NODE:TMP1
    |  // End of hash chain: key not found, add a new one
    |
    |  // But check for __newindex first.
    |  lw TAB:TMP2, TAB:RB->metatable
    |  beqz TAB:TMP2, >6		// No metatable: continue.
    |.  addiu CARG3, DISPATCH, DISPATCH_GL(tmptv)
    |  lbu TMP0, TAB:TMP2->nomm
    |  andi TMP0, TMP0, 1<<MM_newindex
    |  beqz TMP0, ->vmeta_tsets		// 'no __newindex' flag NOT set: check.
    |.  li AT, LJ_TSTR
    |6:
    |  load_got lj_tab_newkey
    |  sw STR:RC, LO(CARG3)
    |  sw AT, HI(CARG3)
    |   sw BASE, L->base
    |  move CARG2, TAB:RB
    |   sw PC, SAVE_PC
    |  call_intern lj_tab_newkey	// (lua_State *L, GCtab *t, TValue *k
    |.  move CARG1, L
    |  // Returns TValue *.
    |  lw BASE, L->base
    |.if FPU
    |  b <3				// No 2nd write barrier needed.
    |.  sdc1 f20, 0(CRET1)
    |.else
    |  lw SFARG1HI, HI(RA)
    |   lw SFARG1LO, LO(RA)
    |  sw SFARG1HI, HI(CRET1)
    |  b <3				// No 2nd write barrier needed.
    |.  sw SFARG1LO, LO(CRET1)
    |.endif
    |
    |7:  // Possible table write barrier for the value. Skip valiswhite check.
    |  barrierback TAB:RB, TMP3, TMP0, <3
    break;
  case BC_TSETB:
    |  // RA = src*8, RB = table*8, RC = index*8
    |  decode_RB8a RB, INS
    |  decode_RB8b RB
    |  addu CARG2, BASE, RB
    |   decode_RDtoRC8 RC, RD
    |  lw CARG1, HI(CARG2)
    |  li AT, LJ_TTAB
    |   lw TAB:RB, LO(CARG2)
    |   addu RA, BASE, RA
    |  bne CARG1, AT, ->vmeta_tsetb
    |.  srl TMP0, RC, 3
    |  lw TMP1, TAB:RB->asize
    |   lw TMP2, TAB:RB->array
    |  sltu AT, TMP0, TMP1
    |  beqz AT, ->vmeta_tsetb
    |.  addu RC, TMP2, RC
    |  lw TMP1, HI(RC)
    |   lbu TMP3, TAB:RB->marked
    |  beq TMP1, TISNIL, >5
    |1:
    |.  lw SFRETHI, HI(RA)
    |    lw SFRETLO, LO(RA)
    |  andi AT, TMP3, LJ_GC_BLACK	// isblack(table)
    |   sw SFRETHI, HI(RC)
    |  bnez AT, >7
    |.   sw SFRETLO, LO(RC)
    |2:
    |  ins_next
    |
    |5:  // Check for __newindex if previous value is nil.
    |  lw TAB:TMP2, TAB:RB->metatable
    |  beqz TAB:TMP2, <1		// No metatable: done.
    |.  nop
    |  lbu TMP1, TAB:TMP2->nomm
    |  andi TMP1, TMP1, 1<<MM_newindex
    |  bnez TMP1, <1			// 'no __newindex' flag set: done.
    |.  nop
    |  b ->vmeta_tsetb			// Caveat: preserve TMP0 and CARG2!
    |.  nop
    |
    |7:  // Possible table write barrier for the value. Skip valiswhite check.
    |  barrierback TAB:RB, TMP3, TMP0, <2
    break;
  case BC_TSETR:
    |  // RA = dst*8, RB = table*8, RC = key*8
    |  decode_RB8a RB, INS
    |  decode_RB8b RB
    |   decode_RDtoRC8 RC, RD
    |  addu CARG1, BASE, RB
    |   addu CARG3, BASE, RC
    |  lw TAB:CARG2, LO(CARG1)
    |   lw CARG3, LO(CARG3)
    |  lbu TMP3, TAB:CARG2->marked
    |   lw TMP0, TAB:CARG2->asize
    |    lw TMP1, TAB:CARG2->array
    |  andi AT, TMP3, LJ_GC_BLACK	// isblack(table)
    |  bnez AT, >7
    |.  addu RA, BASE, RA
    |2:
    |  sltu AT, CARG3, TMP0
    |   sll TMP2, CARG3, 3
    |  beqz AT, ->vmeta_tsetr		// In array part?
    |.  addu CRET1, TMP1, TMP2
    |->BC_TSETR_Z:
    |  lw SFARG1HI, HI(RA)
    |   lw SFARG1LO, LO(RA)
    |  ins_next1
    |  sw SFARG1HI, HI(CRET1)
    |   sw SFARG1LO, LO(CRET1)
    |  ins_next2
    |
    |7:  // Possible table write barrier for the value. Skip valiswhite check.
    |  barrierback TAB:CARG2, TMP3, CRET1, <2
    break;

  case BC_TSETM:
    |  // RA = base*8 (table at base-1), RD = num_const*8 (start index)
    |  addu RA, BASE, RA
    |1:
    |   addu TMP3, KBASE, RD
    |  lw TAB:CARG2, -8+LO(RA)		// Guaranteed to be a table.
    |    addiu TMP0, MULTRES, -8
    |   lw TMP3, LO(TMP3)		// Integer constant is in lo-word.
    |    beqz TMP0, >4			// Nothing to copy?
    |.    srl CARG3, TMP0, 3
    |  addu CARG3, CARG3, TMP3
    |  lw TMP2, TAB:CARG2->asize
    |   sll TMP1, TMP3, 3
    |    lbu TMP3, TAB:CARG2->marked
    |   lw CARG1, TAB:CARG2->array
    |  sltu AT, TMP2, CARG3
    |  bnez AT, >5
    |.  addu TMP2, RA, TMP0
    |   addu TMP1, TMP1, CARG1
    |  andi TMP0, TMP3, LJ_GC_BLACK	// isblack(table)
    |3:  // Copy result slots to table.
    |   lw SFRETHI, HI(RA)
    |    lw SFRETLO, LO(RA)
    |    addiu RA, RA, 8
    |  sltu AT, RA, TMP2
    |   sw SFRETHI, HI(TMP1)
    |    sw SFRETLO, LO(TMP1)
    |  bnez AT, <3
    |.   addiu TMP1, TMP1, 8
    |  bnez TMP0, >7
    |. nop
    |4:
    |  ins_next
    |
    |5:  // Need to resize array part.
    |  load_got lj_tab_reasize
    |   sw BASE, L->base
    |   sw PC, SAVE_PC
    |  move BASE, RD
    |  call_intern lj_tab_reasize	// (lua_State *L, GCtab *t, int nasize)
    |.  move CARG1, L
    |  // Must not reallocate the stack.
    |  move RD, BASE
    |  b <1
    |.  lw BASE, L->base	// Reload BASE for lack of a saved register.
    |
    |7:  // Possible table write barrier for any value. Skip valiswhite check.
    |  barrierback TAB:CARG2, TMP3, TMP0, <4
    break;

  /* -- Calls and vararg handling ----------------------------------------- */

  case BC_CALLM:
    |  // RA = base*8, (RB = (nresults+1)*8,) RC = extra_nargs*8
    |  decode_RDtoRC8 NARGS8:RC, RD
    |  b ->BC_CALL_Z
    |.  addu NARGS8:RC, NARGS8:RC, MULTRES
    break;
  case BC_CALL:
    |  // RA = base*8, (RB = (nresults+1)*8,) RC = (nargs+1)*8
    |  decode_RDtoRC8 NARGS8:RC, RD
    |->BC_CALL_Z:
    |  move TMP2, BASE
    |  addu BASE, BASE, RA
    |   li AT, LJ_TFUNC
    |  lw TMP0, HI(BASE)
    |   lw LFUNC:RB, LO(BASE)
    |   addiu BASE, BASE, 8
    |  bne TMP0, AT, ->vmeta_call
    |.  addiu NARGS8:RC, NARGS8:RC, -8
    |  ins_call
    break;

  case BC_CALLMT:
    |  // RA = base*8, (RB = 0,) RC = extra_nargs*8
    |  addu NARGS8:RD, NARGS8:RD, MULTRES	// BC_CALLT gets RC from RD.
    |  // Fall through. Assumes BC_CALLT follows.
    break;
  case BC_CALLT:
    |  // RA = base*8, (RB = 0,) RC = (nargs+1)*8
    |  addu RA, BASE, RA
    |   li AT, LJ_TFUNC
    |  lw TMP0, HI(RA)
    |   lw LFUNC:RB, LO(RA)
    |   move NARGS8:RC, RD
    |    lw TMP1, FRAME_PC(BASE)
    |   addiu RA, RA, 8
    |  bne TMP0, AT, ->vmeta_callt
    |.  addiu NARGS8:RC, NARGS8:RC, -8
    |->BC_CALLT_Z:
    |  andi TMP0, TMP1, FRAME_TYPE	// Caveat: preserve TMP0 until the 'or'.
    |   lbu TMP3, LFUNC:RB->ffid
    |  bnez TMP0, >7
    |.  xori TMP2, TMP1, FRAME_VARG
    |1:
    |  sw LFUNC:RB, FRAME_FUNC(BASE)	// Copy function down, but keep PC.
    |  sltiu AT, TMP3, 2		// (> FF_C) Calling a fast function?
    |  move TMP2, BASE
    |  beqz NARGS8:RC, >3
    |.  move TMP3, NARGS8:RC
    |2:
    |   lw SFRETHI, HI(RA)
    |    lw SFRETLO, LO(RA)
    |    addiu RA, RA, 8
    |  addiu TMP3, TMP3, -8
    |   sw SFRETHI, HI(TMP2)
    |    sw SFRETLO, LO(TMP2)
    |  bnez TMP3, <2
    |.   addiu TMP2, TMP2, 8
    |3:
    |  or TMP0, TMP0, AT
    |  beqz TMP0, >5
    |.  nop
    |4:
    |  ins_callt
    |
    |5:  // Tailcall to a fast function with a Lua frame below.
    |  lw INS, -4(TMP1)
    |  decode_RA8a RA, INS
    |  decode_RA8b RA
    |  subu TMP1, BASE, RA
    |  lw LFUNC:TMP1, -8+FRAME_FUNC(TMP1)
    |  lw TMP1, LFUNC:TMP1->pc
    |  b <4
    |.  lw KBASE, PC2PROTO(k)(TMP1)	// Need to prepare KBASE.
    |
    |7:  // Tailcall from a vararg function.
    |  andi AT, TMP2, FRAME_TYPEP
    |  bnez AT, <1			// Vararg frame below?
    |.  subu TMP2, BASE, TMP2		// Relocate BASE down.
    |  move BASE, TMP2
    |  lw TMP1, FRAME_PC(TMP2)
    |  b <1
    |.  andi TMP0, TMP1, FRAME_TYPE
    break;

  case BC_ITERC:
    |  // RA = base*8, (RB = (nresults+1)*8, RC = (nargs+1)*8 ((2+1)*8))
    |  move TMP2, BASE
    |  addu BASE, BASE, RA
    |   li AT, LJ_TFUNC
    |  lw TMP1, -24+HI(BASE)
    |   lw LFUNC:RB, -24+LO(BASE)
    |    lw SFARG1HI, -16+HI(BASE)
    |     lw SFARG1LO, -16+LO(BASE)
    |    lw SFARG2HI, -8+HI(BASE)
    |     lw SFARG2LO, -8+LO(BASE)
    |  sw TMP1, HI(BASE)		// Copy callable.
    |   sw LFUNC:RB, LO(BASE)
    |    sw SFARG1HI, 8+HI(BASE)	// Copy state.
    |     sw SFARG1LO, 8+LO(BASE)
    |    sw SFARG2HI, 16+HI(BASE)	// Copy control var.
    |     sw SFARG2LO, 16+LO(BASE)
    |   addiu BASE, BASE, 8
    |  bne TMP1, AT, ->vmeta_call
    |.  li NARGS8:RC, 16		// Iterators get 2 arguments.
    |  ins_call
    break;

  case BC_ITERN:
    |.if JIT and ENDIAN_LE
    |  hotloop
    |.endif
    |->vm_IITERN:
    |  // RA = base*8, (RB = (nresults+1)*8, RC = (nargs+1)*8 (2+1)*8)
    |  addu RA, BASE, RA
    |  lw TAB:RB, -16+LO(RA)
    |  lw RC, -8+LO(RA)			// Get index from control var.
    |  lw TMP0, TAB:RB->asize
    |  lw TMP1, TAB:RB->array
    |   addiu PC, PC, 4
    |1:  // Traverse array part.
    |  sltu AT, RC, TMP0
    |  beqz AT, >5			// Index points after array part?
    |.  sll TMP3, RC, 3
    |  addu TMP3, TMP1, TMP3
    |  lw SFARG1HI, HI(TMP3)
    |   lw SFARG1LO, LO(TMP3)
    |     lhu RD, -4+OFS_RD(PC)
    |  sw TISNUM, HI(RA)
    |   sw RC, LO(RA)
    |  beq SFARG1HI, TISNIL, <1		// Skip holes in array part.
    |.  addiu RC, RC, 1
    |  sw SFARG1HI, 8+HI(RA)
    |   sw SFARG1LO, 8+LO(RA)
    |     lui TMP3, (-(BCBIAS_J*4 >> 16) & 65535)
    |     decode_RD4b RD
    |     addu RD, RD, TMP3
    |   sw RC, -8+LO(RA)		// Update control var.
    |     addu PC, PC, RD
    |3:
    |  ins_next
    |
    |5:  // Traverse hash part.
    |  lw TMP1, TAB:RB->hmask
    |  subu RC, RC, TMP0
    |   lw TMP2, TAB:RB->node
    |6:
    |  sltu AT, TMP1, RC		// End of iteration? Branch to ITERL+1.
    |  bnez AT, <3
    |.  sll TMP3, RC, 5
    |   sll RB, RC, 3
    |   subu TMP3, TMP3, RB
    |  addu NODE:TMP3, TMP3, TMP2
    |  lw SFARG1HI, NODE:TMP3->val.u32.hi
    |   lw SFARG1LO, NODE:TMP3->val.u32.lo
    |     lhu RD, -4+OFS_RD(PC)
    |  beq SFARG1HI, TISNIL, <6		// Skip holes in hash part.
    |.  addiu RC, RC, 1
    |  lw SFARG2HI, NODE:TMP3->key.u32.hi
    |   lw SFARG2LO, NODE:TMP3->key.u32.lo
    |     lui TMP3, (-(BCBIAS_J*4 >> 16) & 65535)
    |  sw SFARG1HI, 8+HI(RA)
    |   sw SFARG1LO, 8+LO(RA)
    |    addu RC, RC, TMP0
    |     decode_RD4b RD
    |     addu RD, RD, TMP3
    |  sw SFARG2HI, HI(RA)
    |   sw SFARG2LO, LO(RA)
    |     addu PC, PC, RD
    |  b <3
    |.  sw RC, -8+LO(RA)		// Update control var.
    break;

  case BC_ISNEXT:
    |  // RA = base*8, RD = target (points to ITERN)
    |  addu RA, BASE, RA
    |    srl TMP0, RD, 1
    |  lw CARG1, -24+HI(RA)
    |  lw CFUNC:CARG2, -24+LO(RA)
    |    addu TMP0, PC, TMP0
    |   lw CARG3, -16+HI(RA)
    |   lw CARG4, -8+HI(RA)
    |  li AT, LJ_TFUNC
    |  bne CARG1, AT, >5
    |.   lui TMP2, (-(BCBIAS_J*4 >> 16) & 65535)
    |  lbu CARG2, CFUNC:CARG2->ffid
    |   addiu CARG3, CARG3, -LJ_TTAB
    |   addiu CARG4, CARG4, -LJ_TNIL
    |   or CARG3, CARG3, CARG4
    |  addiu CARG2, CARG2, -FF_next_N
    |  or CARG2, CARG2, CARG3
    |  bnez CARG2, >5
    |.  lui TMP1, (LJ_KEYINDEX >> 16)
    |  addu PC, TMP0, TMP2
    |  ori TMP1, TMP1, (LJ_KEYINDEX & 0xffff)
    |  sw r0, -8+LO(RA)			// Initialize control var.
    |  sw TMP1, -8+HI(RA)
    |1:
    |  ins_next
    |5:  // Despecialize bytecode if any of the checks fail.
    |  li TMP3, BC_JMP
    |   li TMP1, BC_ITERC
    |  sb TMP3, -4+OFS_OP(PC)
    |  addu PC, TMP0, TMP2
    |.if JIT
    |  lb TMP0, OFS_OP(PC)
    |  li AT, BC_ITERN
    |  bne TMP0, AT, >6
    |.  lhu TMP2, OFS_RD(PC)
    |.endif
    |  b <1
    |.  sb TMP1, OFS_OP(PC)
    |.if JIT
    |6:  // Unpatch JLOOP.
    |  lw TMP0, DISPATCH_J(trace)(DISPATCH)
    |   sll TMP2, TMP2, 2
    |  addu TMP0, TMP0, TMP2
    |  lw TRACE:TMP2, 0(TMP0)
    |  lw TMP0, TRACE:TMP2->startins
    |   li AT, -256
    |  and TMP0, TMP0, AT
    |  or TMP0, TMP0, TMP1
    |  b <1
    |.  sw TMP0, 0(PC)
    |.endif
    break;

  case BC_VARG:
    |  // RA = base*8, RB = (nresults+1)*8, RC = numparams*8
    |  lw TMP0, FRAME_PC(BASE)
    |  decode_RDtoRC8 RC, RD
    |   decode_RB8a RB, INS
    |  addu RC, BASE, RC
    |   decode_RB8b RB
    |   addu RA, BASE, RA
    |  addiu RC, RC, FRAME_VARG
    |   addu TMP2, RA, RB
    |  addiu TMP3, BASE, -8		// TMP3 = vtop
    |  subu RC, RC, TMP0		// RC = vbase
    |  // Note: RC may now be even _above_ BASE if nargs was < numparams.
    |  beqz RB, >5			// Copy all varargs?
    |.  subu TMP1, TMP3, RC
    |  addiu TMP2, TMP2, -16
    |1:  // Copy vararg slots to destination slots.
    |  lw CARG1, HI(RC)
    |  sltu AT, RC, TMP3
    |   lw CARG2, LO(RC)
    |    addiu RC, RC, 8
    |  movz CARG1, TISNIL, AT
    |  sw CARG1, HI(RA)
    |   sw CARG2, LO(RA)
    |  sltu AT, RA, TMP2
    |  bnez AT, <1
    |.   addiu RA, RA, 8
    |3:
    |  ins_next
    |
    |5:  // Copy all varargs.
    |  lw TMP0, L->maxstack
    |  blez TMP1, <3			// No vararg slots?
    |.  li MULTRES, 8			// MULTRES = (0+1)*8
    |  addu TMP2, RA, TMP1
    |  sltu AT, TMP0, TMP2
    |  bnez AT, >7
    |.  addiu MULTRES, TMP1, 8
    |6:
    |  lw SFRETHI, HI(RC)
    |   lw SFRETLO, LO(RC)
    |   addiu RC, RC, 8
    |  sw SFRETHI, HI(RA)
    |   sw SFRETLO, LO(RA)
    |  sltu AT, RC, TMP3
    |  bnez AT, <6			// More vararg slots?
    |.  addiu RA, RA, 8
    |  b <3
    |.  nop
    |
    |7:  // Grow stack for varargs.
    |  load_got lj_state_growstack
    |   sw RA, L->top
    |  subu RA, RA, BASE
    |   sw BASE, L->base
    |  subu BASE, RC, BASE		// Need delta, because BASE may change.
    |   sw PC, SAVE_PC
    |  srl CARG2, TMP1, 3
    |  call_intern lj_state_growstack	// (lua_State *L, int n)
    |.  move CARG1, L
    |  move RC, BASE
    |  lw BASE, L->base
    |  addu RA, BASE, RA
    |  addu RC, BASE, RC
    |  b <6
    |.  addiu TMP3, BASE, -8
    break;

  /* -- Returns ----------------------------------------------------------- */

  case BC_RETM:
    |  // RA = results*8, RD = extra_nresults*8
    |  addu RD, RD, MULTRES		// MULTRES >= 8, so RD >= 8.
    |  // Fall through. Assumes BC_RET follows.
    break;

  case BC_RET:
    |  // RA = results*8, RD = (nresults+1)*8
    |  lw PC, FRAME_PC(BASE)
    |   addu RA, BASE, RA
    |    move MULTRES, RD
    |1:
    |  andi TMP0, PC, FRAME_TYPE
    |  bnez TMP0, ->BC_RETV_Z
    |.  xori TMP1, PC, FRAME_VARG
    |
    |->BC_RET_Z:
    |  // BASE = base, RA = resultptr, RD = (nresults+1)*8, PC = return
    |   lw INS, -4(PC)
    |    addiu TMP2, BASE, -8
    |    addiu RC, RD, -8
    |  decode_RA8a TMP0, INS
    |   decode_RB8a RB, INS
    |  decode_RA8b TMP0
    |   decode_RB8b RB
    |   addu TMP3, TMP2, RB
    |  beqz RC, >3
    |.  subu BASE, TMP2, TMP0
    |2:
    |   lw SFRETHI, HI(RA)
    |    lw SFRETLO, LO(RA)
    |    addiu RA, RA, 8
    |  addiu RC, RC, -8
    |   sw SFRETHI, HI(TMP2)
    |    sw SFRETLO, LO(TMP2)
    |  bnez RC, <2
    |.   addiu TMP2, TMP2, 8
    |3:
    |  addiu TMP3, TMP3, -8
    |5:
    |  sltu AT, TMP2, TMP3
    |  bnez AT, >6
    |.  lw LFUNC:TMP1, FRAME_FUNC(BASE)
    |  ins_next1
    |  lw TMP1, LFUNC:TMP1->pc
    |  lw KBASE, PC2PROTO(k)(TMP1)
    |  ins_next2
    |
    |6:  // Fill up results with nil.
    |  sw TISNIL, HI(TMP2)
    |  b <5
    |.  addiu TMP2, TMP2, 8
    |
    |->BC_RETV_Z:  // Non-standard return case.
    |  andi TMP2, TMP1, FRAME_TYPEP
    |  bnez TMP2, ->vm_return
    |.  nop
    |  // Return from vararg function: relocate BASE down.
    |  subu BASE, BASE, TMP1
    |  b <1
    |.  lw PC, FRAME_PC(BASE)
    break;

  case BC_RET0: case BC_RET1:
    |  // RA = results*8, RD = (nresults+1)*8
    |  lw PC, FRAME_PC(BASE)
    |   addu RA, BASE, RA
    |    move MULTRES, RD
    |  andi TMP0, PC, FRAME_TYPE
    |  bnez TMP0, ->BC_RETV_Z
    |.  xori TMP1, PC, FRAME_VARG
    |
    |  lw INS, -4(PC)
    |   addiu TMP2, BASE, -8
    if (op == BC_RET1) {
      |  lw SFRETHI, HI(RA)
      |   lw SFRETLO, LO(RA)
    }
    |  decode_RB8a RB, INS
    |   decode_RA8a RA, INS
    |  decode_RB8b RB
    |   decode_RA8b RA
    if (op == BC_RET1) {
      |  sw SFRETHI, HI(TMP2)
      |   sw SFRETLO, LO(TMP2)
    }
    |   subu BASE, TMP2, RA
    |5:
    |  sltu AT, RD, RB
    |  bnez AT, >6
    |.  lw LFUNC:TMP1, FRAME_FUNC(BASE)
    |  ins_next1
    |  lw TMP1, LFUNC:TMP1->pc
    |  lw KBASE, PC2PROTO(k)(TMP1)
    |  ins_next2
    |
    |6:  // Fill up results with nil.
    |  addiu TMP2, TMP2, 8
    |  addiu RD, RD, 8
    |  b <5
    if (op == BC_RET1) {
      |.  sw TISNIL, HI(TMP2)
    } else {
      |.  sw TISNIL, -8+HI(TMP2)
    }
    break;

  /* -- Loops and branches ------------------------------------------------ */

  case BC_FORL:
    |.if JIT
    |  hotloop
    |.endif
    |  // Fall through. Assumes BC_IFORL follows.
    break;

  case BC_JFORI:
  case BC_JFORL:
#if !LJ_HASJIT
    break;
#endif
  case BC_FORI:
  case BC_IFORL:
    |  // RA = base*8, RD = target (after end of loop or start of loop)
    vk = (op == BC_IFORL || op == BC_JFORL);
    |  addu RA, BASE, RA
    |  lw SFARG1HI, FORL_IDX*8+HI(RA)
    |   lw SFARG1LO, FORL_IDX*8+LO(RA)
    if (op != BC_JFORL) {
      |  srl RD, RD, 1
      |  lui TMP2, (-(BCBIAS_J*4 >> 16) & 65535)
      |  addu TMP2, RD, TMP2
    }
    if (!vk) {
      |  lw SFARG2HI, FORL_STOP*8+HI(RA)
      |   lw SFARG2LO, FORL_STOP*8+LO(RA)
      |  bne SFARG1HI, TISNUM, >5
      |.  lw SFRETHI, FORL_STEP*8+HI(RA)
      |  xor AT, SFARG2HI, TISNUM
      |   lw SFRETLO, FORL_STEP*8+LO(RA)
      |  xor TMP0, SFRETHI, TISNUM
      |  or AT, AT, TMP0
      |  bnez AT, ->vmeta_for
      |.  slt AT, SFRETLO, r0
      |  slt CRET1, SFARG2LO, SFARG1LO
      |  slt TMP1, SFARG1LO, SFARG2LO
      |  movn CRET1, TMP1, AT
    } else {
      |  bne SFARG1HI, TISNUM, >5
      |.  lw SFARG2LO, FORL_STEP*8+LO(RA)
      |  lw SFRETLO, FORL_STOP*8+LO(RA)
      |  move TMP3, SFARG1LO
      |  addu SFARG1LO, SFARG1LO, SFARG2LO
      |  xor TMP0, SFARG1LO, TMP3
      |  xor TMP1, SFARG1LO, SFARG2LO
      |  and TMP0, TMP0, TMP1
      |  slt TMP1, SFARG1LO, SFRETLO
      |  slt CRET1, SFRETLO, SFARG1LO
      |  slt AT, SFARG2LO, r0
      |   slt TMP0, TMP0, r0		// ((y^a) & (y^b)) < 0: overflow.
      |  movn CRET1, TMP1, AT
      |   or CRET1, CRET1, TMP0
    }
    |1:
    if (op == BC_FORI) {
      |  movz TMP2, r0, CRET1
      |  addu PC, PC, TMP2
    } else if (op == BC_JFORI) {
      |  addu PC, PC, TMP2
      |  lhu RD, -4+OFS_RD(PC)
    } else if (op == BC_IFORL) {
      |  movn TMP2, r0, CRET1
      |  addu PC, PC, TMP2
    }
    if (vk) {
      |  sw SFARG1HI, FORL_IDX*8+HI(RA)
      |   sw SFARG1LO, FORL_IDX*8+LO(RA)
    }
    |  ins_next1
    |  sw SFARG1HI, FORL_EXT*8+HI(RA)
    |   sw SFARG1LO, FORL_EXT*8+LO(RA)
    |2:
    if (op == BC_JFORI) {
      |  beqz CRET1, =>BC_JLOOP
      |.  decode_RD8b RD
    } else if (op == BC_JFORL) {
      |  beqz CRET1, =>BC_JLOOP
    }
    |  ins_next2
    |
    |5:  // FP loop.
    |.if FPU
    if (!vk) {
      |  ldc1 f0, FORL_IDX*8(RA)
      |   ldc1 f2, FORL_STOP*8(RA)
      |  sltiu TMP0, SFARG1HI, LJ_TISNUM
      |  sltiu TMP1, SFARG2HI, LJ_TISNUM
      |  sltiu AT, SFRETHI, LJ_TISNUM
      |  and TMP0, TMP0, TMP1
      |  and AT, AT, TMP0
      |  beqz AT, ->vmeta_for
      |.  slt TMP3, SFRETHI, r0
      |  c.ole.d 0, f0, f2
      |  c.ole.d 1, f2, f0
      |  li CRET1, 1
      |  movt CRET1, r0, 0
      |  movt AT, r0, 1
      |  b <1
      |.  movn CRET1, AT, TMP3
    } else {
      |  ldc1 f0, FORL_IDX*8(RA)
      |   ldc1 f4, FORL_STEP*8(RA)
      |    ldc1 f2, FORL_STOP*8(RA)
      |   lw SFARG2HI, FORL_STEP*8+HI(RA)
      |  add.d f0, f0, f4
      |  c.ole.d 0, f0, f2
      |  c.ole.d 1, f2, f0
      |   slt TMP3, SFARG2HI, r0
      |  li CRET1, 1
      |  li AT, 1
      |  movt CRET1, r0, 0
      |  movt AT, r0, 1
      |  movn CRET1, AT, TMP3
      if (op == BC_IFORL) {
	|  movn TMP2, r0, CRET1
	|  addu PC, PC, TMP2
      }
      |  sdc1 f0, FORL_IDX*8(RA)
      |  ins_next1
      |  b <2
      |.  sdc1 f0, FORL_EXT*8(RA)
    }
    |.else
    if (!vk) {
      |  sltiu TMP0, SFARG1HI, LJ_TISNUM
      |  sltiu TMP1, SFARG2HI, LJ_TISNUM
      |  sltiu AT, SFRETHI, LJ_TISNUM
      |  and TMP0, TMP0, TMP1
      |  and AT, AT, TMP0
      |  beqz AT, ->vmeta_for
      |.  nop
      |  bal ->vm_sfcmpolex
      |.  move TMP3, SFRETHI
      |  b <1
      |.  nop
    } else {
      |   lw SFARG2HI, FORL_STEP*8+HI(RA)
      |  load_got __adddf3
      |  call_extern
      |.  sw TMP2, ARG5
      |  lw SFARG2HI, FORL_STOP*8+HI(RA)
      |   lw SFARG2LO, FORL_STOP*8+LO(RA)
      |  move SFARG1HI, SFRETHI
      |   move SFARG1LO, SFRETLO
      |  bal ->vm_sfcmpolex
      |.  lw TMP3, FORL_STEP*8+HI(RA)
      if ( op == BC_JFORL ) {
	|   lhu RD, -4+OFS_RD(PC)
	|  lw TMP2, ARG5
	|  b <1
	|.  decode_RD8b RD
      } else {
	|  b <1
	|.  lw TMP2, ARG5
      }
    }
    |.endif
    break;

  case BC_ITERL:
    |.if JIT
    |  hotloop
    |.endif
    |  // Fall through. Assumes BC_IITERL follows.
    break;

  case BC_JITERL:
#if !LJ_HASJIT
    break;
#endif
  case BC_IITERL:
    |  // RA = base*8, RD = target
    |  addu RA, BASE, RA
    |  lw TMP1, HI(RA)
    |  beq TMP1, TISNIL, >1		// Stop if iterator returned nil.
    |.  lw TMP2, LO(RA)
    if (op == BC_JITERL) {
      |  sw TMP1, -8+HI(RA)
      |  b =>BC_JLOOP
      |.  sw TMP2, -8+LO(RA)
    } else {
      |  branch_RD			// Otherwise save control var + branch.
      |  sw TMP1, -8+HI(RA)
      |   sw TMP2, -8+LO(RA)
    }
    |1:
    |  ins_next
    break;

  case BC_LOOP:
    |  // RA = base*8, RD = target (loop extent)
    |  // Note: RA/RD is only used by trace recorder to determine scope/extent
    |  // This opcode does NOT jump, it's only purpose is to detect a hot loop.
    |.if JIT
    |  hotloop
    |.endif
    |  // Fall through. Assumes BC_ILOOP follows.
    break;

  case BC_ILOOP:
    |  // RA = base*8, RD = target (loop extent)
    |  ins_next
    break;

  case BC_JLOOP:
    |.if JIT
    |  // RA = base*8 (ignored), RD = traceno*8
    |  lw TMP1, DISPATCH_J(trace)(DISPATCH)
    |  srl RD, RD, 1
    |   li AT, 0
    |  addu TMP1, TMP1, RD
    |  // Traces on MIPS don't store the trace number, so use 0.
    |   sw AT, DISPATCH_GL(vmstate)(DISPATCH)
    |  lw TRACE:TMP2, 0(TMP1)
    |   sw BASE, DISPATCH_GL(jit_base)(DISPATCH)
    |  lw TMP2, TRACE:TMP2->mcode
    |   sw L, DISPATCH_GL(tmpbuf.L)(DISPATCH)
    |  jr TMP2
    |.  addiu JGL, DISPATCH, GG_DISP2G+32768
    |.endif
    break;

  case BC_JMP:
    |  // RA = base*8 (only used by trace recorder), RD = target
    |  branch_RD
    |  ins_next
    break;

  /* -- Function headers -------------------------------------------------- */

  case BC_FUNCF:
    |.if JIT
    |  hotcall
    |.endif
  case BC_FUNCV:  /* NYI: compiled vararg functions. */
    |  // Fall through. Assumes BC_IFUNCF/BC_IFUNCV follow.
    break;

  case BC_JFUNCF:
#if !LJ_HASJIT
    break;
#endif
  case BC_IFUNCF:
    |  // BASE = new base, RA = BASE+framesize*8, RB = LFUNC, RC = nargs*8
    |  lw TMP2, L->maxstack
    |   lbu TMP1, -4+PC2PROTO(numparams)(PC)
    |    lw KBASE, -4+PC2PROTO(k)(PC)
    |  sltu AT, TMP2, RA
    |  bnez AT, ->vm_growstack_l
    |.  sll TMP1, TMP1, 3
    if (op != BC_JFUNCF) {
      |  ins_next1
    }
    |2:
    |  sltu AT, NARGS8:RC, TMP1		// Check for missing parameters.
    |  bnez AT, >3
    |.  addu AT, BASE, NARGS8:RC
    if (op == BC_JFUNCF) {
      |  decode_RD8a RD, INS
      |  b =>BC_JLOOP
      |.  decode_RD8b RD
    } else {
      |  ins_next2
    }
    |
    |3:  // Clear missing parameters.
    |  sw TISNIL, HI(AT)
    |  b <2
    |.  addiu NARGS8:RC, NARGS8:RC, 8
    break;

  case BC_JFUNCV:
#if !LJ_HASJIT
    break;
#endif
    |  NYI  // NYI: compiled vararg functions
    break;  /* NYI: compiled vararg functions. */

  case BC_IFUNCV:
    |  // BASE = new base, RA = BASE+framesize*8, RB = LFUNC, RC = nargs*8
    |   addu TMP1, BASE, RC
    |  lw TMP2, L->maxstack
    |  addu TMP0, RA, RC
    |   sw LFUNC:RB, LO(TMP1)		// Store copy of LFUNC.
    |   addiu TMP3, RC, 8+FRAME_VARG
    |  sltu AT, TMP0, TMP2
    |    lw KBASE, -4+PC2PROTO(k)(PC)
    |  beqz AT, ->vm_growstack_l
    |.  sw TMP3, HI(TMP1)		// Store delta + FRAME_VARG.
    |  lbu TMP2, -4+PC2PROTO(numparams)(PC)
    |   move RA, BASE
    |   move RC, TMP1
    |  ins_next1
    |  beqz TMP2, >3
    |.  addiu BASE, TMP1, 8
    |1:
    |  lw TMP0, HI(RA)
    |   lw TMP3, LO(RA)
    |  sltu AT, RA, RC			// Less args than parameters?
    |  move CARG1, TMP0
    |  movz TMP0, TISNIL, AT		// Clear missing parameters.
    |  movn CARG1, TISNIL, AT		// Clear old fixarg slot (help the GC).
    |   sw TMP3, 8+LO(TMP1)
    |    addiu TMP2, TMP2, -1
    |  sw TMP0, 8+HI(TMP1)
    |    addiu TMP1, TMP1, 8
    |  sw CARG1, HI(RA)
    |  bnez TMP2, <1
    |.   addiu RA, RA, 8
    |3:
    |  ins_next2
    break;

  case BC_FUNCC:
  case BC_FUNCCW:
    |  // BASE = new base, RA = BASE+framesize*8, RB = CFUNC, RC = nargs*8
    if (op == BC_FUNCC) {
      |  lw CFUNCADDR, CFUNC:RB->f
    } else {
      |  lw CFUNCADDR, DISPATCH_GL(wrapf)(DISPATCH)
    }
    |  addu TMP1, RA, NARGS8:RC
    |  lw TMP2, L->maxstack
    |   addu RC, BASE, NARGS8:RC
    |  sw BASE, L->base
    |  sltu AT, TMP2, TMP1
    |   sw RC, L->top
    |    li_vmstate C
    if (op == BC_FUNCCW) {
      |  lw CARG2, CFUNC:RB->f
    }
    |  bnez AT, ->vm_growstack_c	// Need to grow stack.
    |.  move CARG1, L
    |  jalr CFUNCADDR			// (lua_State *L [, lua_CFunction f])
    |.   st_vmstate
    |  // Returns nresults.
    |  lw BASE, L->base
    |   sll RD, CRET1, 3
    |  lw TMP1, L->top
    |    li_vmstate INTERP
    |  lw PC, FRAME_PC(BASE)		// Fetch PC of caller.
    |   subu RA, TMP1, RD		// RA = L->top - nresults*8
    |    sw L, DISPATCH_GL(cur_L)(DISPATCH)
    |  b ->vm_returnc
    |.   st_vmstate
    break;

  /* ---------------------------------------------------------------------- */

  default:
    fprintf(stderr, "Error: undefined opcode BC_%s\n", bc_names[op]);
    exit(2);
    break;
  }
}

static int build_backend(BuildCtx *ctx)
{
  int op;

  dasm_growpc(Dst, BC__MAX);

  build_subroutines(ctx);

  |.code_op
  for (op = 0; op < BC__MAX; op++)
    build_ins(ctx, (BCOp)op, op);

  return BC__MAX;
}

/* Emit pseudo frame-info for all assembler functions. */
static void emit_asm_debug(BuildCtx *ctx)
{
  int fcofs = (int)((uint8_t *)ctx->glob[GLOB_vm_ffi_call] - ctx->code);
  int i;
  switch (ctx->mode) {
  case BUILD_elfasm:
    fprintf(ctx->fp, "\t.section .debug_frame,\"\",@progbits\n");
    fprintf(ctx->fp,
	".Lframe0:\n"
	"\t.4byte .LECIE0-.LSCIE0\n"
	".LSCIE0:\n"
	"\t.4byte 0xffffffff\n"
	"\t.byte 0x1\n"
	"\t.string \"\"\n"
	"\t.uleb128 0x1\n"
	"\t.sleb128 -4\n"
	"\t.byte 31\n"
	"\t.byte 0xc\n\t.uleb128 29\n\t.uleb128 0\n"
	"\t.align 2\n"
	".LECIE0:\n\n");
    fprintf(ctx->fp,
	".LSFDE0:\n"
	"\t.4byte .LEFDE0-.LASFDE0\n"
	".LASFDE0:\n"
	"\t.4byte .Lframe0\n"
	"\t.4byte .Lbegin\n"
	"\t.4byte %d\n"
	"\t.byte 0xe\n\t.uleb128 %d\n"
	"\t.byte 0x9f\n\t.sleb128 1\n"
	"\t.byte 0x9e\n\t.sleb128 2\n",
	fcofs, CFRAME_SIZE);
    for (i = 23; i >= 16; i--)
      fprintf(ctx->fp, "\t.byte %d\n\t.uleb128 %d\n", 0x80+i, 26-i);
#if !LJ_SOFTFP
    for (i = 30; i >= 20; i -= 2)
      fprintf(ctx->fp, "\t.byte %d\n\t.uleb128 %d\n", 0x80+32+i, 42-i);
#endif
    fprintf(ctx->fp,
	"\t.align 2\n"
	".LEFDE0:\n\n");
#if LJ_HASFFI
    fprintf(ctx->fp,
	".LSFDE1:\n"
	"\t.4byte .LEFDE1-.LASFDE1\n"
	".LASFDE1:\n"
	"\t.4byte .Lframe0\n"
	"\t.4byte lj_vm_ffi_call\n"
	"\t.4byte %d\n"
	"\t.byte 0x9f\n\t.uleb128 1\n"
	"\t.byte 0x90\n\t.uleb128 2\n"
	"\t.byte 0xd\n\t.uleb128 0x10\n"
	"\t.align 2\n"
	".LEFDE1:\n\n", (int)ctx->codesz - fcofs);
#endif
#if !LJ_NO_UNWIND
    fprintf(ctx->fp, "\t.section .eh_frame,\"aw\",@progbits\n");
    fprintf(ctx->fp,
	"\t.globl lj_err_unwind_dwarf\n"
	".Lframe1:\n"
	"\t.4byte .LECIE1-.LSCIE1\n"
	".LSCIE1:\n"
	"\t.4byte 0\n"
	"\t.byte 0x1\n"
	"\t.string \"zPR\"\n"
	"\t.uleb128 0x1\n"
	"\t.sleb128 -4\n"
	"\t.byte 31\n"
	"\t.uleb128 6\n"			/* augmentation length */
	"\t.byte 0\n"
	"\t.4byte lj_err_unwind_dwarf\n"
	"\t.byte 0\n"
	"\t.byte 0xc\n\t.uleb128 29\n\t.uleb128 0\n"
	"\t.align 2\n"
	".LECIE1:\n\n");
    fprintf(ctx->fp,
	".LSFDE2:\n"
	"\t.4byte .LEFDE2-.LASFDE2\n"
	".LASFDE2:\n"
	"\t.4byte .LASFDE2-.Lframe1\n"
	"\t.4byte .Lbegin\n"
	"\t.4byte %d\n"
	"\t.uleb128 0\n"			/* augmentation length */
	"\t.byte 0xe\n\t.uleb128 %d\n"
	"\t.byte 0x9f\n\t.sleb128 1\n"
	"\t.byte 0x9e\n\t.sleb128 2\n",
	fcofs, CFRAME_SIZE);
    for (i = 23; i >= 16; i--)
      fprintf(ctx->fp, "\t.byte %d\n\t.uleb128 %d\n", 0x80+i, 26-i);
#if !LJ_SOFTFP
    for (i = 30; i >= 20; i -= 2)
      fprintf(ctx->fp, "\t.byte %d\n\t.uleb128 %d\n", 0x80+32+i, 42-i);
#endif
    fprintf(ctx->fp,
	"\t.align 2\n"
	".LEFDE2:\n\n");
#if LJ_HASFFI
    fprintf(ctx->fp,
	".Lframe2:\n"
	"\t.4byte .LECIE2-.LSCIE2\n"
	".LSCIE2:\n"
	"\t.4byte 0\n"
	"\t.byte 0x1\n"
	"\t.string \"zR\"\n"
	"\t.uleb128 0x1\n"
	"\t.sleb128 -4\n"
	"\t.byte 31\n"
	"\t.uleb128 1\n"			/* augmentation length */
	"\t.byte 0\n"
	"\t.byte 0xc\n\t.uleb128 29\n\t.uleb128 0\n"
	"\t.align 2\n"
	".LECIE2:\n\n");
    fprintf(ctx->fp,
	".LSFDE3:\n"
	"\t.4byte .LEFDE3-.LASFDE3\n"
	".LASFDE3:\n"
	"\t.4byte .LASFDE3-.Lframe2\n"
	"\t.4byte lj_vm_ffi_call\n"
	"\t.4byte %d\n"
	"\t.uleb128 0\n"			/* augmentation length */
	"\t.byte 0x9f\n\t.uleb128 1\n"
	"\t.byte 0x90\n\t.uleb128 2\n"
	"\t.byte 0xd\n\t.uleb128 0x10\n"
	"\t.align 2\n"
	".LEFDE3:\n\n", (int)ctx->codesz - fcofs);
#endif
#endif
    break;
  default:
    break;
  }
}
<|MERGE_RESOLUTION|>--- conflicted
+++ resolved
@@ -1,13 +1,9 @@
 |// Low-level VM code for MIPS CPUs.
 |// Bytecode interpreter, fast functions and helper functions.
-<<<<<<< HEAD
-|// Copyright (C) 2005-2021 Mike Pall. See Copyright Notice in luajit.h
+|// Copyright (C) 2005-2022 Mike Pall. See Copyright Notice in luajit.h
 |//
 |// MIPS soft-float support contributed by Djordje Kovacevic and
 |// Stefan Pejic from RT-RK.com, sponsored by Cisco Systems, Inc.
-=======
-|// Copyright (C) 2005-2022 Mike Pall. See Copyright Notice in luajit.h
->>>>>>> c4dfb625
 |
 |.arch mips
 |.section code_op, code_sub
