/*
** Error handling.
** Copyright (C) 2005-2017 Mike Pall. See Copyright Notice in luajit.h
*/

#define lj_err_c
#define LUA_CORE

#include "lj_obj.h"
#include "lj_err.h"
#include "lj_debug.h"
#include "lj_str.h"
#include "lj_func.h"
#include "lj_state.h"
#include "lj_frame.h"
#include "lj_ff.h"
#include "lj_trace.h"
#include "lj_vm.h"
#include "lj_strfmt.h"

/*
** LuaJIT can either use internal or external frame unwinding:
**
** - Internal frame unwinding (INT) is free-standing and doesn't require
**   any OS or library support.
**
** - External frame unwinding (EXT) uses the system-provided unwind handler.
**
** Pros and Cons:
**
** - EXT requires unwind tables for *all* functions on the C stack between
**   the pcall/catch and the error/throw. This is the default on x64,
**   but needs to be manually enabled on x86/PPC for non-C++ code.
**
** - INT is faster when actually throwing errors (but this happens rarely).
**   Setting up error handlers is zero-cost in any case.
**
** - EXT provides full interoperability with C++ exceptions. You can throw
**   Lua errors or C++ exceptions through a mix of Lua frames and C++ frames.
**   C++ destructors are called as needed. C++ exceptions caught by pcall
**   are converted to the string "C++ exception". Lua errors can be caught
**   with catch (...) in C++.
**
** - INT has only limited support for automatically catching C++ exceptions
**   on POSIX systems using DWARF2 stack unwinding. Other systems may use
**   the wrapper function feature. Lua errors thrown through C++ frames
**   cannot be caught by C++ code and C++ destructors are not run.
**
** EXT is the default on x64 systems and on Windows, INT is the default on all
** other systems.
**
** EXT can be manually enabled on POSIX systems using GCC and DWARF2 stack
** unwinding with -DLUAJIT_UNWIND_EXTERNAL. *All* C code must be compiled
** with -funwind-tables (or -fexceptions). This includes LuaJIT itself (set
** TARGET_CFLAGS), all of your C/Lua binding code, all loadable C modules
** and all C libraries that have callbacks which may be used to call back
** into Lua. C++ code must *not* be compiled with -fno-exceptions.
**
** EXT is mandatory on WIN64 since the calling convention has an abundance
** of callee-saved registers (rbx, rbp, rsi, rdi, r12-r15, xmm6-xmm15).
** The POSIX/x64 interpreter only saves r12/r13 for INT (e.g. PS4).
*/

#if defined(__GNUC__) && (LJ_TARGET_X64 || defined(LUAJIT_UNWIND_EXTERNAL)) && !LJ_NO_UNWIND
#define LJ_UNWIND_EXT	1
#elif LJ_TARGET_WINDOWS
#define LJ_UNWIND_EXT	1
#endif

/* -- Error messages ------------------------------------------------------ */

/* Error message strings. */
LJ_DATADEF const char *lj_err_allmsg =
#define ERRDEF(name, msg)	msg "\0"
#include "lj_errmsg.h"
;

/* -- Internal frame unwinding -------------------------------------------- */

/* Unwind Lua stack and move error message to new top. */
LJ_NOINLINE static void unwindstack(lua_State *L, TValue *top)
{
  lj_func_closeuv(L, top);
  if (top < L->top-1) {
    copyTV(L, top, L->top-1);
    L->top = top+1;
  }
  lj_state_relimitstack(L);
}

/* Unwind until stop frame. Optionally cleanup frames. */
static void *err_unwind(lua_State *L, void *stopcf, int errcode)
{
  TValue *frame = L->base-1;
  void *cf = L->cframe;
  while (cf) {
    int32_t nres = cframe_nres(cframe_raw(cf));
    if (nres < 0) {  /* C frame without Lua frame? */
      TValue *top = restorestack(L, -nres);
      if (frame < top) {  /* Frame reached? */
	if (errcode) {
	  L->base = frame+1;
	  L->cframe = cframe_prev(cf);
	  unwindstack(L, top);
	}
	return cf;
      }
    }
    if (frame <= tvref(L->stack)+LJ_FR2)
      break;
    switch (frame_typep(frame)) {
    case FRAME_LUA:  /* Lua frame. */
    case FRAME_LUAP:
      frame = frame_prevl(frame);
      break;
    case FRAME_C:  /* C frame. */
    unwind_c:
#if LJ_UNWIND_EXT
      if (errcode) {
	L->base = frame_prevd(frame) + 1;
	L->cframe = cframe_prev(cf);
	unwindstack(L, frame - LJ_FR2);
      } else if (cf != stopcf) {
	cf = cframe_prev(cf);
	frame = frame_prevd(frame);
	break;
      }
      return NULL;  /* Continue unwinding. */
#else
      UNUSED(stopcf);
      cf = cframe_prev(cf);
      frame = frame_prevd(frame);
      break;
#endif
    case FRAME_CP:  /* Protected C frame. */
      if (cframe_canyield(cf)) {  /* Resume? */
	if (errcode) {
	  hook_leave(G(L));  /* Assumes nobody uses coroutines inside hooks. */
	  L->cframe = NULL;
	  L->status = (uint8_t)errcode;
	}
	return cf;
      }
      if (errcode) {
	L->base = frame_prevd(frame) + 1;
	L->cframe = cframe_prev(cf);
	unwindstack(L, frame - LJ_FR2);
      }
      return cf;
    case FRAME_CONT:  /* Continuation frame. */
      if (frame_iscont_fficb(frame))
	goto unwind_c;
<<<<<<< HEAD
=======
#endif
      /* fallthrough */
>>>>>>> d4ee8034
    case FRAME_VARG:  /* Vararg frame. */
      frame = frame_prevd(frame);
      break;
    case FRAME_PCALL:  /* FF pcall() frame. */
    case FRAME_PCALLH:  /* FF pcall() frame inside hook. */
      if (errcode) {
	if (errcode == LUA_YIELD) {
	  frame = frame_prevd(frame);
	  break;
	}
	if (frame_typep(frame) == FRAME_PCALL)
	  hook_leave(G(L));
	L->base = frame_prevd(frame) + 1;
	L->cframe = cf;
	unwindstack(L, L->base);
      }
      return (void *)((intptr_t)cf | CFRAME_UNWIND_FF);
    }
  }
  /* No C frame. */
  if (errcode) {
    L->base = tvref(L->stack)+1+LJ_FR2;
    L->cframe = NULL;
    unwindstack(L, L->base);
    if (G(L)->panic)
      G(L)->panic(L);
    exit(EXIT_FAILURE);
  }
  return L;  /* Anything non-NULL will do. */
}

/* -- External frame unwinding -------------------------------------------- */

#if defined(__GNUC__) && !LJ_NO_UNWIND && !LJ_ABI_WIN

/*
** We have to use our own definitions instead of the mandatory (!) unwind.h,
** since various OS, distros and compilers mess up the header installation.
*/

typedef struct _Unwind_Context _Unwind_Context;

#define _URC_OK			0
#define _URC_FATAL_PHASE1_ERROR	3
#define _URC_HANDLER_FOUND	6
#define _URC_INSTALL_CONTEXT	7
#define _URC_CONTINUE_UNWIND	8
#define _URC_FAILURE		9

#define LJ_UEXCLASS		0x4c55414a49543200ULL	/* LUAJIT2\0 */
#define LJ_UEXCLASS_MAKE(c)	(LJ_UEXCLASS | (uint64_t)(c))
#define LJ_UEXCLASS_CHECK(cl)	(((cl) ^ LJ_UEXCLASS) <= 0xff)
#define LJ_UEXCLASS_ERRCODE(cl)	((int)((cl) & 0xff))

#if !LJ_TARGET_ARM

typedef struct _Unwind_Exception
{
  uint64_t exclass;
  void (*excleanup)(int, struct _Unwind_Exception *);
  uintptr_t p1, p2;
} __attribute__((__aligned__)) _Unwind_Exception;

extern uintptr_t _Unwind_GetCFA(_Unwind_Context *);
extern void _Unwind_SetGR(_Unwind_Context *, int, uintptr_t);
extern void _Unwind_SetIP(_Unwind_Context *, uintptr_t);
extern void _Unwind_DeleteException(_Unwind_Exception *);
extern int _Unwind_RaiseException(_Unwind_Exception *);

#define _UA_SEARCH_PHASE	1
#define _UA_CLEANUP_PHASE	2
#define _UA_HANDLER_FRAME	4
#define _UA_FORCE_UNWIND	8

/* DWARF2 personality handler referenced from interpreter .eh_frame. */
LJ_FUNCA int lj_err_unwind_dwarf(int version, int actions,
  uint64_t uexclass, _Unwind_Exception *uex, _Unwind_Context *ctx)
{
  void *cf;
  lua_State *L;
  if (version != 1)
    return _URC_FATAL_PHASE1_ERROR;
  UNUSED(uexclass);
  cf = (void *)_Unwind_GetCFA(ctx);
  L = cframe_L(cf);
  if ((actions & _UA_SEARCH_PHASE)) {
#if LJ_UNWIND_EXT
    if (err_unwind(L, cf, 0) == NULL)
      return _URC_CONTINUE_UNWIND;
#endif
    if (!LJ_UEXCLASS_CHECK(uexclass)) {
      setstrV(L, L->top++, lj_err_str(L, LJ_ERR_ERRCPP));
    }
    return _URC_HANDLER_FOUND;
  }
  if ((actions & _UA_CLEANUP_PHASE)) {
    int errcode;
    if (LJ_UEXCLASS_CHECK(uexclass)) {
      errcode = LJ_UEXCLASS_ERRCODE(uexclass);
    } else {
      if ((actions & _UA_HANDLER_FRAME))
	_Unwind_DeleteException(uex);
      errcode = LUA_ERRRUN;
    }
#if LJ_UNWIND_EXT
    cf = err_unwind(L, cf, errcode);
    if ((actions & _UA_FORCE_UNWIND)) {
      return _URC_CONTINUE_UNWIND;
    } else if (cf) {
      _Unwind_SetGR(ctx, LJ_TARGET_EHRETREG, errcode);
      _Unwind_SetIP(ctx, (uintptr_t)(cframe_unwind_ff(cf) ?
				     lj_vm_unwind_ff_eh :
				     lj_vm_unwind_c_eh));
      return _URC_INSTALL_CONTEXT;
    }
#if LJ_TARGET_X86ORX64
    else if ((actions & _UA_HANDLER_FRAME)) {
      /* Workaround for ancient libgcc bug. Still present in RHEL 5.5. :-/
      ** Real fix: http://gcc.gnu.org/viewcvs/trunk/gcc/unwind-dw2.c?r1=121165&r2=124837&pathrev=153877&diff_format=h
      */
      _Unwind_SetGR(ctx, LJ_TARGET_EHRETREG, errcode);
      _Unwind_SetIP(ctx, (uintptr_t)lj_vm_unwind_rethrow);
      return _URC_INSTALL_CONTEXT;
    }
#endif
#else
    /* This is not the proper way to escape from the unwinder. We get away with
    ** it on non-x64 because the interpreter restores all callee-saved regs.
    */
    lj_err_throw(L, errcode);
#endif
  }
  return _URC_CONTINUE_UNWIND;
}

#if LJ_UNWIND_EXT
#if LJ_TARGET_OSX || defined(__OpenBSD__)
/* Sorry, no thread safety for OSX. Complain to Apple, not me. */
static _Unwind_Exception static_uex;
#else
static __thread _Unwind_Exception static_uex;
#endif

/* Raise DWARF2 exception. */
static void err_raise_ext(int errcode)
{
  static_uex.exclass = LJ_UEXCLASS_MAKE(errcode);
  static_uex.excleanup = NULL;
  _Unwind_RaiseException(&static_uex);
}
#endif

#else /* LJ_TARGET_ARM */

#define _US_VIRTUAL_UNWIND_FRAME	0
#define _US_UNWIND_FRAME_STARTING	1
#define _US_ACTION_MASK			3
#define _US_FORCE_UNWIND		8

typedef struct _Unwind_Control_Block _Unwind_Control_Block;

struct _Unwind_Control_Block {
  uint64_t exclass;
  uint32_t misc[20];
};

extern int _Unwind_RaiseException(_Unwind_Control_Block *);
extern int __gnu_unwind_frame(_Unwind_Control_Block *, _Unwind_Context *);
extern int _Unwind_VRS_Set(_Unwind_Context *, int, uint32_t, int, void *);
extern int _Unwind_VRS_Get(_Unwind_Context *, int, uint32_t, int, void *);

static inline uint32_t _Unwind_GetGR(_Unwind_Context *ctx, int r)
{
  uint32_t v;
  _Unwind_VRS_Get(ctx, 0, r, 0, &v);
  return v;
}

static inline void _Unwind_SetGR(_Unwind_Context *ctx, int r, uint32_t v)
{
  _Unwind_VRS_Set(ctx, 0, r, 0, &v);
}

extern void lj_vm_unwind_ext(void);

/* ARM unwinder personality handler referenced from interpreter .ARM.extab. */
LJ_FUNCA int lj_err_unwind_arm(int state, _Unwind_Control_Block *ucb,
			       _Unwind_Context *ctx)
{
  void *cf = (void *)_Unwind_GetGR(ctx, 13);
  lua_State *L = cframe_L(cf);
  int errcode;

  switch ((state & _US_ACTION_MASK)) {
  case _US_VIRTUAL_UNWIND_FRAME:
    if ((state & _US_FORCE_UNWIND)) break;
    return _URC_HANDLER_FOUND;
  case _US_UNWIND_FRAME_STARTING:
    if (LJ_UEXCLASS_CHECK(ucb->exclass)) {
      errcode = LJ_UEXCLASS_ERRCODE(ucb->exclass);
    } else {
      errcode = LUA_ERRRUN;
      setstrV(L, L->top++, lj_err_str(L, LJ_ERR_ERRCPP));
    }
    cf = err_unwind(L, cf, errcode);
    if ((state & _US_FORCE_UNWIND) || cf == NULL) break;
    _Unwind_SetGR(ctx, 15, (uint32_t)lj_vm_unwind_ext);
    _Unwind_SetGR(ctx, 0, (uint32_t)ucb);
    _Unwind_SetGR(ctx, 1, (uint32_t)errcode);
    _Unwind_SetGR(ctx, 2, cframe_unwind_ff(cf) ?
			    (uint32_t)lj_vm_unwind_ff_eh :
			    (uint32_t)lj_vm_unwind_c_eh);
    return _URC_INSTALL_CONTEXT;
  default:
    return _URC_FAILURE;
  }
  if (__gnu_unwind_frame(ucb, ctx) != _URC_OK)
    return _URC_FAILURE;
  return _URC_CONTINUE_UNWIND;
}

#if LJ_UNWIND_EXT
static __thread _Unwind_Control_Block static_uex;

static void err_raise_ext(int errcode)
{
  memset(&static_uex, 0, sizeof(static_uex));
  static_uex.exclass = LJ_UEXCLASS_MAKE(errcode);
  _Unwind_RaiseException(&static_uex);
}
#endif

#endif /* LJ_TARGET_ARM */

#elif LJ_ABI_WIN

/*
** Someone in Redmond owes me several days of my life. A lot of this is
** undocumented or just plain wrong on MSDN. Some of it can be gathered
** from 3rd party docs or must be found by trial-and-error. They really
** don't want you to write your own language-specific exception handler
** or to interact gracefully with MSVC. :-(
**
** Apparently MSVC doesn't call C++ destructors for foreign exceptions
** unless you compile your C++ code with /EHa. Unfortunately this means
** catch (...) also catches things like access violations. The use of
** _set_se_translator doesn't really help, because it requires /EHa, too.
*/

#define WIN32_LEAN_AND_MEAN
#include <windows.h>

#if LJ_TARGET_X64
/* Taken from: http://www.nynaeve.net/?p=99 */
typedef struct UndocumentedDispatcherContext {
  ULONG64 ControlPc;
  ULONG64 ImageBase;
  PRUNTIME_FUNCTION FunctionEntry;
  ULONG64 EstablisherFrame;
  ULONG64 TargetIp;
  PCONTEXT ContextRecord;
  void (*LanguageHandler)(void);
  PVOID HandlerData;
  PUNWIND_HISTORY_TABLE HistoryTable;
  ULONG ScopeIndex;
  ULONG Fill0;
} UndocumentedDispatcherContext;
#else
typedef void *UndocumentedDispatcherContext;
#endif

/* Another wild guess. */
extern void __DestructExceptionObject(EXCEPTION_RECORD *rec, int nothrow);

#if LJ_TARGET_X64 && defined(MINGW_SDK_INIT)
/* Workaround for broken MinGW64 declaration. */
VOID RtlUnwindEx_FIXED(PVOID,PVOID,PVOID,PVOID,PVOID,PVOID) asm("RtlUnwindEx");
#define RtlUnwindEx RtlUnwindEx_FIXED
#endif

#define LJ_MSVC_EXCODE		((DWORD)0xe06d7363)
#define LJ_GCC_EXCODE		((DWORD)0x20474343)

#define LJ_EXCODE		((DWORD)0xe24c4a00)
#define LJ_EXCODE_MAKE(c)	(LJ_EXCODE | (DWORD)(c))
#define LJ_EXCODE_CHECK(cl)	(((cl) ^ LJ_EXCODE) <= 0xff)
#define LJ_EXCODE_ERRCODE(cl)	((int)((cl) & 0xff))

/* Windows exception handler for interpreter frame. */
LJ_FUNCA int lj_err_unwind_win(EXCEPTION_RECORD *rec,
  void *f, CONTEXT *ctx, UndocumentedDispatcherContext *dispatch)
{
#if LJ_TARGET_X64
  void *cf = f;
#else
  void *cf = (char *)f - CFRAME_OFS_SEH;
#endif
  lua_State *L = cframe_L(cf);
  int errcode = LJ_EXCODE_CHECK(rec->ExceptionCode) ?
		LJ_EXCODE_ERRCODE(rec->ExceptionCode) : LUA_ERRRUN;
  if ((rec->ExceptionFlags & 6)) {  /* EH_UNWINDING|EH_EXIT_UNWIND */
    /* Unwind internal frames. */
    err_unwind(L, cf, errcode);
  } else {
    void *cf2 = err_unwind(L, cf, 0);
    if (cf2) {  /* We catch it, so start unwinding the upper frames. */
      if (rec->ExceptionCode == LJ_MSVC_EXCODE ||
	  rec->ExceptionCode == LJ_GCC_EXCODE) {
#if LJ_TARGET_WINDOWS
	__DestructExceptionObject(rec, 1);
#endif
	setstrV(L, L->top++, lj_err_str(L, LJ_ERR_ERRCPP));
      } else if (!LJ_EXCODE_CHECK(rec->ExceptionCode)) {
	/* Don't catch access violations etc. */
	return 1;  /* ExceptionContinueSearch */
      }
#if LJ_TARGET_X64
      /* Unwind the stack and call all handlers for all lower C frames
      ** (including ourselves) again with EH_UNWINDING set. Then set
      ** rsp = cf, rax = errcode and jump to the specified target.
      */
      RtlUnwindEx(cf, (void *)((cframe_unwind_ff(cf2) && errcode != LUA_YIELD) ?
			       lj_vm_unwind_ff_eh :
			       lj_vm_unwind_c_eh),
		  rec, (void *)(uintptr_t)errcode, ctx, dispatch->HistoryTable);
      /* RtlUnwindEx should never return. */
#else
      UNUSED(ctx);
      UNUSED(dispatch);
      /* Call all handlers for all lower C frames (including ourselves) again
      ** with EH_UNWINDING set. Then call the specified function, passing cf
      ** and errcode.
      */
      lj_vm_rtlunwind(cf, (void *)rec,
	(cframe_unwind_ff(cf2) && errcode != LUA_YIELD) ?
	(void *)lj_vm_unwind_ff : (void *)lj_vm_unwind_c, errcode);
      /* lj_vm_rtlunwind does not return. */
#endif
    }
  }
  return 1;  /* ExceptionContinueSearch */
}

/* Raise Windows exception. */
static void err_raise_ext(int errcode)
{
  RaiseException(LJ_EXCODE_MAKE(errcode), 1 /* EH_NONCONTINUABLE */, 0, NULL);
}

#endif

/* -- Error handling ------------------------------------------------------ */

/* Throw error. Find catch frame, unwind stack and continue. */
LJ_NOINLINE void LJ_FASTCALL lj_err_throw(lua_State *L, int errcode)
{
  global_State *g = G(L);
  lj_trace_abort(g);
  setmref(g->jit_base, NULL);
  L->status = LUA_OK;
#if LJ_UNWIND_EXT
  err_raise_ext(errcode);
  /*
  ** A return from this function signals a corrupt C stack that cannot be
  ** unwound. We have no choice but to call the panic function and exit.
  **
  ** Usually this is caused by a C function without unwind information.
  ** This should never happen on x64, but may happen if you've manually
  ** enabled LUAJIT_UNWIND_EXTERNAL and forgot to recompile *every*
  ** non-C++ file with -funwind-tables.
  */
  if (G(L)->panic)
    G(L)->panic(L);
#else
  {
    void *cf = err_unwind(L, NULL, errcode);
    if (cframe_unwind_ff(cf))
      lj_vm_unwind_ff(cframe_raw(cf));
    else
      lj_vm_unwind_c(cframe_raw(cf), errcode);
  }
#endif
  exit(EXIT_FAILURE);
}

/* Return string object for error message. */
LJ_NOINLINE GCstr *lj_err_str(lua_State *L, ErrMsg em)
{
  return lj_str_newz(L, err2msg(em));
}

/* Out-of-memory error. */
LJ_NOINLINE void lj_err_mem(lua_State *L)
{
  if (L->status == LUA_ERRERR+1)  /* Don't touch the stack during lua_open. */
    lj_vm_unwind_c(L->cframe, LUA_ERRMEM);
  setstrV(L, L->top++, lj_err_str(L, LJ_ERR_ERRMEM));
  lj_err_throw(L, LUA_ERRMEM);
}

/* Find error function for runtime errors. Requires an extra stack traversal. */
static ptrdiff_t finderrfunc(lua_State *L)
{
  cTValue *frame = L->base-1, *bot = tvref(L->stack)+LJ_FR2;
  void *cf = L->cframe;
  while (frame > bot && cf) {
    while (cframe_nres(cframe_raw(cf)) < 0) {  /* cframe without frame? */
      if (frame >= restorestack(L, -cframe_nres(cf)))
	break;
      if (cframe_errfunc(cf) >= 0)  /* Error handler not inherited (-1)? */
	return cframe_errfunc(cf);
      cf = cframe_prev(cf);  /* Else unwind cframe and continue searching. */
      if (cf == NULL)
	return 0;
    }
    switch (frame_typep(frame)) {
    case FRAME_LUA:
    case FRAME_LUAP:
      frame = frame_prevl(frame);
      break;
    case FRAME_C:
      cf = cframe_prev(cf);
      /* fallthrough */
    case FRAME_VARG:
      frame = frame_prevd(frame);
      break;
    case FRAME_CONT:
      if (frame_iscont_fficb(frame))
	cf = cframe_prev(cf);
      frame = frame_prevd(frame);
      break;
    case FRAME_CP:
      if (cframe_canyield(cf)) return 0;
      if (cframe_errfunc(cf) >= 0)
	return cframe_errfunc(cf);
      frame = frame_prevd(frame);
      break;
    case FRAME_PCALL:
    case FRAME_PCALLH:
      if (frame_func(frame_prevd(frame))->c.ffid == FF_xpcall)
	return savestack(L, frame_prevd(frame)+1);  /* xpcall's errorfunc. */
      return 0;
    default:
      lua_assert(0);
      return 0;
    }
  }
  return 0;
}

/* Runtime error. */
LJ_NOINLINE void lj_err_run(lua_State *L)
{
  ptrdiff_t ef = finderrfunc(L);
  if (ef) {
    TValue *errfunc = restorestack(L, ef);
    TValue *top = L->top;
    lj_trace_abort(G(L));
    if (!tvisfunc(errfunc) || L->status == LUA_ERRERR) {
      setstrV(L, top-1, lj_err_str(L, LJ_ERR_ERRERR));
      lj_err_throw(L, LUA_ERRERR);
    }
    L->status = LUA_ERRERR;
    copyTV(L, top+LJ_FR2, top-1);
    copyTV(L, top-1, errfunc);
    if (LJ_FR2) setnilV(top++);
    L->top = top+1;
    lj_vm_call(L, top, 1+1);  /* Stack: |errfunc|msg| -> |msg| */
  }
  lj_err_throw(L, LUA_ERRRUN);
}

/* Formatted runtime error message. */
LJ_NORET LJ_NOINLINE static void err_msgv(lua_State *L, ErrMsg em, ...)
{
  const char *msg;
  va_list argp;
  va_start(argp, em);
  if (curr_funcisL(L)) L->top = curr_topL(L);
  msg = lj_strfmt_pushvf(L, err2msg(em), argp);
  va_end(argp);
  lj_debug_addloc(L, msg, L->base-1, NULL);
  lj_err_run(L);
}

/* Non-vararg variant for better calling conventions. */
LJ_NOINLINE void lj_err_msg(lua_State *L, ErrMsg em)
{
  err_msgv(L, em);
}

/* Lexer error. */
LJ_NOINLINE void lj_err_lex(lua_State *L, GCstr *src, const char *tok,
			    BCLine line, ErrMsg em, va_list argp)
{
  char buff[LUA_IDSIZE];
  const char *msg;
  lj_debug_shortname(buff, src, line);
  msg = lj_strfmt_pushvf(L, err2msg(em), argp);
  msg = lj_strfmt_pushf(L, "%s:%d: %s", buff, line, msg);
  if (tok)
    lj_strfmt_pushf(L, err2msg(LJ_ERR_XNEAR), msg, tok);
  lj_err_throw(L, LUA_ERRSYNTAX);
}

/* Typecheck error for operands. */
LJ_NOINLINE void lj_err_optype(lua_State *L, cTValue *o, ErrMsg opm)
{
  const char *tname = lj_typename(o);
  const char *opname = err2msg(opm);
  if (curr_funcisL(L)) {
    GCproto *pt = curr_proto(L);
    const BCIns *pc = cframe_Lpc(L) - 1;
    const char *oname = NULL;
    const char *kind = lj_debug_slotname(pt, pc, (BCReg)(o-L->base), &oname);
    if (kind)
      err_msgv(L, LJ_ERR_BADOPRT, opname, kind, oname, tname);
  }
  err_msgv(L, LJ_ERR_BADOPRV, opname, tname);
}

/* Typecheck error for ordered comparisons. */
LJ_NOINLINE void lj_err_comp(lua_State *L, cTValue *o1, cTValue *o2)
{
  const char *t1 = lj_typename(o1);
  const char *t2 = lj_typename(o2);
  err_msgv(L, t1 == t2 ? LJ_ERR_BADCMPV : LJ_ERR_BADCMPT, t1, t2);
  /* This assumes the two "boolean" entries are commoned by the C compiler. */
}

/* Typecheck error for __call. */
LJ_NOINLINE void lj_err_optype_call(lua_State *L, TValue *o)
{
  /* Gross hack if lua_[p]call or pcall/xpcall fail for a non-callable object:
  ** L->base still points to the caller. So add a dummy frame with L instead
  ** of a function. See lua_getstack().
  */
  const BCIns *pc = cframe_Lpc(L);
  if (((ptrdiff_t)pc & FRAME_TYPE) != FRAME_LUA) {
    const char *tname = lj_typename(o);
    if (LJ_FR2) o++;
    setframe_pc(o, pc);
    setframe_gc(o, obj2gco(L), LJ_TTHREAD);
    L->top = L->base = o+1;
    err_msgv(L, LJ_ERR_BADCALL, tname);
  }
  lj_err_optype(L, o, LJ_ERR_OPCALL);
}

/* Error in context of caller. */
LJ_NOINLINE void lj_err_callermsg(lua_State *L, const char *msg)
{
  TValue *frame = L->base-1;
  TValue *pframe = NULL;
  if (frame_islua(frame)) {
    pframe = frame_prevl(frame);
  } else if (frame_iscont(frame)) {
    if (frame_iscont_fficb(frame)) {
      pframe = frame;
      frame = NULL;
    } else {
      pframe = frame_prevd(frame);
#if LJ_HASFFI
      /* Remove frame for FFI metamethods. */
      if (frame_func(frame)->c.ffid >= FF_ffi_meta___index &&
	  frame_func(frame)->c.ffid <= FF_ffi_meta___tostring) {
	L->base = pframe+1;
	L->top = frame;
	setcframe_pc(cframe_raw(L->cframe), frame_contpc(frame));
      }
#endif
    }
  }
  lj_debug_addloc(L, msg, pframe, frame);
  lj_err_run(L);
}

/* Formatted error in context of caller. */
LJ_NOINLINE void lj_err_callerv(lua_State *L, ErrMsg em, ...)
{
  const char *msg;
  va_list argp;
  va_start(argp, em);
  msg = lj_strfmt_pushvf(L, err2msg(em), argp);
  va_end(argp);
  lj_err_callermsg(L, msg);
}

/* Error in context of caller. */
LJ_NOINLINE void lj_err_caller(lua_State *L, ErrMsg em)
{
  lj_err_callermsg(L, err2msg(em));
}

/* Argument error message. */
LJ_NORET LJ_NOINLINE static void err_argmsg(lua_State *L, int narg,
					    const char *msg)
{
  const char *fname = "?";
  const char *ftype = lj_debug_funcname(L, L->base - 1, &fname);
  if (narg < 0 && narg > LUA_REGISTRYINDEX)
    narg = (int)(L->top - L->base) + narg + 1;
  if (ftype && ftype[3] == 'h' && --narg == 0)  /* Check for "method". */
    msg = lj_strfmt_pushf(L, err2msg(LJ_ERR_BADSELF), fname, msg);
  else
    msg = lj_strfmt_pushf(L, err2msg(LJ_ERR_BADARG), narg, fname, msg);
  lj_err_callermsg(L, msg);
}

/* Formatted argument error. */
LJ_NOINLINE void lj_err_argv(lua_State *L, int narg, ErrMsg em, ...)
{
  const char *msg;
  va_list argp;
  va_start(argp, em);
  msg = lj_strfmt_pushvf(L, err2msg(em), argp);
  va_end(argp);
  err_argmsg(L, narg, msg);
}

/* Argument error. */
LJ_NOINLINE void lj_err_arg(lua_State *L, int narg, ErrMsg em)
{
  err_argmsg(L, narg, err2msg(em));
}

/* Typecheck error for arguments. */
LJ_NOINLINE void lj_err_argtype(lua_State *L, int narg, const char *xname)
{
  const char *tname, *msg;
  if (narg <= LUA_REGISTRYINDEX) {
    if (narg >= LUA_GLOBALSINDEX) {
      tname = lj_obj_itypename[~LJ_TTAB];
    } else {
      GCfunc *fn = curr_func(L);
      int idx = LUA_GLOBALSINDEX - narg;
      if (idx <= fn->c.nupvalues)
	tname = lj_typename(&fn->c.upvalue[idx-1]);
      else
	tname = lj_obj_typename[0];
    }
  } else {
    TValue *o = narg < 0 ? L->top + narg : L->base + narg-1;
    tname = o < L->top ? lj_typename(o) : lj_obj_typename[0];
  }
  msg = lj_strfmt_pushf(L, err2msg(LJ_ERR_BADTYPE), xname, tname);
  err_argmsg(L, narg, msg);
}

/* Typecheck error for arguments. */
LJ_NOINLINE void lj_err_argt(lua_State *L, int narg, int tt)
{
  lj_err_argtype(L, narg, lj_obj_typename[tt+1]);
}

/* -- Public error handling API ------------------------------------------- */

LUA_API lua_CFunction lua_atpanic(lua_State *L, lua_CFunction panicf)
{
  lua_CFunction old = G(L)->panic;
  G(L)->panic = panicf;
  return old;
}

/* Forwarders for the public API (C calling convention and no LJ_NORET). */
LUA_API int lua_error(lua_State *L)
{
  lj_err_run(L);
  return 0;  /* unreachable */
}

LUALIB_API int luaL_argerror(lua_State *L, int narg, const char *msg)
{
  err_argmsg(L, narg, msg);
  return 0;  /* unreachable */
}

LUALIB_API int luaL_typerror(lua_State *L, int narg, const char *xname)
{
  lj_err_argtype(L, narg, xname);
  return 0;  /* unreachable */
}

LUALIB_API void luaL_where(lua_State *L, int level)
{
  int size;
  cTValue *frame = lj_debug_frame(L, level, &size);
  lj_debug_addloc(L, "", frame, size ? frame+size : NULL);
}

LUALIB_API int luaL_error(lua_State *L, const char *fmt, ...)
{
  const char *msg;
  va_list argp;
  va_start(argp, fmt);
  msg = lj_strfmt_pushvf(L, fmt, argp);
  va_end(argp);
  lj_err_callermsg(L, msg);
  return 0;  /* unreachable */
}
<|MERGE_RESOLUTION|>--- conflicted
+++ resolved
@@ -150,11 +150,7 @@
     case FRAME_CONT:  /* Continuation frame. */
       if (frame_iscont_fficb(frame))
 	goto unwind_c;
-<<<<<<< HEAD
-=======
-#endif
       /* fallthrough */
->>>>>>> d4ee8034
     case FRAME_VARG:  /* Vararg frame. */
       frame = frame_prevd(frame);
       break;
