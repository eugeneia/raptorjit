|// Low-level VM code for x64 CPUs in LJ_GC64 mode.
|// Bytecode interpreter, fast functions and helper functions.
|// Copyright (C) 2005-2022 Mike Pall. See Copyright Notice in luajit.h
|
|.arch x64
|.section code_op, code_sub
|
|.actionlist build_actionlist
|.globals GLOB_
|.globalnames globnames
|.externnames extnames
|
|//-----------------------------------------------------------------------
|
|// Fixed register assignments for the interpreter.
|// This is very fragile and has many dependencies. Caveat emptor.
|.define BASE,		rdx		// Not C callee-save, refetched anyway.
|.define KBASE,		r15		// Must be C callee-save.
|.define PC,		rbx		// Must be C callee-save.
|.define DISPATCH,	r14		// Must be C callee-save.
|.define KBASEd,	r15d
|.define PCd,		ebx
|.define DISPATCHd,	r14d
|
|.define RA,		rcx
|.define RAd,		ecx
|.define RAH,		ch
|.define RAL,		cl
|.define RB,		rbp		// Must be rbp (C callee-save).
|.define RBd,		ebp
|.define RC,		rax		// Must be rax.
|.define RCd,		eax
|.define RCW,		ax
|.define RCH,		ah
|.define RCL,		al
|.define OP,		RBd
|.define RD,		RC
|.define RDd,		RCd
|.define RDW,		RCW
|.define RDL,		RCL
|.define TMPR,		r10
|.define TMPRd,		r10d
|.define ITYPE,		r11
|.define ITYPEd,	r11d
|
|.define CARG1,		rdi		// x64/POSIX C call arguments.
|.define CARG2,		rsi
|.define CARG3,		rdx
|.define CARG4,		rcx
|.define CARG5,		r8
|.define CARG6,		r9
|.define CARG1d,	edi
|.define CARG2d,	esi
|.define CARG3d,	edx
|.define CARG4d,	ecx
|.define CARG5d,	r8d
|.define CARG6d,	r9d
|
|// Type definitions. Some of these are only used for documentation.
|.type L,		lua_State
|.type GL,		global_State
|.type TVALUE,		TValue
|.type GCOBJ,		GCobj
|.type STR,		GCstr
|.type TAB,		GCtab
|.type LFUNC,		GCfuncL
|.type CFUNC,		GCfuncC
|.type PROTO,		GCproto
|.type UPVAL,		GCupval
|.type NODE,		Node
|.type NARGS,		int
|.type TRACE,		GCtrace
|.type SBUF,		SBuf
|
|// Stack layout while in interpreter. Must match with lj_frame.h.
|//-----------------------------------------------------------------------
|
|.define CFRAME_SPACE,	aword*5			// Delta for rsp (see <--).
|.macro saveregs_
|  push rbx; push r15; push r14
|  push r13; push r12
|  sub rsp, CFRAME_SPACE
|.endmacro
|.macro saveregs
|  push rbp; saveregs_
|.endmacro
|.macro restoreregs
|  add rsp, CFRAME_SPACE
|  pop r12; pop r13
|  pop r14; pop r15; pop rbx; pop rbp
|.endmacro
|
|//----- 16 byte aligned,
|.define SAVE_RET,	aword [rsp+aword*11]	//<-- rsp entering interpreter.
|.define SAVE_R4,	aword [rsp+aword*10]
|.define SAVE_R3,	aword [rsp+aword*9]
|.define SAVE_R2,	aword [rsp+aword*8]
|.define SAVE_R1,	aword [rsp+aword*7]
|.define SAVE_RU2,	aword [rsp+aword*6]
|.define SAVE_RU1,	aword [rsp+aword*5]	//<-- rsp after register saves.
|.define SAVE_CFRAME,	aword [rsp+aword*4]
|.define SAVE_PC,	aword [rsp+aword*3]
|.define SAVE_L,	aword [rsp+aword*2]
|.define SAVE_ERRF,	dword [rsp+dword*3]
|.define SAVE_NRES,	dword [rsp+dword*2]
|.define TMP1,		aword [rsp]		//<-- rsp while in interpreter.
|//----- 16 byte aligned
|
|.define TMP1d,		dword [rsp]
|.define TMP1hi,	dword [rsp+dword*1]
|.define MULTRES,	TMP1d			// MULTRES overlaps TMP1d.
|
|//-----------------------------------------------------------------------
|
|// Instruction headers.
|.macro ins_A; .endmacro
|.macro ins_AD; .endmacro
|.macro ins_AJ; .endmacro
|.macro ins_ABC; movzx RBd, RCH; movzx RCd, RCL; .endmacro
|.macro ins_AB_; movzx RBd, RCH; .endmacro
|.macro ins_A_C; movzx RCd, RCL; .endmacro
|.macro ins_AND; not RD; .endmacro
|
|// Instruction decode+dispatch. Carefully tuned (nope, lodsd is not faster).
|.macro ins_NEXT
|  mov RCd, [PC]
|  movzx RAd, RCH
|  movzx OP, RCL
|  add PC, 4
|  shr RCd, 16
|  jmp aword [DISPATCH+OP*8]
|.endmacro
|
|// Instruction footer.
|  // Replicated dispatch. Less unpredictable branches, but higher I-Cache use.
|  .define ins_next, ins_NEXT
|  .define ins_next_, ins_NEXT
|
|// Call decode and dispatch.
|.macro ins_callt
|  // BASE = new base, RB = LFUNC, RD = nargs+1, [BASE-8] = PC
|  mov PC, LFUNC:RB->pc
|  mov RAd, [PC]
|  movzx OP, RAL
|  movzx RAd, RAH
|  add PC, 4
|  jmp aword [DISPATCH+OP*8]
|.endmacro
|
|.macro ins_call
|  // BASE = new base, RB = LFUNC, RD = nargs+1
|  mov [BASE-8], PC
|  ins_callt
|.endmacro
|
|//-----------------------------------------------------------------------
|
|// Macros to clear or set tags.
|.macro cleartp, reg; shl reg, 17; shr reg, 17; .endmacro
|.macro settp, reg, tp
|  mov64 ITYPE, ((uint64_t)tp<<47)
|  or reg, ITYPE
|.endmacro
|.macro settp, dst, reg, tp
|  mov64 dst, ((uint64_t)tp<<47)
|  or dst, reg
|.endmacro
|.macro setint, reg
|  settp reg, LJ_TISNUM
|.endmacro
|.macro setint, dst, reg
|  settp dst, reg, LJ_TISNUM
|.endmacro
|
|// Macros to test operand types.
|.macro checktp_nc, reg, tp, target
|  mov ITYPE, reg
|  sar ITYPE, 47
|  cmp ITYPEd, tp
|  jne target
|.endmacro
|.macro checktp, reg, tp, target
|  mov ITYPE, reg
|  cleartp reg
|  sar ITYPE, 47
|  cmp ITYPEd, tp
|  jne target
|.endmacro
|.macro checktptp, src, tp, target
|  mov ITYPE, src
|  sar ITYPE, 47
|  cmp ITYPEd, tp
|  jne target
|.endmacro
|.macro checkstr, reg, target; checktp reg, LJ_TSTR, target; .endmacro
|.macro checktab, reg, target; checktp reg, LJ_TTAB, target; .endmacro
|.macro checkfunc, reg, target; checktp reg, LJ_TFUNC, target; .endmacro
|
|.macro checknumx, reg, target, jump
|  mov ITYPE, reg
|  sar ITYPE, 47
|  cmp ITYPEd, LJ_TISNUM
|  jump target
|.endmacro
|.macro checkint, reg, target; checknumx reg, target, jne; .endmacro
|.macro checkinttp, src, target; checknumx src, target, jne; .endmacro
|.macro checknum, reg, target; checknumx reg, target, jae; .endmacro
|.macro checknumtp, src, target; checknumx src, target, jae; .endmacro
|.macro checknumber, src, target; checknumx src, target, ja; .endmacro
|
|.macro mov_false, reg; mov64 reg, (int64_t)~((uint64_t)1<<47); .endmacro
|.macro mov_true, reg; mov64 reg, (int64_t)~((uint64_t)2<<47); .endmacro
|
|// These operands must be used with movzx.
|.define PC_OP, byte [PC-4]
|.define PC_RA, byte [PC-3]
|.define PC_RB, byte [PC-1]
|.define PC_RC, byte [PC-2]
|.define PC_RD, word [PC-2]
|
|.macro branchPC, reg
|  lea PC, [PC+reg*4-BCBIAS_J*4]
|.endmacro
|
|// Assumes DISPATCH is relative to GL.
#define DISPATCH_GL(field)	(GG_DISP2G + (int)offsetof(global_State, field))
#define DISPATCH_J(field)	(GG_DISP2J + (int)offsetof(jit_State, field))
|
#define PC2PROTO(field)  ((int)offsetof(GCproto, field)-(int)sizeof(GCproto))
|
|// Decrement hashed hotcount and trigger trace recorder if zero.
|.macro hotloop, reg
|  mov reg, PCd
|  shr reg, 1
|  and reg, HOTCOUNT_PCMASK
|  sub word [DISPATCH+reg+GG_DISP2HOT], HOTCOUNT_LOOP
|  jb ->vm_hotloop
|.endmacro
|
|.macro hotcall, reg
|  mov reg, PCd
|  shr reg, 1
|  and reg, HOTCOUNT_PCMASK
|  sub word [DISPATCH+reg+GG_DISP2HOT], HOTCOUNT_CALL
|  jb ->vm_hotcall
|.endmacro
|
|// Set current VM state.
|.macro set_vmstate, st
|  mov dword [DISPATCH+DISPATCH_GL(vmstate)], ~LJ_VMST_..st
|.endmacro
|
|.macro fpop1; fstp st1; .endmacro
|
|// Synthesize SSE FP constants.
|.macro sseconst_abs, reg, tmp		// Synthesize abs mask.
|  mov64 tmp, U64x(7fffffff,ffffffff); movd reg, tmp
|.endmacro
|
|.macro sseconst_hi, reg, tmp, val	// Synthesize hi-32 bit const.
|  mov64 tmp, U64x(val,00000000); movd reg, tmp
|.endmacro
|
|.macro sseconst_sign, reg, tmp		// Synthesize sign mask.
|  sseconst_hi reg, tmp, 80000000
|.endmacro
|.macro sseconst_1, reg, tmp		// Synthesize 1.0.
|  sseconst_hi reg, tmp, 3ff00000
|.endmacro
|.macro sseconst_2p52, reg, tmp		// Synthesize 2^52.
|  sseconst_hi reg, tmp, 43300000
|.endmacro
|.macro sseconst_tobit, reg, tmp	// Synthesize 2^52 + 2^51.
|  sseconst_hi reg, tmp, 43380000
|.endmacro
|
|// Move table write barrier back. Overwrites reg.
|.macro barrierback, tab, reg
|  and byte tab->marked, (uint8_t)~LJ_GC_BLACK	// black2gray(tab)
|  mov reg, [DISPATCH+DISPATCH_GL(gc.grayagain)]
|  mov [DISPATCH+DISPATCH_GL(gc.grayagain)], tab
|  mov tab->gclist, reg
|.endmacro
|
|//-----------------------------------------------------------------------

/* Generate subroutines used by opcodes and other parts of the VM. */
/* The .code_sub section should be last to help static branch prediction. */
static void build_subroutines(BuildCtx *ctx)
{
  |.code_sub
  |
  |//-----------------------------------------------------------------------
  |//-- Return handling ----------------------------------------------------
  |//-----------------------------------------------------------------------
  |
  |->vm_returnp:
  |  test PCd, FRAME_P
  |  jz ->cont_dispatch
  |
  |  // Return from pcall or xpcall fast func.
  |  and PC, -8
  |  sub BASE, PC			// Restore caller base.
  |  lea RA, [RA+PC-8]			// Rebase RA and prepend one result.
  |  mov PC, [BASE-8]			// Fetch PC of previous frame.
  |  // Prepending may overwrite the pcall frame, so do it at the end.
  |  mov_true ITYPE
  |  mov aword [BASE+RA], ITYPE		// Prepend true to results.
  |
  |->vm_returnc:
  |  add RDd, 1				// RD = nresults+1
  |  jz ->vm_unwind_yield
  |  mov MULTRES, RDd
  |  test PC, FRAME_TYPE
  |  jz ->BC_RET_Z			// Handle regular return to Lua.
  |
  |->vm_return:
  |  // BASE = base, RA = resultofs, RD = nresults+1 (= MULTRES), PC = return
  |  xor PC, FRAME_C
  |  test PCd, FRAME_TYPE
  |  jnz ->vm_returnp
  |
  |  // Return to C.
  |  set_vmstate C
  |  and PC, -8
  |  sub PC, BASE
  |  neg PC				// Previous base = BASE - delta.
  |
  |  sub RDd, 1
  |  jz >2
  |1:  // Move results down.
  |  mov RB, [BASE+RA]
  |  mov [BASE-16], RB
  |  add BASE, 8
  |  sub RDd, 1
  |  jnz <1
  |2:
  |  mov L:RB, SAVE_L
  |  mov L:RB->base, PC
  |3:
  |  mov RDd, MULTRES
  |  mov RAd, SAVE_NRES			// RA = wanted nresults+1
  |4:
  |  cmp RAd, RDd
  |  jne >6				// More/less results wanted?
  |5:
  |  sub BASE, 16
  |  mov L:RB->top, BASE
  |
  |->vm_leave_cp:
  |  mov RA, SAVE_CFRAME		// Restore previous C frame.
  |  mov L:RB->cframe, RA
  |  xor eax, eax			// Ok return status for vm_pcall.
  |
  |->vm_leave_unw:
  |  restoreregs
  |  ret
  |
  |6:
  |  jb >7				// Less results wanted?
  |  // More results wanted. Check stack size and fill up results with nil.
  |  cmp BASE, L:RB->maxstack
  |  ja >8
  |  mov aword [BASE-16], LJ_TNIL
  |  add BASE, 8
  |  add RDd, 1
  |  jmp <4
  |
  |7:  // Less results wanted.
  |  test RAd, RAd
  |  jz <5				// But check for LUA_MULTRET+1.
  |  sub RA, RD				// Negative result!
  |  lea BASE, [BASE+RA*8]		// Correct top.
  |  jmp <5
  |
  |8:  // Corner case: need to grow stack for filling up results.
  |  // This can happen if:
  |  // - A C function grows the stack (a lot).
  |  // - The GC shrinks the stack in between.
  |  // - A return back from a lua_call() with (high) nresults adjustment.
  |  mov L:RB->top, BASE		// Save current top held in BASE (yes).
  |  mov MULTRES, RDd			// Need to fill only remainder with nil.
  |  mov CARG2d, RAd
  |  mov CARG1, L:RB
  |  call extern lj_state_growstack	// (lua_State *L, int n)
  |  mov BASE, L:RB->top		// Need the (realloced) L->top in BASE.
  |  jmp <3
  |
  |->vm_unwind_yield:
  |  mov al, LUA_YIELD
  |  jmp ->vm_unwind_c_eh
  |
  |->vm_unwind_c:			// Unwind C stack, return from vm_pcall.
  |  // (void *cframe, int errcode)
  |  mov eax, CARG2d			// Error return status for vm_pcall.
  |  mov rsp, CARG1
  |->vm_unwind_c_eh:			// Landing pad for external unwinder.
  |  mov L:RB, SAVE_L
  |  mov GL:RB, L:RB->glref
  |  mov dword GL:RB->vmstate, ~LJ_VMST_C
  |  jmp ->vm_leave_unw
  |
  |->vm_unwind_rethrow:
  |  mov CARG1, SAVE_L
  |  mov CARG2d, eax
  |  restoreregs
  |  jmp extern lj_err_throw		// (lua_State *L, int errcode)
  |
  |->vm_unwind_ff:			// Unwind C stack, return from ff pcall.
  |  // (void *cframe)
  |  and CARG1, CFRAME_RAWMASK
  |  mov rsp, CARG1
  |->vm_unwind_ff_eh:			// Landing pad for external unwinder.
  |  mov L:RB, SAVE_L
  |  mov RDd, 1+1			// Really 1+2 results, incr. later.
  |  mov BASE, L:RB->base
  |  mov DISPATCH, L:RB->glref		// Setup pointer to dispatch table.
  |  add DISPATCH, GG_G2DISP
  |  mov PC, [BASE-8]			// Fetch PC of previous frame.
  |  mov_false RA
  |  mov RB, [BASE]
  |  mov [BASE-16], RA			// Prepend false to error message.
  |  mov [BASE-8], RB
  |  mov RA, -16			// Results start at BASE+RA = BASE-16.
  |  set_vmstate INTERP
  |  jmp ->vm_returnc			// Increments RD/MULTRES and returns.
  |
  |//-----------------------------------------------------------------------
  |//-- Grow stack for calls -----------------------------------------------
  |//-----------------------------------------------------------------------
  |
  |->vm_growstack_c:			// Grow stack for C function.
  |  mov CARG2d, LUA_MINSTACK
  |  jmp >2
  |
  |->vm_growstack_v:			// Grow stack for vararg Lua function.
  |  sub RD, 16				// LJ_FR2
  |  jmp >1
  |
  |->vm_growstack_f:			// Grow stack for fixarg Lua function.
  |  // BASE = new base, RD = nargs+1, RB = L, PC = first PC
  |  lea RD, [BASE+NARGS:RD*8-8]
  |1:
  |  movzx RAd, byte [PC-4+PC2PROTO(framesize)]
  |  add PC, 4				// Must point after first instruction.
  |  mov L:RB->base, BASE
  |  mov L:RB->top, RD
  |  mov SAVE_PC, PC
  |  mov CARG2, RA
  |2:
  |  // RB = L, L->base = new base, L->top = top
  |  mov CARG1, L:RB
  |  call extern lj_state_growstack	// (lua_State *L, int n)
  |  mov BASE, L:RB->base
  |  mov RD, L:RB->top
  |  mov LFUNC:RB, [BASE-16]
  |  cleartp LFUNC:RB
  |  sub RD, BASE
  |  shr RDd, 3
  |  add NARGS:RDd, 1
  |  // BASE = new base, RB = LFUNC, RD = nargs+1
  |  ins_callt				// Just retry the call.
  |
  |//-----------------------------------------------------------------------
  |//-- Entry points into the assembler VM ---------------------------------
  |//-----------------------------------------------------------------------
  |
  |->vm_resume:				// Setup C frame and resume thread.
  |  // (lua_State *L, TValue *base, int nres1 = 0, ptrdiff_t ef = 0)
  |  saveregs
  |  mov L:RB, CARG1			// Caveat: CARG1 may be RA.
  |  mov SAVE_L, CARG1
  |  mov RA, CARG2
  |  mov PCd, FRAME_CP
  |  xor RDd, RDd
  |  lea KBASE, [esp+CFRAME_RESUME]
  |  mov DISPATCH, L:RB->glref		// Setup pointer to dispatch table.
  |  add DISPATCH, GG_G2DISP
  |  mov SAVE_PC, RD			// Any value outside of bytecode is ok.
  |  mov SAVE_CFRAME, RD
  |  mov SAVE_NRES, RDd
  |  mov SAVE_ERRF, RDd
  |  mov L:RB->cframe, KBASE
  |  cmp byte L:RB->status, RDL
  |  je >2				// Initial resume (like a call).
  |
  |  // Resume after yield (like a return).
  |  mov [DISPATCH+DISPATCH_GL(cur_L)], L:RB
  |  set_vmstate INTERP
  |  mov byte L:RB->status, RDL
  |  mov BASE, L:RB->base
  |  mov RD, L:RB->top
  |  sub RD, RA
  |  shr RDd, 3
  |  add RDd, 1				// RD = nresults+1
  |  sub RA, BASE			// RA = resultofs
  |  mov PC, [BASE-8]
  |  mov MULTRES, RDd
  |  test PCd, FRAME_TYPE
  |  jz ->BC_RET_Z
  |  jmp ->vm_return
  |
  |->vm_pcall:				// Setup protected C frame and enter VM.
  |  // (lua_State *L, TValue *base, int nres1, ptrdiff_t ef)
  |  saveregs
  |  mov PCd, FRAME_CP
  |  mov SAVE_ERRF, CARG4d
  |  jmp >1
  |
  |->vm_call:				// Setup C frame and enter VM.
  |  // (lua_State *L, TValue *base, int nres1)
  |  saveregs
  |  mov PCd, FRAME_C
  |
  |1:  // Entry point for vm_pcall above (PC = ftype).
  |  mov SAVE_NRES, CARG3d
  |  mov L:RB, CARG1			// Caveat: CARG1 may be RA.
  |  mov SAVE_L, CARG1
  |  mov RA, CARG2
  |
  |  mov DISPATCH, L:RB->glref		// Setup pointer to dispatch table.
  |  mov KBASE, L:RB->cframe		// Add our C frame to cframe chain.
  |  mov SAVE_CFRAME, KBASE
  |  mov SAVE_PC, L:RB			// Any value outside of bytecode is ok.
  |  add DISPATCH, GG_G2DISP
  |  mov L:RB->cframe, rsp
  |
  |2:  // Entry point for vm_resume/vm_cpcall (RA = base, RB = L, PC = ftype).
  |  mov [DISPATCH+DISPATCH_GL(cur_L)], L:RB
  |  set_vmstate INTERP
  |  mov BASE, L:RB->base		// BASE = old base (used in vmeta_call).
  |  add PC, RA
  |  sub PC, BASE			// PC = frame delta + frame type
  |
  |  mov RD, L:RB->top
  |  sub RD, RA
  |  shr NARGS:RDd, 3
  |  add NARGS:RDd, 1			// RD = nargs+1
  |
  |->vm_call_dispatch:
  |  mov LFUNC:RB, [RA-16]
  |  checkfunc LFUNC:RB, ->vmeta_call	// Ensure KBASE defined and != BASE.
  |
  |->vm_call_dispatch_f:
  |  mov BASE, RA
  |  ins_call
  |  // BASE = new base, RB = func, RD = nargs+1, PC = caller PC
  |
  |->vm_cpcall:				// Setup protected C frame, call C.
  |  // (lua_State *L, lua_CFunction func, void *ud, lua_CPFunction cp)
  |  saveregs
  |  mov L:RB, CARG1			// Caveat: CARG1 may be RA.
  |  mov SAVE_L, CARG1
  |  mov SAVE_PC, L:RB			// Any value outside of bytecode is ok.
  |
  |  mov KBASE, L:RB->stack		// Compute -savestack(L, L->top).
  |  sub KBASE, L:RB->top
  |   mov DISPATCH, L:RB->glref		// Setup pointer to dispatch table.
  |  mov SAVE_ERRF, 0			// No error function.
  |  mov SAVE_NRES, KBASEd		// Neg. delta means cframe w/o frame.
  |   add DISPATCH, GG_G2DISP
  |  // Handler may change cframe_nres(L->cframe) or cframe_errfunc(L->cframe).
  |
  |  mov KBASE, L:RB->cframe		// Add our C frame to cframe chain.
  |  mov SAVE_CFRAME, KBASE
  |  mov L:RB->cframe, rsp
  |  mov [DISPATCH+DISPATCH_GL(cur_L)], L:RB
  |
  |  call CARG4			// (lua_State *L, lua_CFunction func, void *ud)
  |  // TValue * (new base) or NULL returned in eax (RC).
  |  test RC, RC
  |  jz ->vm_leave_cp			// No base? Just remove C frame.
  |  mov RA, RC
  |  mov PCd, FRAME_CP
  |  jmp <2				// Else continue with the call.
  |
  |//-----------------------------------------------------------------------
  |//-- Metamethod handling ------------------------------------------------
  |//-----------------------------------------------------------------------
  |
  |//-- Continuation dispatch ----------------------------------------------
  |
  |->cont_dispatch:
  |  // BASE = meta base, RA = resultofs, RD = nresults+1 (also in MULTRES)
  |  add RA, BASE
  |  and PC, -8
  |  mov RB, BASE
  |  sub BASE, PC			// Restore caller BASE.
  |  mov aword [RA+RD*8-8], LJ_TNIL	// Ensure one valid arg.
  |  mov RC, RA				// ... in [RC]
  |  mov PC, [RB-24]			// Restore PC from [cont|PC].
  |  mov RA, qword [RB-32]		// May be negative on WIN64 with debug.
  |  cmp RA, 1
  |  jbe >1
  |  mov LFUNC:KBASE, [BASE-16]
  |  cleartp LFUNC:KBASE
  |  mov KBASE, LFUNC:KBASE->pc
  |  mov KBASE, [KBASE+PC2PROTO(k)]
  |  // BASE = base, RC = result, RB = meta base
  |  jmp RA				// Jump to continuation.
  |
  |1:
  |  je ->cont_ffi_callback		// cont = 1: return from FFI callback.
  |  // cont = 0: Tail call from C function.
  |  sub RB, BASE
  |  shr RBd, 3
  |  lea RDd, [RBd-3]
  |  jmp ->vm_call_tail
  |
  |->cont_cat:				// BASE = base, RC = result, RB = mbase
  |  movzx RAd, PC_RB
  |  sub RB, 32
  |  lea RA, [BASE+RA*8]
  |  sub RA, RB
  |  je ->cont_ra
  |  neg RA
  |  shr RAd, 3
  |  mov L:CARG1, SAVE_L
  |  mov L:CARG1->base, BASE
  |  mov CARG3d, RAd
  |  mov RA, [RC]
  |  mov [RB], RA
  |  mov CARG2, RB
  |  jmp ->BC_CAT_Z
  |
  |//-- Table indexing metamethods -----------------------------------------
  |
  |->vmeta_tgets:
  |  settp STR:RC, LJ_TSTR		// STR:RC = GCstr *
  |  mov TMP1, STR:RC
  |  lea RC, TMP1
  |  cmp PC_OP, BC_GGET
  |  jne >1
  |  settp TAB:RA, TAB:RB, LJ_TTAB	// TAB:RB = GCtab *
  |  lea RB, [DISPATCH+DISPATCH_GL(tmptv)]  // Store fn->l.env in g->tmptv.
  |  mov [RB], TAB:RA
  |  jmp >2
  |
  |->vmeta_tgetb:
  |  movzx RCd, PC_RC
  |  cvtsi2sd xmm0, RCd
  |  movsd TMP1, xmm0
  |  lea RC, TMP1
  |  jmp >1
  |
  |->vmeta_tgetv:
  |  movzx RCd, PC_RC			// Reload TValue *k from RC.
  |  lea RC, [BASE+RC*8]
  |1:
  |  movzx RBd, PC_RB			// Reload TValue *t from RB.
  |  lea RB, [BASE+RB*8]
  |2:
  |  mov L:CARG1, SAVE_L
  |  mov L:CARG1->base, BASE		// Caveat: CARG2/CARG3 may be BASE.
  |  mov CARG2, RB
  |  mov CARG3, RC
  |  mov L:RB, L:CARG1
  |  mov SAVE_PC, PC
  |  call extern lj_meta_tget		// (lua_State *L, TValue *o, TValue *k)
  |  // TValue * (finished) or NULL (metamethod) returned in eax (RC).
  |  mov BASE, L:RB->base
  |  test RC, RC
  |  jz >3
  |->cont_ra:				// BASE = base, RC = result
  |  movzx RAd, PC_RA
  |  mov RB, [RC]
  |  mov [BASE+RA*8], RB
  |  ins_next
  |
  |3:  // Call __index metamethod.
  |  // BASE = base, L->top = new base, stack = cont/func/t/k
  |  mov RA, L:RB->top
  |  mov [RA-24], PC			// [cont|PC]
  |  lea PC, [RA+FRAME_CONT]
  |  sub PC, BASE
  |  mov LFUNC:RB, [RA-16]		// Guaranteed to be a function here.
  |  mov NARGS:RDd, 2+1			// 2 args for func(t, k).
  |  cleartp LFUNC:RB
  |  jmp ->vm_call_dispatch_f
  |
  |->vmeta_tgetr:
  |  mov CARG1, TAB:RB
  |  mov RB, BASE			// Save BASE.
  |  mov CARG2d, RCd			// Caveat: CARG2 == BASE
  |  call extern lj_tab_getinth		// (GCtab *t, int32_t key)
  |  // cTValue * or NULL returned in eax (RC).
  |  movzx RAd, PC_RA
  |  mov BASE, RB			// Restore BASE.
  |  test RC, RC
  |  jnz ->BC_TGETR_Z
  |  mov ITYPE, LJ_TNIL
  |  jmp ->BC_TGETR2_Z
  |
  |//-----------------------------------------------------------------------
  |
  |->vmeta_tsets:
  |  settp STR:RC, LJ_TSTR		// STR:RC = GCstr *
  |  mov TMP1, STR:RC
  |  lea RC, TMP1
  |  cmp PC_OP, BC_GSET
  |  jne >1
  |  settp TAB:RA, TAB:RB, LJ_TTAB	// TAB:RB = GCtab *
  |  lea RB, [DISPATCH+DISPATCH_GL(tmptv)]  // Store fn->l.env in g->tmptv.
  |  mov [RB], TAB:RA
  |  jmp >2
  |
  |->vmeta_tsetb:
  |  movzx RCd, PC_RC
  |  cvtsi2sd xmm0, RCd
  |  movsd TMP1, xmm0
  |  lea RC, TMP1
  |  jmp >1
  |
  |->vmeta_tsetv:
  |  movzx RCd, PC_RC			// Reload TValue *k from RC.
  |  lea RC, [BASE+RC*8]
  |1:
  |  movzx RBd, PC_RB			// Reload TValue *t from RB.
  |  lea RB, [BASE+RB*8]
  |2:
  |  mov L:CARG1, SAVE_L
  |  mov L:CARG1->base, BASE		// Caveat: CARG2/CARG3 may be BASE.
  |  mov CARG2, RB
  |  mov CARG3, RC
  |  mov L:RB, L:CARG1
  |  mov SAVE_PC, PC
  |  call extern lj_meta_tset		// (lua_State *L, TValue *o, TValue *k)
  |  // TValue * (finished) or NULL (metamethod) returned in eax (RC).
  |  mov BASE, L:RB->base
  |  test RC, RC
  |  jz >3
  |  // NOBARRIER: lj_meta_tset ensures the table is not black.
  |  movzx RAd, PC_RA
  |  mov RB, [BASE+RA*8]
  |  mov [RC], RB
  |->cont_nop:				// BASE = base, (RC = result)
  |  ins_next
  |
  |3:  // Call __newindex metamethod.
  |  // BASE = base, L->top = new base, stack = cont/func/t/k/(v)
  |  mov RA, L:RB->top
  |  mov [RA-24], PC			// [cont|PC]
  |  movzx RCd, PC_RA
  |  // Copy value to third argument.
  |  mov RB, [BASE+RC*8]
  |  mov [RA+16], RB
  |  lea PC, [RA+FRAME_CONT]
  |  sub PC, BASE
  |  mov LFUNC:RB, [RA-16]		// Guaranteed to be a function here.
  |  mov NARGS:RDd, 3+1			// 3 args for func(t, k, v).
  |  cleartp LFUNC:RB
  |  jmp ->vm_call_dispatch_f
  |
  |->vmeta_tsetr:
  |  mov L:CARG1, SAVE_L
  |  mov CARG2, TAB:RB
  |  mov L:CARG1->base, BASE
  |  mov RB, BASE			// Save BASE.
  |  mov CARG3d, RCd			// Caveat: CARG3 == BASE.
  |  mov SAVE_PC, PC
  |  call extern lj_tab_setinth  // (lua_State *L, GCtab *t, int32_t key)
  |  // TValue * returned in eax (RC).
  |  movzx RAd, PC_RA
  |  mov BASE, RB			// Restore BASE.
  |  jmp ->BC_TSETR_Z
  |
  |//-- Comparison metamethods ---------------------------------------------
  |
  |->vmeta_comp:
  |  movzx RDd, PC_RD
  |  movzx RAd, PC_RA
  |  mov L:RB, SAVE_L
  |  mov L:RB->base, BASE		// Caveat: CARG2/CARG3 == BASE.
  |  lea CARG2, [BASE+RA*8]
  |  lea CARG3, [BASE+RD*8]
  |  mov CARG1, L:RB			// Caveat: CARG1/CARG4 == RA.
  |  movzx CARG4d, PC_OP
  |  mov SAVE_PC, PC
  |  call extern lj_meta_comp	// (lua_State *L, TValue *o1, *o2, int op)
  |  // 0/1 or TValue * (metamethod) returned in eax (RC).
  |3:
  |  mov BASE, L:RB->base
  |  cmp RC, 1
  |  ja ->vmeta_binop
  |4:
  |  lea PC, [PC+4]
  |  jb >6
  |5:
  |  movzx RDd, PC_RD
  |  branchPC RD
  |6:
  |  ins_next
  |
  |->cont_condt:			// BASE = base, RC = result
  |  add PC, 4
  |  mov ITYPE, [RC]
  |  sar ITYPE, 47
  |  cmp ITYPEd, LJ_TISTRUECOND		// Branch if result is true.
  |  jb <5
  |  jmp <6
  |
  |->cont_condf:			// BASE = base, RC = result
  |  mov ITYPE, [RC]
  |  sar ITYPE, 47
  |  cmp ITYPEd, LJ_TISTRUECOND		// Branch if result is false.
  |  jmp <4
  |
  |->vmeta_equal:
  |  cleartp TAB:RD
  |  sub PC, 4
  |  mov CARG2, RA
  |  mov CARG4d, RBd			// Caveat: CARG4 == RA.
  |  mov L:RB, SAVE_L
  |  mov L:RB->base, BASE		// Caveat: CARG3 == BASE.
  |  mov CARG3, RD
  |  mov CARG1, L:RB
  |  mov SAVE_PC, PC
  |  call extern lj_meta_equal	// (lua_State *L, GCobj *o1, *o2, int ne)
  |  // 0/1 or TValue * (metamethod) returned in eax (RC).
  |  jmp <3
  |
  |->vmeta_equal_cd:
  |  sub PC, 4
  |  mov L:RB, SAVE_L
  |  mov L:RB->base, BASE
  |  mov CARG1, L:RB
  |  mov CARG2d, dword [PC-4]
  |  mov SAVE_PC, PC
  |  call extern lj_meta_equal_cd	// (lua_State *L, BCIns ins)
  |  // 0/1 or TValue * (metamethod) returned in eax (RC).
  |  jmp <3
  |
  |->vmeta_istype:
  |  mov L:RB, SAVE_L
  |  mov L:RB->base, BASE		// Caveat: CARG2/CARG3 may be BASE.
  |  mov CARG2d, RAd
  |  mov CARG3d, RDd
  |  mov L:CARG1, L:RB
  |  mov SAVE_PC, PC
  |  call extern lj_meta_istype  // (lua_State *L, BCReg ra, BCReg tp)
  |  mov BASE, L:RB->base
  |  jmp <6
  |
  |//-- Arithmetic metamethods ---------------------------------------------
  |
  |->vmeta_arith_vno:
  |->vmeta_arith_vn:
  |  lea RC, [KBASE+RC*8]
  |  jmp >1
  |
  |->vmeta_arith_nvo:
  |->vmeta_arith_nv:
  |  lea TMPR, [KBASE+RC*8]
  |  lea RC, [BASE+RB*8]
  |  mov RB, TMPR
  |  jmp >2
  |
  |->vmeta_unm:
  |  lea RC, [BASE+RD*8]
  |  mov RB, RC
  |  jmp >2
  |
  |->vmeta_arith_vvo:
  |->vmeta_arith_vv:
  |  lea RC, [BASE+RC*8]
  |1:
  |  lea RB, [BASE+RB*8]
  |2:
  |  lea RA, [BASE+RA*8]
  |  movzx CARG5d, PC_OP
  |  mov CARG2, RA
  |  mov CARG4, RC			// Caveat: CARG4 == RA.
  |  mov L:CARG1, SAVE_L
  |  mov L:CARG1->base, BASE		// Caveat: CARG3 == BASE.
  |  mov CARG3, RB
  |  mov L:RB, L:CARG1
  |  mov SAVE_PC, PC
  |  call extern lj_meta_arith	// (lua_State *L, TValue *ra,*rb,*rc, BCReg op)
  |  // NULL (finished) or TValue * (metamethod) returned in eax (RC).
  |  mov BASE, L:RB->base
  |  test RC, RC
  |  jz ->cont_nop
  |
  |  // Call metamethod for binary op.
  |->vmeta_binop:
  |  // BASE = base, RC = new base, stack = cont/func/o1/o2
  |  mov RA, RC
  |  sub RC, BASE
  |  mov [RA-24], PC			// [cont|PC]
  |  lea PC, [RC+FRAME_CONT]
  |  mov NARGS:RDd, 2+1			// 2 args for func(o1, o2).
  |  jmp ->vm_call_dispatch
  |
  |->vmeta_len:
  |  movzx RDd, PC_RD
  |  mov L:RB, SAVE_L
  |  mov L:RB->base, BASE
  |  lea CARG2, [BASE+RD*8]		// Caveat: CARG2 == BASE
  |  mov L:CARG1, L:RB
  |  mov SAVE_PC, PC
  |  call extern lj_meta_len		// (lua_State *L, TValue *o)
  |  // NULL (retry) or TValue * (metamethod) returned in eax (RC).
  |  mov BASE, L:RB->base
#if LJ_52
  |  test RC, RC
  |  jne ->vmeta_binop			// Binop call for compatibility.
  |  movzx RDd, PC_RD
  |  mov TAB:CARG1, [BASE+RD*8]
  |  cleartp TAB:CARG1
  |  jmp ->BC_LEN_Z
#else
  |  jmp ->vmeta_binop			// Binop call for compatibility.
#endif
  |
  |//-- Call metamethod ----------------------------------------------------
  |
  |->vmeta_call_ra:
  |  lea RA, [BASE+RA*8+16]
  |->vmeta_call:			// Resolve and call __call metamethod.
  |  // BASE = old base, RA = new base, RC = nargs+1, PC = return
  |  mov TMP1d, NARGS:RDd		// Save RA, RC for us.
  |  mov RB, RA
  |  mov L:CARG1, SAVE_L
  |  mov L:CARG1->base, BASE		// Caveat: CARG3 is BASE.
  |  lea CARG2, [RA-16]
  |  lea CARG3, [RA+NARGS:RD*8-8]
  |  mov SAVE_PC, PC
  |  call extern lj_meta_call	// (lua_State *L, TValue *func, TValue *top)
  |  mov RA, RB
  |  mov L:RB, SAVE_L
  |  mov BASE, L:RB->base
  |  mov NARGS:RDd, TMP1d
  |  mov LFUNC:RB, [RA-16]
  |  add NARGS:RDd, 1
  |  // This is fragile. L->base must not move, KBASE must always be defined.
  |  cmp KBASE, BASE			// Continue with CALLT if flag set.
  |  je ->BC_CALLT_Z
  |  cleartp LFUNC:RB
  |  mov BASE, RA
  |  ins_call				// Otherwise call resolved metamethod.
  |
  |//-- Argument coercion for 'for' statement ------------------------------
  |
  |->vmeta_for:
  |  mov L:RB, SAVE_L
  |  mov L:RB->base, BASE
  |  mov CARG2, RA			// Caveat: CARG2 == BASE
  |  mov L:CARG1, L:RB			// Caveat: CARG1 == RA
  |  mov SAVE_PC, PC
  |  call extern lj_meta_for	// (lua_State *L, TValue *base)
  |  mov BASE, L:RB->base
  |  mov RCd, [PC-4]
  |  movzx RAd, RCH
  |  movzx OP, RCL
  |  shr RCd, 16
  |  jmp aword [DISPATCH+OP*8+GG_DISP2STATIC]	// Retry FORI or JFORI.
  |
  |//-----------------------------------------------------------------------
  |//-- Fast functions -----------------------------------------------------
  |//-----------------------------------------------------------------------
  |
  |.macro .ffunc, name
  |->ff_ .. name:
  |.endmacro
  |
  |.macro .ffunc_1, name
  |->ff_ .. name:
  |  cmp NARGS:RDd, 1+1;  jb ->fff_fallback
  |.endmacro
  |
  |.macro .ffunc_2, name
  |->ff_ .. name:
  |  cmp NARGS:RDd, 2+1;  jb ->fff_fallback
  |.endmacro
  |
  |.macro .ffunc_n, name, op
  |  .ffunc_1 name
  |  checknumtp [BASE], ->fff_fallback
  |  op xmm0, qword [BASE]
  |.endmacro
  |
  |.macro .ffunc_n, name
  |  .ffunc_n name, movsd
  |.endmacro
  |
  |.macro .ffunc_nn, name
  |  .ffunc_2 name
  |  checknumtp [BASE], ->fff_fallback
  |  checknumtp [BASE+8], ->fff_fallback
  |  movsd xmm0, qword [BASE]
  |  movsd xmm1, qword [BASE+8]
  |.endmacro
  |
  |// Inlined GC threshold check. Caveat: uses label 1.
  |.macro ffgccheck
  |  mov RB, [DISPATCH+DISPATCH_GL(gc.total)]
  |  cmp RB, [DISPATCH+DISPATCH_GL(gc.threshold)]
  |  jb >1
  |  call ->fff_gcstep
  |1:
  |.endmacro
  |
  |//-- Base library: checks -----------------------------------------------
  |
  |.ffunc_1 assert
  |  mov ITYPE, [BASE]
  |  mov RB, ITYPE
  |  sar ITYPE, 47
  |  cmp ITYPEd, LJ_TISTRUECOND; jae ->fff_fallback
  |  mov PC, [BASE-8]
  |  mov MULTRES, RDd
  |  mov RB, [BASE]
  |  mov [BASE-16], RB
  |  sub RDd, 2
  |  jz >2
  |  mov RA, BASE
  |1:
  |  add RA, 8
  |  mov RB, [RA]
  |  mov [RA-16], RB
  |  sub RDd, 1
  |  jnz <1
  |2:
  |  mov RDd, MULTRES
  |  jmp ->fff_res_
  |
  |.ffunc_1 type
  |  mov RC, [BASE]
  |  sar RC, 47
  |  mov RBd, LJ_TISNUM
  |  cmp RCd, RBd
  |  cmovb RCd, RBd
  |  not RCd
  |2:
  |  mov CFUNC:RB, [BASE-16]
  |  cleartp CFUNC:RB
  |  mov STR:RC, [CFUNC:RB+RC*8+((char *)(&((GCfuncC *)0)->upvalue))]
  |  mov PC, [BASE-8]
  |  settp STR:RC, LJ_TSTR
  |  mov [BASE-16], STR:RC
  |  jmp ->fff_res1
  |
  |//-- Base library: getters and setters ---------------------------------
  |
  |.ffunc_1 getmetatable
  |  mov TAB:RB, [BASE]
  |  mov PC, [BASE-8]
  |  checktab TAB:RB, >6
  |1:  // Field metatable must be at same offset for GCtab and GCudata!
  |  mov TAB:RB, TAB:RB->metatable
  |2:
  |  test TAB:RB, TAB:RB
  |  mov aword [BASE-16], LJ_TNIL
  |  jz ->fff_res1
  |  settp TAB:RC, TAB:RB, LJ_TTAB
  |  mov [BASE-16], TAB:RC		// Store metatable as default result.
  |  mov STR:RC, [DISPATCH+DISPATCH_GL(gcroot)+8*(GCROOT_MMNAME+MM_metatable)]
  |  mov RAd, TAB:RB->hmask
  |  and RAd, STR:RC->sid
  |  settp STR:RC, LJ_TSTR
  |  imul RAd, #NODE
  |  add NODE:RA, TAB:RB->node
  |3:  // Rearranged logic, because we expect _not_ to find the key.
  |  cmp NODE:RA->key, STR:RC
  |  je >5
  |4:
  |  mov NODE:RA, NODE:RA->next
  |  test NODE:RA, NODE:RA
  |  jnz <3
  |  jmp ->fff_res1			// Not found, keep default result.
  |5:
  |  mov RB, NODE:RA->val
  |  cmp RB, LJ_TNIL; je ->fff_res1	// Ditto for nil value.
  |  mov [BASE-16], RB			// Return value of mt.__metatable.
  |  jmp ->fff_res1
  |
  |6:
  |  cmp ITYPEd, LJ_TUDATA; je <1
  |  cmp ITYPEd, LJ_TISNUM; ja >7
  |  mov ITYPEd, LJ_TISNUM
  |7:
  |  not ITYPEd
  |  mov TAB:RB, [DISPATCH+ITYPE*8+DISPATCH_GL(gcroot[GCROOT_BASEMT])]
  |  jmp <2
  |
  |.ffunc_2 setmetatable
  |  mov TAB:RB, [BASE]
  |  mov TAB:TMPR, TAB:RB
  |  checktab TAB:RB, ->fff_fallback
  |  // Fast path: no mt for table yet and not clearing the mt.
  |  cmp aword TAB:RB->metatable, 0; jne ->fff_fallback
  |  mov TAB:RA, [BASE+8]
  |  checktab TAB:RA, ->fff_fallback
  |  mov TAB:RB->metatable, TAB:RA
  |  mov PC, [BASE-8]
  |  mov [BASE-16], TAB:TMPR			// Return original table.
  |  test byte TAB:RB->marked, LJ_GC_BLACK	// isblack(table)
  |  jz >1
  |  // Possible write barrier. Table is black, but skip iswhite(mt) check.
  |  barrierback TAB:RB, RC
  |1:
  |  jmp ->fff_res1
  |
  |.ffunc_2 rawget
  |  mov TAB:CARG2, [BASE]
  |  checktab TAB:CARG2, ->fff_fallback
  |  mov RB, BASE			// Save BASE.
  |  lea CARG3, [BASE+8]		// Caveat: CARG3 == BASE.
  |  mov CARG1, SAVE_L
  |  call extern lj_tab_get	// (lua_State *L, GCtab *t, cTValue *key)
  |  // cTValue * returned in eax (RD).
  |  mov BASE, RB			// Restore BASE.
  |  // Copy table slot.
  |  mov RB, [RD]
  |  mov PC, [BASE-8]
  |  mov [BASE-16], RB
  |  jmp ->fff_res1
  |
  |//-- Base library: conversions ------------------------------------------
  |
  |.ffunc tonumber
  |  // Only handles the number case inline (without a base argument).
  |  cmp NARGS:RDd, 1+1;  jne ->fff_fallback	// Exactly one argument.
  |  mov RB, [BASE]
  |  checknumber RB, ->fff_fallback
  |  mov PC, [BASE-8]
  |  mov [BASE-16], RB
  |  jmp ->fff_res1
  |
  |.ffunc_1 tostring
  |  // Only handles the string or number case inline.
  |  mov PC, [BASE-8]
  |  mov STR:RB, [BASE]
  |  checktp_nc STR:RB, LJ_TSTR, >3
  |  // A __tostring method in the string base metatable is ignored.
  |2:
  |  mov [BASE-16], STR:RB
  |  jmp ->fff_res1
  |3:  // Handle numbers inline, unless a number base metatable is present.
  |  cmp ITYPEd, LJ_TISNUM;  ja ->fff_fallback_1
  |  cmp aword [DISPATCH+DISPATCH_GL(gcroot[GCROOT_BASEMT_NUM])], 0
  |  jne ->fff_fallback
  |  ffgccheck				// Caveat: uses label 1.
  |  mov L:RB, SAVE_L
  |  mov L:RB->base, BASE		// Add frame since C call can throw.
  |  mov SAVE_PC, PC			// Redundant (but a defined value).
  |  mov CARG2, BASE			// Otherwise: CARG2 == BASE
  |  mov L:CARG1, L:RB
  |  call extern lj_strfmt_num		// (lua_State *L, lua_Number *np)
  |  // GCstr returned in eax (RD).
  |  mov BASE, L:RB->base
  |  settp STR:RB, RD, LJ_TSTR
  |  jmp <2
  |
  |//-- Base library: iterators -------------------------------------------
  |
  |.ffunc_1 next
  |  je >2				// Missing 2nd arg?
  |1:
<<<<<<< HEAD
  |  mov CARG2, [BASE]
  |  checktab CARG2, ->fff_fallback
  |  mov L:RB, SAVE_L
  |  mov L:RB->base, BASE		// Add frame since C call can throw.
  |  mov L:RB->top, BASE		// Dummy frame length is ok.
  |  mov PC, [BASE-8]
  |  lea CARG3, [BASE+8]		// Caveat: CARG3 == BASE.
  |  mov CARG1, L:RB
  |  mov SAVE_PC, PC			// Needed for ITERN fallback.
  |  call extern lj_tab_next	// (lua_State *L, GCtab *t, TValue *key)
  |  // Flag returned in eax (RD).
  |  mov BASE, L:RB->base
  |  test RDd, RDd;  jz >3		// End of traversal?
  |  // Copy key and value to results.
  |  mov RB, [BASE+8]
  |  mov RD, [BASE+16]
  |  mov [BASE-16], RB
  |  mov [BASE-8], RD
  |->fff_res2:
  |  mov RDd, 1+2
  |  jmp ->fff_res
=======
  |  mov CARG1, [BASE]
  |  mov PC, [BASE-8]
  |  checktab CARG1, ->fff_fallback
  |  mov RB, BASE			// Save BASE.
  |.if X64WIN
  |  lea CARG3, [BASE-16]
  |  lea CARG2, [BASE+8]		// Caveat: CARG2 == BASE.
  |.else
  |  lea CARG2, [BASE+8]
  |  lea CARG3, [BASE-16]		// Caveat: CARG3 == BASE.
  |.endif
  |  call extern lj_tab_next		// (GCtab *t, cTValue *key, TValue *o)
  |  // 1=found, 0=end, -1=error returned in eax (RD).
  |  mov BASE, RB			// Restore BASE.
  |  test RDd, RDd;  jg ->fff_res2	// Found key/value.
  |  js ->fff_fallback_2		// Invalid key.
  |  // End of traversal: return nil.
  |  mov aword [BASE-16], LJ_TNIL
  |  jmp ->fff_res1
>>>>>>> 72efc42e
  |2:  // Set missing 2nd arg to nil.
  |  mov aword [BASE+8], LJ_TNIL
  |  jmp <1
  |
  |.ffunc_1 pairs
  |  mov TAB:RB, [BASE]
  |  mov TMPR, TAB:RB
  |  checktab TAB:RB, ->fff_fallback
#if LJ_52
  |  cmp aword TAB:RB->metatable, 0; jne ->fff_fallback
#endif
  |  mov CFUNC:RD, [BASE-16]
  |  cleartp CFUNC:RD
  |  mov CFUNC:RD, CFUNC:RD->upvalue[0]
  |  settp CFUNC:RD, LJ_TFUNC
  |  mov PC, [BASE-8]
  |  mov [BASE-16], CFUNC:RD
  |  mov [BASE-8], TMPR
  |  mov aword [BASE], LJ_TNIL
  |  mov RDd, 1+3
  |  jmp ->fff_res
  |
  |.ffunc_2 ipairs_aux
  |  mov TAB:RB, [BASE]
  |  checktab TAB:RB, ->fff_fallback
  |  checknumtp [BASE+8], ->fff_fallback
  |  movsd xmm0, qword [BASE+8]
  |  mov PC, [BASE-8]
  |  sseconst_1 xmm1, TMPR
  |  addsd xmm0, xmm1
  |  cvttsd2si RAd, xmm0
  |  movsd qword [BASE-16], xmm0
  |  cmp RAd, TAB:RB->asize;  jae >2	// Not in array part?
  |  mov RD, TAB:RB->array
  |  lea RD, [RD+RA*8]
  |1:
  |  cmp aword [RD], LJ_TNIL;  je ->fff_res0
  |  // Copy array slot.
  |  mov RB, [RD]
  |  mov [BASE-8], RB
  |->fff_res2:
  |  mov RDd, 1+2
  |  jmp ->fff_res
  |2:  // Check for empty hash part first. Otherwise call C function.
  |  cmp dword TAB:RB->hmask, 0; je ->fff_res0
  |  mov CARG1, TAB:RB
  |  mov RB, BASE			// Save BASE.
  |  mov CARG2d, RAd			// Caveat: CARG2 == BASE
  |  call extern lj_tab_getinth		// (GCtab *t, int32_t key)
  |  // cTValue * or NULL returned in eax (RD).
  |  mov BASE, RB
  |  test RD, RD
  |  jnz <1
  |->fff_res0:
  |  mov RDd, 1+0
  |  jmp ->fff_res
  |
  |.ffunc_1 ipairs
  |  mov TAB:RB, [BASE]
  |  mov TMPR, TAB:RB
  |  checktab TAB:RB, ->fff_fallback
#if LJ_52
  |  cmp aword TAB:RB->metatable, 0; jne ->fff_fallback
#endif
  |  mov CFUNC:RD, [BASE-16]
  |  cleartp CFUNC:RD
  |  mov CFUNC:RD, CFUNC:RD->upvalue[0]
  |  settp CFUNC:RD, LJ_TFUNC
  |  mov PC, [BASE-8]
  |  mov [BASE-16], CFUNC:RD
  |  mov [BASE-8], TMPR
  |  mov qword [BASE], 0
  |  mov RDd, 1+3
  |  jmp ->fff_res
  |
  |//-- Base library: catch errors ----------------------------------------
  |
  |.ffunc_1 pcall
  |  lea RA, [BASE+16]
  |  sub NARGS:RDd, 1
  |  mov PCd, 16+FRAME_PCALL
  |1:
  |  movzx RBd, byte [DISPATCH+DISPATCH_GL(hookmask)]
  |  shr RB, HOOK_ACTIVE_SHIFT
  |  and RB, 1
  |  add PC, RB				// Remember active hook before pcall.
  |  // Note: this does a (harmless) copy of the function to the PC slot, too.
  |  mov KBASE, RD
  |2:
  |  mov RB, [RA+KBASE*8-24]
  |  mov [RA+KBASE*8-16], RB
  |  sub KBASE, 1
  |  ja <2
  |  jmp ->vm_call_dispatch
  |
  |.ffunc_2 xpcall
  |  mov LFUNC:RA, [BASE+8]
  |  checktp_nc LFUNC:RA, LJ_TFUNC, ->fff_fallback
  |  mov LFUNC:RB, [BASE]		// Swap function and traceback.
  |  mov [BASE], LFUNC:RA
  |  mov [BASE+8], LFUNC:RB
  |  lea RA, [BASE+24]
  |  sub NARGS:RDd, 2
  |  mov PCd, 24+FRAME_PCALL
  |  jmp <1
  |
  |//-- Coroutine library --------------------------------------------------
  |
  |.macro coroutine_resume_wrap, resume
  |.if resume
  |.ffunc_1 coroutine_resume
  |  mov L:RB, [BASE]
  |  cleartp L:RB
  |.else
  |.ffunc coroutine_wrap_aux
  |  mov CFUNC:RB, [BASE-16]
  |  cleartp CFUNC:RB
  |  mov L:RB, CFUNC:RB->upvalue[0].gcr
  |  cleartp L:RB
  |.endif
  |  mov PC, [BASE-8]
  |  mov SAVE_PC, PC
  |  mov TMP1, L:RB
  |.if resume
  |  checktptp [BASE], LJ_TTHREAD, ->fff_fallback
  |.endif
  |  cmp aword L:RB->cframe, 0; jne ->fff_fallback
  |  cmp byte L:RB->status, LUA_YIELD;  ja ->fff_fallback
  |  mov RA, L:RB->top
  |  je >1				// Status != LUA_YIELD (i.e. 0)?
  |  cmp RA, L:RB->base			// Check for presence of initial func.
  |  je ->fff_fallback
  |  mov PC, [RA-8]			// Move initial function up.
  |  mov [RA], PC
  |  add RA, 8
  |1:
  |.if resume
  |  lea PC, [RA+NARGS:RD*8-16]		// Check stack space (-1-thread).
  |.else
  |  lea PC, [RA+NARGS:RD*8-8]		// Check stack space (-1).
  |.endif
  |  cmp PC, L:RB->maxstack; ja ->fff_fallback
  |  mov L:RB->top, PC
  |
  |  mov L:RB, SAVE_L
  |  mov L:RB->base, BASE
  |.if resume
  |  add BASE, 8			// Keep resumed thread in stack for GC.
  |.endif
  |  mov L:RB->top, BASE
  |.if resume
  |  lea RB, [BASE+NARGS:RD*8-24]	// RB = end of source for stack move.
  |.else
  |  lea RB, [BASE+NARGS:RD*8-16]	// RB = end of source for stack move.
  |.endif
  |  sub RB, PC			// Relative to PC.
  |
  |  cmp PC, RA
  |  je >3
  |2:  // Move args to coroutine.
  |  mov RC, [PC+RB]
  |  mov [PC-8], RC
  |  sub PC, 8
  |  cmp PC, RA
  |  jne <2
  |3:
  |  mov CARG2, RA
  |  mov CARG1, TMP1
  |  call ->vm_resume			// (lua_State *L, TValue *base, 0, 0)
  |
  |  mov L:RB, SAVE_L
  |  mov L:PC, TMP1
  |  mov BASE, L:RB->base
  |  mov [DISPATCH+DISPATCH_GL(cur_L)], L:RB
  |  set_vmstate INTERP
  |
  |  cmp eax, LUA_YIELD
  |  ja >8
  |4:
  |  mov RA, L:PC->base
  |  mov KBASE, L:PC->top
  |  mov L:PC->top, RA			// Clear coroutine stack.
  |  mov PC, KBASE
  |  sub PC, RA
  |  je >6				// No results?
  |  lea RD, [BASE+PC]
  |  shr PCd, 3
  |  cmp RD, L:RB->maxstack
  |  ja >9				// Need to grow stack?
  |
  |  mov RB, BASE
  |  sub RB, RA
  |5:  // Move results from coroutine.
  |  mov RD, [RA]
  |  mov [RA+RB], RD
  |  add RA, 8
  |  cmp RA, KBASE
  |  jne <5
  |6:
  |.if resume
  |  lea RDd, [PCd+2]			// nresults+1 = 1 + true + results.
  |  mov_true ITYPE			// Prepend true to results.
  |  mov [BASE-8], ITYPE
  |.else
  |  lea RDd, [PCd+1]			// nresults+1 = 1 + results.
  |.endif
  |7:
  |  mov PC, SAVE_PC
  |  mov MULTRES, RDd
  |.if resume
  |  mov RA, -8
  |.else
  |  xor RAd, RAd
  |.endif
  |  test PCd, FRAME_TYPE
  |  jz ->BC_RET_Z
  |  jmp ->vm_return
  |
  |8:  // Coroutine returned with error (at co->top-1).
  |.if resume
  |  mov_false ITYPE			// Prepend false to results.
  |  mov [BASE-8], ITYPE
  |  mov RA, L:PC->top
  |  sub RA, 8
  |  mov L:PC->top, RA			// Clear error from coroutine stack.
  |  // Copy error message.
  |  mov RD, [RA]
  |  mov [BASE], RD
  |  mov RDd, 1+2			// nresults+1 = 1 + false + error.
  |  jmp <7
  |.else
  |  mov CARG2, L:PC
  |  mov CARG1, L:RB
  |  call extern lj_ffh_coroutine_wrap_err  // (lua_State *L, lua_State *co)
  |  // Error function does not return.
  |.endif
  |
  |9:  // Handle stack expansion on return from yield.
  |  mov L:RA, TMP1
  |  mov L:RA->top, KBASE		// Undo coroutine stack clearing.
  |  mov CARG2, PC
  |  mov CARG1, L:RB
  |  call extern lj_state_growstack	// (lua_State *L, int n)
  |  mov L:PC, TMP1
  |  mov BASE, L:RB->base
  |  jmp <4				// Retry the stack move.
  |.endmacro
  |
  |  coroutine_resume_wrap 1		// coroutine.resume
  |  coroutine_resume_wrap 0		// coroutine.wrap
  |
  |.ffunc coroutine_yield
  |  mov L:RB, SAVE_L
  |  test aword L:RB->cframe, CFRAME_RESUME
  |  jz ->fff_fallback
  |  mov L:RB->base, BASE
  |  lea RD, [BASE+NARGS:RD*8-8]
  |  mov L:RB->top, RD
  |  xor RDd, RDd
  |  mov aword L:RB->cframe, RD
  |  mov al, LUA_YIELD
  |  mov byte L:RB->status, al
  |  jmp ->vm_leave_unw
  |
  |//-- Math library -------------------------------------------------------
  |
  |  .ffunc_1 math_abs
  |  mov RB, [BASE]
  |  checknum RB, ->fff_fallback
  |  shl RB, 1
  |  shr RB, 1
  |  mov PC, [BASE-8]
  |  mov [BASE-16], RB
  |  jmp ->fff_res1
  |
  |.ffunc_n math_sqrt, sqrtsd
  |->fff_resxmm0:
  |  mov PC, [BASE-8]
  |  movsd qword [BASE-16], xmm0
  |  // fallthrough
  |
  |->fff_res1:
  |  mov RDd, 1+1
  |->fff_res:
  |  mov MULTRES, RDd
  |->fff_res_:
  |  test PCd, FRAME_TYPE
  |  jnz >7
  |5:
  |  cmp PC_RB, RDL			// More results expected?
  |  ja >6
  |  // Adjust BASE. KBASE is assumed to be set for the calling frame.
  |  movzx RAd, PC_RA
  |  neg RA
  |  lea BASE, [BASE+RA*8-16]		// base = base - (RA+2)*8
  |  ins_next
  |
  |6:  // Fill up results with nil.
  |  mov aword [BASE+RD*8-24], LJ_TNIL
  |  add RD, 1
  |  jmp <5
  |
  |7:  // Non-standard return case.
  |  mov RA, -16			// Results start at BASE+RA = BASE-16.
  |  jmp ->vm_return
  |
  |.macro math_round, func
  |  .ffunc math_ .. func
  |  checknumtp [BASE], ->fff_fallback
  |  movsd xmm0, qword [BASE]
  |  call ->vm_ .. func .. _sse
  |  jmp ->fff_resxmm0
  |.endmacro
  |
  |  math_round floor
  |  math_round ceil
  |
  |.ffunc math_log
  |  cmp NARGS:RDd, 1+1; jne ->fff_fallback	// Exactly one argument.
  |  checknumtp [BASE], ->fff_fallback
  |  movsd xmm0, qword [BASE]
  |  mov RB, BASE
  |  call extern log
  |  mov BASE, RB
  |  jmp ->fff_resxmm0
  |
  |.macro math_extern, func
  |  .ffunc_n math_ .. func
  |  mov RB, BASE
  |  call extern func
  |  mov BASE, RB
  |  jmp ->fff_resxmm0
  |.endmacro
  |
  |.macro math_extern2, func
  |  .ffunc_nn math_ .. func
  |  mov RB, BASE
  |  call extern func
  |  mov BASE, RB
  |  jmp ->fff_resxmm0
  |.endmacro
  |
  |  math_extern log10
  |  math_extern exp
  |  math_extern sin
  |  math_extern cos
  |  math_extern tan
  |  math_extern asin
  |  math_extern acos
  |  math_extern atan
  |  math_extern sinh
  |  math_extern cosh
  |  math_extern tanh
  |  math_extern2 pow
  |  math_extern2 atan2
  |  math_extern2 fmod
  |
  |.ffunc_2 math_ldexp
  |  checknumtp [BASE], ->fff_fallback
  |  checknumtp [BASE+8], ->fff_fallback
  |  fld qword [BASE+8]
  |  fld qword [BASE]
  |  fscale
  |  fpop1
  |  mov PC, [BASE-8]
  |  fstp qword [BASE-16]
  |  jmp ->fff_res1
  |
  |.ffunc_n math_frexp
  |  mov RB, BASE
  |  lea CARG1, TMP1
  |  call extern frexp
  |  mov BASE, RB
  |  mov RBd, TMP1d
  |  mov PC, [BASE-8]
  |  movsd qword [BASE-16], xmm0
  |  cvtsi2sd xmm1, RBd
  |  movsd qword [BASE-8], xmm1
  |  mov RDd, 1+2
  |  jmp ->fff_res
  |
  |.ffunc_n math_modf
  |  mov RB, BASE
  |  lea CARG1, [BASE-16]
  |  call extern modf
  |  mov BASE, RB
  |  mov PC, [BASE-8]
  |  movsd qword [BASE-8], xmm0
  |  mov RDd, 1+2
  |  jmp ->fff_res
  |
  |.macro math_minmax, name, cmovop, sseop
  |  .ffunc_1 name
  |  mov RAd, 2
  |  checknumtp [BASE], ->fff_fallback
  |
  |  movsd xmm0, qword [BASE]
  |5:  // Handle numbers or integers.
  |  cmp RAd, RDd; jae ->fff_resxmm0
  |  checknumtp [BASE+RA*8-8], ->fff_fallback
  |6:
  |  movsd xmm1, qword [BASE+RA*8-8]
  |7:
  |  sseop xmm0, xmm1
  |  add RAd, 1
  |  jmp <5
  |.endmacro
  |
  |  math_minmax math_min, cmovg, minsd
  |  math_minmax math_max, cmovl, maxsd
  |
  |//-- String library -----------------------------------------------------
  |
  |.ffunc string_byte			// Only handle the 1-arg case here.
  |  cmp NARGS:RDd, 1+1;  jne ->fff_fallback
  |  mov STR:RB, [BASE]
  |  checkstr STR:RB, ->fff_fallback
  |  mov PC, [BASE-8]
  |  cmp dword STR:RB->len, 1
  |  jb ->fff_res0			// Return no results for empty string.
  |  movzx RBd, byte STR:RB[1]
  |  cvtsi2sd xmm0, RBd; jmp ->fff_resxmm0
  |
  |.ffunc string_char			// Only handle the 1-arg case here.
  |  ffgccheck
  |  cmp NARGS:RDd, 1+1;  jne ->fff_fallback	// *Exactly* 1 arg.
  |  checknumtp [BASE], ->fff_fallback
  |  cvttsd2si RBd, qword [BASE]
  |  cmp RBd, 255;  ja ->fff_fallback
  |  mov TMP1d, RBd
  |  mov TMPRd, 1
  |  lea RD, TMP1			// Points to stack. Little-endian.
  |->fff_newstr:
  |  mov L:RB, SAVE_L
  |  mov L:RB->base, BASE
  |  mov CARG3d, TMPRd			// Zero-extended to size_t.
  |  mov CARG2, RD
  |  mov CARG1, L:RB
  |  mov SAVE_PC, PC
  |  call extern lj_str_new		// (lua_State *L, char *str, size_t l)
  |->fff_resstr:
  |  // GCstr * returned in eax (RD).
  |  mov BASE, L:RB->base
  |  mov PC, [BASE-8]
  |  settp STR:RD, LJ_TSTR
  |  mov [BASE-16], STR:RD
  |  jmp ->fff_res1
  |
  |.ffunc string_sub
  |  ffgccheck
  |  mov TMPRd, -1
  |  cmp NARGS:RDd, 1+2;  jb ->fff_fallback
  |  jna >1
  |  checknumtp [BASE+16], ->fff_fallback
  |  cvttsd2si TMPRd, qword [BASE+16]
  |1:
  |  mov STR:RB, [BASE]
  |  checkstr STR:RB, ->fff_fallback
  |  checknumtp [BASE+8], ->fff_fallback
  |  cvttsd2si RAd, qword [BASE+8]
  |  mov RCd, STR:RB->len
  |  cmp RCd, TMPRd			// len < end? (unsigned compare)
  |  jb >5
  |2:
  |  test RAd, RAd			// start <= 0?
  |  jle >7
  |3:
  |  sub TMPRd, RAd			// start > end?
  |  jl ->fff_emptystr
  |  lea RD, [STR:RB+RAd+#STR-1]
  |  add TMPRd, 1
  |4:
  |  jmp ->fff_newstr
  |
  |5:  // Negative end or overflow.
  |  jl >6
  |  lea TMPRd, [TMPRd+RCd+1]		// end = end+(len+1)
  |  jmp <2
  |6:  // Overflow.
  |  mov TMPRd, RCd			// end = len
  |  jmp <2
  |
  |7:  // Negative start or underflow.
  |  je >8
  |  add RAd, RCd			// start = start+(len+1)
  |  add RAd, 1
  |  jg <3				// start > 0?
  |8:  // Underflow.
  |  mov RAd, 1				// start = 1
  |  jmp <3
  |
  |->fff_emptystr:  // Range underflow.
  |  xor TMPRd, TMPRd			// Zero length. Any ptr in RD is ok.
  |  jmp <4
  |
  |.macro ffstring_op, name
  |  .ffunc_1 string_ .. name
  |  ffgccheck
  |  mov STR:CARG2, [BASE]
  |  checkstr STR:CARG2, ->fff_fallback
  |  mov L:RB, SAVE_L
  |   lea SBUF:CARG1, [DISPATCH+DISPATCH_GL(tmpbuf)]
  |  mov L:RB->base, BASE
  |   mov RC, SBUF:CARG1->b
  |   mov SBUF:CARG1->L, L:RB
  |   mov SBUF:CARG1->w, RC
  |  mov SAVE_PC, PC
  |  call extern lj_buf_putstr_ .. name
  |  mov CARG1, rax
  |  call extern lj_buf_tostr
  |  jmp ->fff_resstr
  |.endmacro
  |
  |ffstring_op reverse
  |ffstring_op lower
  |ffstring_op upper
  |
  |//-- Bit library --------------------------------------------------------
  |
  |.macro .ffunc_bit, name, kind, fdef
  |  fdef name
  |.if kind == 2
  |  sseconst_tobit xmm1, RB
  |.endif
  |  checknumtp [BASE], ->fff_fallback
  |  movsd xmm0, qword [BASE]
  |.if kind < 2
  |  sseconst_tobit xmm1, RB
  |.endif
  |  addsd xmm0, xmm1
  |  movd RBd, xmm0
  |2:
  |.endmacro
  |
  |.macro .ffunc_bit, name, kind
  |  .ffunc_bit name, kind, .ffunc_1
  |.endmacro
  |
  |.ffunc_bit bit_tobit, 0
  |  jmp ->fff_resbit
  |
  |.macro .ffunc_bit_op, name, ins
  |  .ffunc_bit name, 2
  |  mov TMPRd, NARGS:RDd		// Save for fallback.
  |  lea RD, [BASE+NARGS:RD*8-16]
  |1:
  |  cmp RD, BASE
  |  jbe ->fff_resbit
  |  checknumtp [RD], ->fff_fallback_bit_op
  |  movsd xmm0, qword [RD]
  |  addsd xmm0, xmm1
  |  movd RAd, xmm0
  |  ins RBd, RAd
  |  sub RD, 8
  |  jmp <1
  |.endmacro
  |
  |.ffunc_bit_op bit_band, and
  |.ffunc_bit_op bit_bor, or
  |.ffunc_bit_op bit_bxor, xor
  |
  |.ffunc_bit bit_bswap, 1
  |  bswap RBd
  |  jmp ->fff_resbit
  |
  |.ffunc_bit bit_bnot, 1
  |  not RBd
  |->fff_resbit:
  |  cvtsi2sd xmm0, RBd
  |  jmp ->fff_resxmm0
  |
  |->fff_fallback_bit_op:
  |  mov NARGS:RDd, TMPRd		// Restore for fallback
  |  jmp ->fff_fallback
  |
  |.macro .ffunc_bit_sh, name, ins
  |  .ffunc_nn name
  |  sseconst_tobit xmm2, RB
  |  addsd xmm0, xmm2
  |  addsd xmm1, xmm2
  |  movd RBd, xmm0
  |  movd RAd, xmm1
  |  ins RBd, cl			// Assumes RA is ecx.
  |  jmp ->fff_resbit
  |.endmacro
  |
  |.ffunc_bit_sh bit_lshift, shl
  |.ffunc_bit_sh bit_rshift, shr
  |.ffunc_bit_sh bit_arshift, sar
  |.ffunc_bit_sh bit_rol, rol
  |.ffunc_bit_sh bit_ror, ror
  |
  |//-----------------------------------------------------------------------
  |
  |->fff_fallback_2:
  |  mov NARGS:RDd, 1+2			// Other args are ignored, anyway.
  |  jmp ->fff_fallback
  |->fff_fallback_1:
  |  mov NARGS:RDd, 1+1			// Other args are ignored, anyway.
  |->fff_fallback:			// Call fast function fallback handler.
  |  // BASE = new base, RD = nargs+1
  |  mov L:RB, SAVE_L
  |  mov PC, [BASE-8]			// Fallback may overwrite PC.
  |  mov SAVE_PC, PC			// Redundant (but a defined value).
  |  mov L:RB->base, BASE
  |  lea RD, [BASE+NARGS:RD*8-8]
  |  lea RA, [RD+8*LUA_MINSTACK]	// Ensure enough space for handler.
  |  mov L:RB->top, RD
  |  mov CFUNC:RD, [BASE-16]
  |  cleartp CFUNC:RD
  |  cmp RA, L:RB->maxstack
  |  ja >5				// Need to grow stack.
  |  mov CARG1, L:RB
  |  call aword CFUNC:RD->f		// (lua_State *L)
  |  mov BASE, L:RB->base
  |  // Either throws an error, or recovers and returns -1, 0 or nresults+1.
  |  test RDd, RDd; jg ->fff_res	// Returned nresults+1?
  |1:
  |  mov RA, L:RB->top
  |  sub RA, BASE
  |  shr RAd, 3
  |  test RDd, RDd
  |  lea NARGS:RDd, [RAd+1]
  |  mov LFUNC:RB, [BASE-16]
  |  jne ->vm_call_tail			// Returned -1?
  |  cleartp LFUNC:RB
  |  ins_callt				// Returned 0: retry fast path.
  |
  |// Reconstruct previous base for vmeta_call during tailcall.
  |->vm_call_tail:
  |  mov RA, BASE
  |  test PCd, FRAME_TYPE
  |  jnz >3
  |  movzx RBd, PC_RA
  |  neg RB
  |  lea BASE, [BASE+RB*8-16]		// base = base - (RB+2)*8
  |  jmp ->vm_call_dispatch		// Resolve again for tailcall.
  |3:
  |  mov RB, PC
  |  and RB, -8
  |  sub BASE, RB
  |  jmp ->vm_call_dispatch		// Resolve again for tailcall.
  |
  |5:  // Grow stack for fallback handler.
  |  mov CARG2d, LUA_MINSTACK
  |  mov CARG1, L:RB
  |  call extern lj_state_growstack	// (lua_State *L, int n)
  |  mov BASE, L:RB->base
  |  xor RDd, RDd			// Simulate a return 0.
  |  jmp <1				// Dumb retry (goes through ff first).
  |
  |->fff_gcstep:			// Call GC step function.
  |  // BASE = new base, RD = nargs+1
  |  pop RB				// Must keep stack at same level.
  |  mov TMP1, RB			// Save return address
  |  mov L:RB, SAVE_L
  |  mov SAVE_PC, PC			// Redundant (but a defined value).
  |  mov L:RB->base, BASE
  |  lea RD, [BASE+NARGS:RD*8-8]
  |  mov CARG1, L:RB
  |  mov L:RB->top, RD
  |  call extern lj_gc_step		// (lua_State *L)
  |  mov BASE, L:RB->base
  |  mov RD, L:RB->top
  |  sub RD, BASE
  |  shr RDd, 3
  |  add NARGS:RDd, 1
  |  mov RB, TMP1
  |  push RB				// Restore return address.
  |  ret
  |
  |//-----------------------------------------------------------------------
  |//-- Special dispatch targets -------------------------------------------
  |//-----------------------------------------------------------------------
  |
  |->vm_record:				// Dispatch target for recording phase.
  |  // Decrement the hookcount for consistency, but always do the call.
  |  test RDL, HOOK_ACTIVE
  |  jnz >1
  |  test RDL, LUA_MASKLINE|LUA_MASKCOUNT
  |  jz >1
  |  dec dword [DISPATCH+DISPATCH_GL(hookcount)]
  |  jmp >1
  |
  |->vm_rethook:			// Dispatch target for return hooks.
  |  movzx RDd, byte [DISPATCH+DISPATCH_GL(hookmask)]
  |  test RDL, HOOK_ACTIVE		// Hook already active?
  |  jnz >5
  |  jmp >1
  |
  |->vm_inshook:			// Dispatch target for instr/line hooks.
  |  movzx RDd, byte [DISPATCH+DISPATCH_GL(hookmask)]
  |  test RDL, HOOK_ACTIVE		// Hook already active?
  |  jnz >5
  |
  |  test RDL, LUA_MASKLINE|LUA_MASKCOUNT
  |  jz >5
  |  dec dword [DISPATCH+DISPATCH_GL(hookcount)]
  |  jz >1
  |  test RDL, LUA_MASKLINE
  |  jz >5
  |1:
  |  mov L:RB, SAVE_L
  |  mov L:RB->base, BASE
  |  mov CARG2, PC			// Caveat: CARG2 == BASE
  |  mov CARG1, L:RB
  |  // SAVE_PC must hold the _previous_ PC. The callee updates it with PC.
  |  call extern lj_dispatch_ins	// (lua_State *L, const BCIns *pc)
  |3:
  |  mov BASE, L:RB->base
  |4:
  |  movzx RAd, PC_RA
  |5:
  |  movzx OP, PC_OP
  |  movzx RDd, PC_RD
  |  jmp aword [DISPATCH+OP*8+GG_DISP2STATIC]	// Re-dispatch to static ins.
  |
  |->cont_hook:				// Continue from hook yield.
  |  add PC, 4
  |  mov RA, [RB-40]
  |  mov MULTRES, RAd			// Restore MULTRES for *M ins.
  |  jmp <4
  |
  |->vm_hotloop:			// Hot loop counter underflow.
  |  mov LFUNC:RB, [BASE-16]		// Same as curr_topL(L).
  |  cleartp LFUNC:RB
  |  mov RB, LFUNC:RB->pc
  |  movzx RDd, byte [RB+PC2PROTO(framesize)]
  |  lea RD, [BASE+RD*8]
  |  mov L:RB, SAVE_L
  |  mov L:RB->base, BASE
  |  mov L:RB->top, RD
  |  mov CARG2, PC
  |  lea CARG1, [DISPATCH+GG_DISP2J]
  |  mov aword [DISPATCH+DISPATCH_J(L)], L:RB
  |  mov SAVE_PC, PC
  |  call extern lj_trace_hot		// (jit_State *J, const BCIns *pc)
  |  jmp <3
  |
  |->vm_callhook:			// Dispatch target for call hooks.
  |  mov SAVE_PC, PC
  |  jmp >1
  |
  |->vm_hotcall:			// Hot call counter underflow.
  |  mov SAVE_PC, PC
  |  or PC, 1				// Marker for hot call.
  |1:
  |  lea RD, [BASE+NARGS:RD*8-8]
  |  mov L:RB, SAVE_L
  |  mov L:RB->base, BASE
  |  mov L:RB->top, RD
  |  mov CARG2, PC
  |  mov CARG1, L:RB
  |  call extern lj_dispatch_call	// (lua_State *L, const BCIns *pc)
  |  // ASMFunction returned in eax/rax (RD).
  |  mov SAVE_PC, 0			// Invalidate for subsequent line hook.
  |  and PC, -2
  |  mov BASE, L:RB->base
  |  mov RA, RD
  |  mov RD, L:RB->top
  |  sub RD, BASE
  |  mov RB, RA
  |  movzx RAd, PC_RA
  |  shr RDd, 3
  |  add NARGS:RDd, 1
  |  jmp RB
  |
  |->cont_stitch:			// Trace stitching.
  |  // BASE = base, RC = result, RB = mbase
  |  mov TRACE:ITYPE, [RB-40]		// Save previous trace.
  |  cleartp TRACE:ITYPE
  |  mov TMPRd, MULTRES
  |  movzx RAd, PC_RA
  |  lea RA, [BASE+RA*8]		// Call base.
  |  sub TMPRd, 1
  |  jz >2
  |1:  // Move results down.
  |  mov RB, [RC]
  |  mov [RA], RB
  |  add RC, 8
  |  add RA, 8
  |  sub TMPRd, 1
  |  jnz <1
  |2:
  |  movzx RCd, PC_RA
  |  movzx RBd, PC_RB
  |  add RC, RB
  |  lea RC, [BASE+RC*8-8]
  |3:
  |  cmp RC, RA
  |  ja >9				// More results wanted?
  |
  |  test TRACE:ITYPE, TRACE:ITYPE
  |  jz ->cont_nop
  |  movzx RBd, word TRACE:ITYPE->traceno
  |  movzx RDd, word TRACE:ITYPE->link
  |  cmp RDd, RBd
  |  je ->cont_nop			// Blacklisted.
  |  test RDd, RDd
  |  jne =>BC_JLOOP			// Jump to stitched trace.
  |
  |  // Stitch a new trace to the previous trace.
  |  mov [DISPATCH+DISPATCH_J(exitno)], RB
  |  mov L:RB, SAVE_L
  |  mov L:RB->base, BASE
  |  mov CARG2, PC
  |  lea CARG1, [DISPATCH+GG_DISP2J]
  |  mov aword [DISPATCH+DISPATCH_J(L)], L:RB
  |  call extern lj_dispatch_stitch	// (jit_State *J, const BCIns *pc)
  |  mov BASE, L:RB->base
  |  jmp ->cont_nop
  |
  |9:  // Fill up results with nil.
  |  mov aword [RA], LJ_TNIL
  |  add RA, 8
  |  jmp <3
  |
  |//-----------------------------------------------------------------------
  |//-- Trace exit handler -------------------------------------------------
  |//-----------------------------------------------------------------------
  |
  |// Called from an exit stub with the exit number on the stack.
  |// The 16 bit exit number is stored with two (sign-extended) push imm8.
  |->vm_exit_handler:
  |  push r13; push r12
  |  push r11; push r10; push r9; push r8
  |  push rdi; push rsi; push rbp; lea rbp, [rsp+88]; push rbp
  |  push rbx; push rdx; push rcx; push rax
  |  movzx RCd, byte [rbp-8]		// Reconstruct exit number.
  |  mov RCH, byte [rbp-16]
  |  mov [rbp-8], r15; mov [rbp-16], r14
  |  // DISPATCH is preserved on-trace in LJ_GC64 mode.
  |  mov RAd, [DISPATCH+DISPATCH_GL(vmstate)]	// Get trace number.
  |  set_vmstate EXIT
  |  mov [DISPATCH+DISPATCH_J(exitno)], RCd
  |  mov [DISPATCH+DISPATCH_J(parent)], RAd
  |  mov dword [DISPATCH+DISPATCH_GL(lasttrace)], RAd
  |  sub rsp, 16*8			// Room for SSE regs.
  |  add rbp, -128
  |  movsd qword [rbp-8],   xmm15; movsd qword [rbp-16],  xmm14
  |  movsd qword [rbp-24],  xmm13; movsd qword [rbp-32],  xmm12
  |  movsd qword [rbp-40],  xmm11; movsd qword [rbp-48],  xmm10
  |  movsd qword [rbp-56],  xmm9;  movsd qword [rbp-64],  xmm8
  |  movsd qword [rbp-72],  xmm7;  movsd qword [rbp-80],  xmm6
  |  movsd qword [rbp-88],  xmm5;  movsd qword [rbp-96],  xmm4
  |  movsd qword [rbp-104], xmm3;  movsd qword [rbp-112], xmm2
  |  movsd qword [rbp-120], xmm1;  movsd qword [rbp-128], xmm0
  |  // Caveat: RB is rbp.
  |  mov L:RB, [DISPATCH+DISPATCH_GL(cur_L)]
  |  mov BASE, [DISPATCH+DISPATCH_GL(jit_base)]
  |  mov aword [DISPATCH+DISPATCH_J(L)], L:RB
  |  mov L:RB->base, BASE
  |  mov CARG2, rsp
  |  lea CARG1, [DISPATCH+GG_DISP2J]
  |  mov qword [DISPATCH+DISPATCH_GL(jit_base)], 0
  |  call extern lj_trace_exit		// (jit_State *J, ExitState *ex)
  |  // MULTRES or negated error code returned in eax (RD).
  |  mov RA, L:RB->cframe
  |  and RA, CFRAME_RAWMASK
  |  mov [RA+CFRAME_OFS_L], L:RB	// Set SAVE_L (on-trace resume/yield).
  |  mov BASE, L:RB->base
  |  mov PC, [RA+CFRAME_OFS_PC]	// Get SAVE_PC.
  |  jmp >1
  |->vm_exit_interp:
  |  // Record which trace exited to the interpreter.
  |  mov TMPRd, dword [DISPATCH+DISPATCH_GL(vmstate)]
  |  mov dword [DISPATCH+DISPATCH_GL(lasttrace)], TMPRd
  |->vm_exit_interp_notrack:
  |  // RD = MULTRES or negated error code, BASE, PC and DISPATCH set.
  |  // Restore additional callee-save registers only used in compiled code.
  |  lea RA, [rsp+16]
  |1:
  |  mov r13, [RA-8]
  |  mov r12, [RA]
  |  mov rsp, RA			// Reposition stack to C frame.
<<<<<<< HEAD
  |  test RDd, RDd; js >9		// Check for error from exit.
=======
  |.endif
  |  cmp RDd, -LUA_ERRERR; jae >9	// Check for error from exit.
>>>>>>> 72efc42e
  |  mov L:RB, SAVE_L
  |  mov MULTRES, RDd
  |  mov LFUNC:KBASE, [BASE-16]
  |  cleartp LFUNC:KBASE
  |  mov KBASE, LFUNC:KBASE->pc
  |  mov KBASE, [KBASE+PC2PROTO(k)]
  |  mov L:RB->base, BASE
  |  mov qword [DISPATCH+DISPATCH_GL(jit_base)], 0
  |  mov TMPRd, dword [DISPATCH+DISPATCH_GL(vmstate)]
  |  set_vmstate INTERP
  |  // Modified copy of ins_next which handles function header dispatch, too.
  |  mov RCd, [PC]
  |  movzx RAd, RCH
  |  movzx OP, RCL
  |  add PC, 4
  |  shr RCd, 16
  |  cmp MULTRES, -17			// Static dispatch?
  |  je >5
  |  cmp OP, BC_FUNCF			// Function header?
  |  jb >3
  |  cmp OP, BC_FUNCC+2			// Fast function?
  |  jae >4
  |2:
  |  mov RCd, MULTRES			// RC/RD holds nres+1.
  |3:
  |  jmp aword [DISPATCH+OP*8]
  |
  |4:  // Check frame below fast function.
  |  mov RC, [BASE-8]
  |  test RCd, FRAME_TYPE
  |  jnz <2				// Trace stitching continuation?
  |  // Otherwise set KBASE for Lua function below fast function.
  |  movzx RCd, byte [RC-3]
  |  neg RC
  |  mov LFUNC:KBASE, [BASE+RC*8-32]
  |  cleartp LFUNC:KBASE
  |  mov KBASE, LFUNC:KBASE->pc
  |  mov KBASE, [KBASE+PC2PROTO(k)]
  |  jmp <2
  |
  |5:  // Dispatch to static entry of original ins replaced by BC_JLOOP.
  |  mov RA, [DISPATCH+DISPATCH_J(trace)]
  |  mov TRACE:RA, [RA+RD*8]
  |  mov RCd, TRACE:RA->startins
  |  movzx RAd, RCH
  |  movzx OP, RCL
  |  shr RCd, 16
  |  jmp aword [DISPATCH+OP*8+GG_DISP2STATIC]
  |
  |9:  // Rethrow error from the right C frame.
  |  mov CARG2d, RDd
  |  mov CARG1, L:RB
<<<<<<< HEAD
  |  mov CARG2, RD
  |  call extern lj_err_throw		// (lua_State *L, int errcode)
=======
  |  neg CARG2d
  |  call extern lj_err_trace		// (lua_State *L, int errcode)
  |.endif
>>>>>>> 72efc42e
  |
  |//-----------------------------------------------------------------------
  |//-- Math helper functions ----------------------------------------------
  |//-----------------------------------------------------------------------
  |
  |// FP value rounding. Called by math.floor/math.ceil fast functions
  |// and from JIT code. arg/ret is xmm0. xmm0-xmm3 and RD (eax) modified.
  |.macro vm_round, name, mode, cond
  |->name:
  |->name .. _sse:
  |  sseconst_abs xmm2, RD
  |  sseconst_2p52 xmm3, RD
  |  movaps xmm1, xmm0
  |  andpd xmm1, xmm2			// |x|
  |  ucomisd xmm3, xmm1			// No truncation if 2^52 <= |x|.
  |  jbe >1
  |  andnpd xmm2, xmm0			// Isolate sign bit.
  |.if mode == 2		// trunc(x)?
  |  movaps xmm0, xmm1
  |  addsd xmm1, xmm3			// (|x| + 2^52) - 2^52
  |  subsd xmm1, xmm3
  |  sseconst_1 xmm3, RD
  |  cmpsd xmm0, xmm1, 1		// |x| < result?
  |  andpd xmm0, xmm3
  |  subsd xmm1, xmm0			// If yes, subtract -1.
  |  orpd xmm1, xmm2			// Merge sign bit back in.
  |.else
  |  addsd xmm1, xmm3			// (|x| + 2^52) - 2^52
  |  subsd xmm1, xmm3
  |  orpd xmm1, xmm2			// Merge sign bit back in.
  |  sseconst_1 xmm3, RD
  |  .if mode == 1		// ceil(x)?
  |    cmpsd xmm0, xmm1, 6		// x > result?
  |    andpd xmm0, xmm3
  |    addsd xmm1, xmm0			// If yes, add 1.
  |    orpd xmm1, xmm2			// Merge sign bit back in (again).
  |  .else			// floor(x)?
  |    cmpsd xmm0, xmm1, 1		// x < result?
  |    andpd xmm0, xmm3
  |    subsd xmm1, xmm0			// If yes, subtract 1.
  |  .endif
  |.endif
  |  movaps xmm0, xmm1
  |1:
  |  ret
  |.endmacro
  |
  |  vm_round vm_floor, 0, 1
  |  vm_round vm_ceil,  1, JIT
  |  vm_round vm_trunc, 2, JIT
  |
  |// FP modulo x%y. Called by BC_MOD* and vm_arith.
  |->vm_mod:
  |// Args in xmm0/xmm1, return value in xmm0.
  |// Caveat: xmm0-xmm5 and RC (eax) modified!
  |  movaps xmm5, xmm0
  |  divsd xmm0, xmm1
  |  sseconst_abs xmm2, RD
  |  sseconst_2p52 xmm3, RD
  |  movaps xmm4, xmm0
  |  andpd xmm4, xmm2			// |x/y|
  |  ucomisd xmm3, xmm4			// No truncation if 2^52 <= |x/y|.
  |  jbe >1
  |  andnpd xmm2, xmm0			// Isolate sign bit.
  |  addsd xmm4, xmm3			// (|x/y| + 2^52) - 2^52
  |  subsd xmm4, xmm3
  |  orpd xmm4, xmm2			// Merge sign bit back in.
  |  sseconst_1 xmm2, RD
  |  cmpsd xmm0, xmm4, 1		// x/y < result?
  |  andpd xmm0, xmm2
  |  subsd xmm4, xmm0			// If yes, subtract 1.0.
  |  movaps xmm0, xmm5
  |  mulsd xmm1, xmm4
  |  subsd xmm0, xmm1
  |  ret
  |1:
  |  mulsd xmm1, xmm0
  |  movaps xmm0, xmm5
  |  subsd xmm0, xmm1
  |  ret
  |
  |//-----------------------------------------------------------------------
  |//-- Miscellaneous functions --------------------------------------------
  |//-----------------------------------------------------------------------
  |
  |// int lj_vm_cpuid(uint32_t f, uint32_t res[4])
  |->vm_cpuid:
  |  mov eax, CARG1d
  |  push rbx
  |  xor ecx, ecx
  |  cpuid
  |  mov [rsi], eax
  |  mov [rsi+4], ebx
  |  mov [rsi+8], ecx
  |  mov [rsi+12], edx
  |  pop rbx
  |  ret
  |
  |.define NEXT_TAB,		TAB:CARG1
  |.define NEXT_IDX,		CARG2d
  |.define NEXT_IDXa,		CARG2
  |.define NEXT_PTR,		RC
  |.define NEXT_PTRd,		RCd
  |.define NEXT_TMP,		CARG3
  |.define NEXT_ASIZE,		CARG4d
  |.macro NEXT_RES_IDXL, op2;	lea edx, [NEXT_IDX+op2]; .endmacro
  |.if X64WIN
  |.define NEXT_RES_PTR,	[rsp+aword*5]
  |.macro NEXT_RES_IDX, op2;	add NEXT_IDX, op2; .endmacro
  |.else
  |.define NEXT_RES_PTR,	[rsp+aword*1]
  |.macro NEXT_RES_IDX, op2;	lea edx, [NEXT_IDX+op2]; .endmacro
  |.endif
  |
  |// TValue *lj_vm_next(GCtab *t, uint32_t idx)
  |// Next idx returned in edx.
  |->vm_next:
  |.if JIT
  |  mov NEXT_ASIZE, NEXT_TAB->asize
  |1:  // Traverse array part.
  |  cmp NEXT_IDX, NEXT_ASIZE;  jae >5
  |  mov NEXT_TMP, NEXT_TAB->array
  |  mov NEXT_TMP, qword [NEXT_TMP+NEXT_IDX*8]
  |  cmp NEXT_TMP, LJ_TNIL;  je >2
  |  lea NEXT_PTR, NEXT_RES_PTR
  |  mov qword [NEXT_PTR], NEXT_TMP
  |.if DUALNUM
  |  setint NEXT_TMP, NEXT_IDXa
  |  mov qword [NEXT_PTR+qword*1], NEXT_TMP
  |.else
  |  cvtsi2sd xmm0, NEXT_IDX
  |  movsd qword [NEXT_PTR+qword*1], xmm0
  |.endif
  |  NEXT_RES_IDX 1
  |  ret
  |2:  // Skip holes in array part.
  |  add NEXT_IDX, 1
  |  jmp <1
  |
  |5:  // Traverse hash part.
  |  sub NEXT_IDX, NEXT_ASIZE
  |6:
  |  cmp NEXT_IDX, NEXT_TAB->hmask; ja >9
  |  imul NEXT_PTRd, NEXT_IDX, #NODE
  |  add NODE:NEXT_PTR, NEXT_TAB->node
  |  cmp qword NODE:NEXT_PTR->val, LJ_TNIL; je >7
  |  NEXT_RES_IDXL NEXT_ASIZE+1
  |  ret
  |7:  // Skip holes in hash part.
  |  add NEXT_IDX, 1
  |  jmp <6
  |
  |9:  // End of iteration. Set the key to nil (not the value).
  |  NEXT_RES_IDX NEXT_ASIZE
  |  lea NEXT_PTR, NEXT_RES_PTR
  |  mov qword [NEXT_PTR+qword*1], LJ_TNIL
  |  ret
  |.endif
  |
  |//-----------------------------------------------------------------------
  |//-- Assertions ---------------------------------------------------------
  |//-----------------------------------------------------------------------
  |
  |->assert_bad_for_arg_type:
#ifdef LUA_USE_ASSERT
  |  int3
#endif
  |  int3
  |
  |//-----------------------------------------------------------------------
  |//-- FFI helper functions -----------------------------------------------
  |//-----------------------------------------------------------------------
  |
  |// Handler for callback functions. Callback slot number in ah/al.
  |->vm_ffi_callback:
  |.type CTSTATE, CTState, PC
  |  saveregs_	// ebp/rbp already saved. ebp now holds global_State *.
  |  lea DISPATCH, [ebp+GG_G2DISP]
  |  mov CTSTATE, GL:ebp->ctype_state
  |  movzx eax, ax
  |  mov CTSTATE->cb.slot, eax
  |  mov CTSTATE->cb.gpr[0], CARG1
  |  mov CTSTATE->cb.gpr[1], CARG2
  |  mov CTSTATE->cb.gpr[2], CARG3
  |  mov CTSTATE->cb.gpr[3], CARG4
  |  movsd qword CTSTATE->cb.fpr[0], xmm0
  |  movsd qword CTSTATE->cb.fpr[1], xmm1
  |  movsd qword CTSTATE->cb.fpr[2], xmm2
  |  movsd qword CTSTATE->cb.fpr[3], xmm3
  |  lea rax, [rsp+CFRAME_SIZE]
  |  mov CTSTATE->cb.gpr[4], CARG5
  |  mov CTSTATE->cb.gpr[5], CARG6
  |  movsd qword CTSTATE->cb.fpr[4], xmm4
  |  movsd qword CTSTATE->cb.fpr[5], xmm5
  |  movsd qword CTSTATE->cb.fpr[6], xmm6
  |  movsd qword CTSTATE->cb.fpr[7], xmm7
  |  mov CTSTATE->cb.stack, rax
  |  mov CARG2, rsp
  |  mov SAVE_PC, CTSTATE		// Any value outside of bytecode is ok.
  |  mov CARG1, CTSTATE
  |  call extern lj_ccallback_enter	// (CTState *cts, void *cf)
  |  // lua_State * returned in eax (RD).
  |  set_vmstate INTERP
  |  mov BASE, L:RD->base
  |  mov RD, L:RD->top
  |  sub RD, BASE
  |  mov LFUNC:RB, [BASE-16]
  |  cleartp LFUNC:RB
  |  shr RD, 3
  |  add RD, 1
  |  ins_callt
  |
  |->cont_ffi_callback:			// Return from FFI callback.
  |  mov L:RA, SAVE_L
  |  mov CTSTATE, [DISPATCH+DISPATCH_GL(ctype_state)]
  |  mov aword CTSTATE->L, L:RA
  |  mov L:RA->base, BASE
  |  mov L:RA->top, RB
  |  mov CARG1, CTSTATE
  |  mov CARG2, RC
  |  call extern lj_ccallback_leave	// (CTState *cts, TValue *o)
  |  mov rax, CTSTATE->cb.gpr[0]
  |  movsd xmm0, qword CTSTATE->cb.fpr[0]
  |  jmp ->vm_leave_unw
  |
  |->vm_ffi_call:			// Call C function via FFI.
  |  // Caveat: needs special frame unwinding, see below.
  |  .type CCSTATE, CCallState, rbx
  |  push rbp; mov rbp, rsp; push rbx; mov CCSTATE, CARG1
  |
  |  // Readjust stack.
  |  mov eax, CCSTATE->spadj
  |  sub rsp, rax
  |
  |  // Copy stack slots.
  |  movzx ecx, byte CCSTATE->nsp
  |  sub ecx, 1
  |  js >2
  |1:
  |  mov rax, [CCSTATE+rcx*8+offsetof(CCallState, stack)]
  |  mov [rsp+rcx*8+CCALL_SPS_EXTRA*8], rax
  |  sub ecx, 1
  |  jns <1
  |2:
  |
  |  movzx eax, byte CCSTATE->nfpr
  |  mov CARG1, CCSTATE->gpr[0]
  |  mov CARG2, CCSTATE->gpr[1]
  |  mov CARG3, CCSTATE->gpr[2]
  |  mov CARG4, CCSTATE->gpr[3]
  |  mov CARG5, CCSTATE->gpr[4]
  |  mov CARG6, CCSTATE->gpr[5]
  |  test eax, eax; jz >5
  |  movaps xmm0, CCSTATE->fpr[0]
  |  movaps xmm1, CCSTATE->fpr[1]
  |  movaps xmm2, CCSTATE->fpr[2]
  |  movaps xmm3, CCSTATE->fpr[3]
  |  cmp eax, 4; jbe >5
  |  movaps xmm4, CCSTATE->fpr[4]
  |  movaps xmm5, CCSTATE->fpr[5]
  |  movaps xmm6, CCSTATE->fpr[6]
  |  movaps xmm7, CCSTATE->fpr[7]
  |5:
  |
  |  call aword CCSTATE->func
  |
  |  mov CCSTATE->gpr[0], rax
  |  movaps CCSTATE->fpr[0], xmm0
  |  mov CCSTATE->gpr[1], rdx
  |  movaps CCSTATE->fpr[1], xmm1
  |
  |  mov rbx, [rbp-8]; leave; ret
  |// Note: vm_ffi_call must be the last function in this object file!
  |
  |//-----------------------------------------------------------------------
}

/* Generate the code for a single instruction. */
static void build_ins(BuildCtx *ctx, BCOp op, int defop)
{
  int vk = 0;
  |// Note: aligning all instructions does not pay off.
  |=>defop:

  switch (op) {

  /* -- Comparison ops ---------------------------------------------------- */

  /* Remember: all ops branch for a true comparison, fall through otherwise. */

  |.macro jmp_comp, lt, ge, le, gt, target
  ||switch (op) {
  ||case BC_ISLT:
  |   lt target
  ||break;
  ||case BC_ISGE:
  |   ge target
  ||break;
  ||case BC_ISLE:
  |   le target
  ||break;
  ||case BC_ISGT:
  |   gt target
  ||break;
  ||default: break;  /* Shut up GCC. */
  ||}
  |.endmacro

  case BC_ISLT: case BC_ISGE: case BC_ISLE: case BC_ISGT:
    |  // RA = src1, RD = src2, JMP with RD = target
    |  ins_AD
    |  mov ITYPE, [BASE+RA*8]
    |  mov RB, [BASE+RD*8]
    |  mov RA, ITYPE
    |  mov RD, RB
    |  sar ITYPE, 47
    |  sar RB, 47
    |  cmp ITYPEd, LJ_TISNUM; jae ->vmeta_comp
    |  cmp RBd, LJ_TISNUM; jae ->vmeta_comp
    |1:
    |  movd xmm0, RD
    |2:
    |  movd xmm1, RA
    |3:
    |  add PC, 4
    |  ucomisd xmm0, xmm1
    |  // Unordered: all of ZF CF PF set, ordered: PF clear.
    |  // To preserve NaN semantics GE/GT branch on unordered, but LT/LE don't.
    |  jmp_comp jbe, ja, jb, jae, >1
    |  movzx RDd, PC_RD
    |  branchPC RD
    |1:
    |  ins_next
    break;

  case BC_ISEQV: case BC_ISNEV:
    vk = op == BC_ISEQV;
    |  ins_AD	// RA = src1, RD = src2, JMP with RD = target
    |  mov RB, [BASE+RD*8]
    |  mov ITYPE, [BASE+RA*8]
    |  add PC, 4
    |  mov RD, RB
    |  mov RA, ITYPE
    |  sar RB, 47
    |  sar ITYPE, 47
    |  cmp RBd, LJ_TISNUM; jae >5
    |  cmp ITYPEd, LJ_TISNUM; jae >5
    |  movd xmm1, RD
    |1:
    |  movd xmm0, RA
    |2:
    |  ucomisd xmm0, xmm1
    |4:
  iseqne_fp:
    if (vk) {
      |  jp >2				// Unordered means not equal.
      |  jne >2
    } else {
      |  jp >2				// Unordered means not equal.
      |  je >1
    }
  iseqne_end:
    if (vk) {
      |1:				// EQ: Branch to the target.
      |  movzx RDd, PC_RD
      |  branchPC RD
      |2:				// NE: Fallthrough to next instruction.
    } else {
      |2:				// NE: Branch to the target.
      |  movzx RDd, PC_RD
      |  branchPC RD
      |1:				// EQ: Fallthrough to next instruction.
    }
    |  ins_next
    |
    if (op == BC_ISEQV || op == BC_ISNEV) {
      |5:  // Either or both types are not numbers.
      |  cmp RBd, LJ_TCDATA; je ->vmeta_equal_cd
      |  cmp ITYPEd, LJ_TCDATA; je ->vmeta_equal_cd
      |  cmp RA, RD
      |  je <1				// Same GCobjs or pvalues?
      |  cmp RBd, ITYPEd
      |  jne <2				// Not the same type?
      |  cmp RBd, LJ_TISTABUD
      |  ja <2				// Different objects and not table/ud?
      |
      |  // Different tables or userdatas. Need to check __eq metamethod.
      |  // Field metatable must be at same offset for GCtab and GCudata!
      |  cleartp TAB:RA
      |  mov TAB:RB, TAB:RA->metatable
      |  test TAB:RB, TAB:RB
      |  jz <2				// No metatable?
      |  test byte TAB:RB->nomm, 1<<MM_eq
      |  jnz <2				// Or 'no __eq' flag set?
      if (vk) {
	|  xor RBd, RBd			// ne = 0
      } else {
	|  mov RBd, 1			// ne = 1
      }
      |  jmp ->vmeta_equal		// Handle __eq metamethod.
    } else {
      |3:
      |  cmp ITYPEd, LJ_TCDATA
      |  jne <2
      |  jmp ->vmeta_equal_cd
    }
    break;
  case BC_ISEQS: case BC_ISNES:
    vk = op == BC_ISEQS;
    |  ins_AND	// RA = src, RD = str const, JMP with RD = target
    |  mov RB, [BASE+RA*8]
    |  add PC, 4
    |  checkstr RB, >3
    |  cmp RB, [KBASE+RD*8]
    if (vk) {
      |  jne >2
    } else {
      |  je >1
    }
    goto iseqne_end;
  case BC_ISEQN: case BC_ISNEN:
    vk = op == BC_ISEQN;
    |  ins_AD	// RA = src, RD = num const, JMP with RD = target
    |  mov RB, [BASE+RA*8]
    |  add PC, 4
    |  checknum RB, >3
    |1:
    |  movsd xmm0, qword [KBASE+RD*8]
    |2:
    |  ucomisd xmm0, qword [BASE+RA*8]
    |4:
    goto iseqne_fp;
  case BC_ISEQP: case BC_ISNEP:
    vk = op == BC_ISEQP;
    |  ins_AND	// RA = src, RD = primitive type (~), JMP with RD = target
    |  mov RB, [BASE+RA*8]
    |  sar RB, 47
    |  add PC, 4
    |  cmp RBd, RDd
    if (vk) {
      |  jne >3
      |  movzx RDd, PC_RD
      |  branchPC RD
      |2:
      |  ins_next
      |3:
      |  cmp RBd, LJ_TCDATA; jne <2
      |  jmp ->vmeta_equal_cd
    } else {
      |  je >2
      |  cmp RBd, LJ_TCDATA; je ->vmeta_equal_cd
      |  movzx RDd, PC_RD
      |  branchPC RD
      |2:
      |  ins_next
    }
    break;

  /* -- Unary test and copy ops ------------------------------------------- */

  case BC_ISTC: case BC_ISFC: case BC_IST: case BC_ISF:
    |  ins_AD	// RA = dst or unused, RD = src, JMP with RD = target
    |  mov ITYPE, [BASE+RD*8]
    |  add PC, 4
    if (op == BC_ISTC || op == BC_ISFC) {
      |  mov RB, ITYPE
    }
    |  sar ITYPE, 47
    |  cmp ITYPEd, LJ_TISTRUECOND
    if (op == BC_IST || op == BC_ISTC) {
      |  jae >1
    } else {
      |  jb >1
    }
    if (op == BC_ISTC || op == BC_ISFC) {
      |  mov [BASE+RA*8], RB
    }
    |  movzx RDd, PC_RD
    |  branchPC RD
    |1:					// Fallthrough to the next instruction.
    |  ins_next
    break;

  case BC_ISTYPE:
    |  ins_AD	// RA = src, RD = -type
    |  mov RB, [BASE+RA*8]
    |  sar RB, 47
    |  add RBd, RDd
    |  jne ->vmeta_istype
    |  ins_next
    break;
  case BC_ISNUM:
    |  ins_AD	// RA = src, RD = -(TISNUM-1)
    |  checknumtp [BASE+RA*8], ->vmeta_istype
    |  ins_next
    break;

  /* -- Unary ops --------------------------------------------------------- */

  case BC_MOV:
    |  ins_AD	// RA = dst, RD = src
    |  mov RB, [BASE+RD*8]
    |  mov [BASE+RA*8], RB
    |  ins_next_
    break;
  case BC_NOT:
    |  ins_AD	// RA = dst, RD = src
    |  mov RB, [BASE+RD*8]
    |  sar RB, 47
    |  mov RCd, 2
    |  cmp RB, LJ_TISTRUECOND
    |  sbb RCd, 0
    |  shl RC, 47
    |  not RC
    |  mov [BASE+RA*8], RC
    |  ins_next
    break;
  case BC_UNM:
    |  ins_AD	// RA = dst, RD = src
    |  mov RB, [BASE+RD*8]
    |  checknum RB, ->vmeta_unm
    |  mov64 RD, U64x(80000000,00000000)
    |  xor RB, RD
    |  mov [BASE+RA*8], RB
    |  ins_next
    break;
  case BC_LEN:
    |  ins_AD	// RA = dst, RD = src
    |  mov RD, [BASE+RD*8]
    |  checkstr RD, >2
    |  xorps xmm0, xmm0
    |  cvtsi2sd xmm0, dword STR:RD->len
    |1:
    |  movsd qword [BASE+RA*8], xmm0
    |  ins_next
    |2:
    |  cmp ITYPEd, LJ_TTAB; jne ->vmeta_len
    |  mov TAB:CARG1, TAB:RD
#if LJ_52
    |  mov TAB:RB, TAB:RD->metatable
    |  cmp TAB:RB, 0
    |  jnz >9
    |3:
#endif
    |->BC_LEN_Z:
    |  mov RB, BASE			// Save BASE.
    |  call extern lj_tab_len		// (GCtab *t)
    |  // Length of table returned in eax (RD).
    |  cvtsi2sd xmm0, RDd
    |  mov BASE, RB			// Restore BASE.
    |  movzx RAd, PC_RA
    |  jmp <1
#if LJ_52
    |9:  // Check for __len.
    |  test byte TAB:RB->nomm, 1<<MM_len
    |  jnz <3
    |  jmp ->vmeta_len			// 'no __len' flag NOT set: check.
#endif
    break;

  /* -- Binary ops -------------------------------------------------------- */

    |.macro ins_arithpre, sseins, ssereg
    |  ins_ABC
    ||vk = ((int)op - BC_ADDVN) / (BC_ADDNV-BC_ADDVN);
    ||switch (vk) {
    ||case 0:
    |   checknumtp [BASE+RB*8], ->vmeta_arith_vn
    |   movsd xmm0, qword [BASE+RB*8]
    |   sseins ssereg, qword [KBASE+RC*8]
    ||  break;
    ||case 1:
    |   checknumtp [BASE+RB*8], ->vmeta_arith_nv
    |   movsd xmm0, qword [KBASE+RC*8]
    |   sseins ssereg, qword [BASE+RB*8]
    ||  break;
    ||default:
    |   checknumtp [BASE+RB*8], ->vmeta_arith_vv
    |   checknumtp [BASE+RC*8], ->vmeta_arith_vv
    |   movsd xmm0, qword [BASE+RB*8]
    |   sseins ssereg, qword [BASE+RC*8]
    ||  break;
    ||}
    |.endmacro
    |
    |.macro ins_arithdn, intins
    |  ins_ABC
    ||vk = ((int)op - BC_ADDVN) / (BC_ADDNV-BC_ADDVN);
    ||switch (vk) {
    ||case 0:
    |   mov RB, [BASE+RB*8]
    |   mov RC, [KBASE+RC*8]
    |   checkint RB, ->vmeta_arith_vno
    |   checkint RC, ->vmeta_arith_vno
    |   intins RBd, RCd; jo ->vmeta_arith_vno
    ||  break;
    ||case 1:
    |   mov RB, [BASE+RB*8]
    |   mov RC, [KBASE+RC*8]
    |   checkint RB, ->vmeta_arith_nvo
    |   checkint RC, ->vmeta_arith_nvo
    |   intins RCd, RBd; jo ->vmeta_arith_nvo
    ||  break;
    ||default:
    |   mov RB, [BASE+RB*8]
    |   mov RC, [BASE+RC*8]
    |   checkint RB, ->vmeta_arith_vvo
    |   checkint RC, ->vmeta_arith_vvo
    |   intins RBd, RCd; jo ->vmeta_arith_vvo
    ||  break;
    ||}
    ||if (vk == 1) {
    |   setint RC
    |   mov [BASE+RA*8], RC
    ||} else {
    |   setint RB
    |   mov [BASE+RA*8], RB
    ||}
    |  ins_next
    |.endmacro
    |
    |.macro ins_arithpost
    |  movsd qword [BASE+RA*8], xmm0
    |.endmacro
    |
    |.macro ins_arith, sseins
    |  ins_arithpre sseins, xmm0
    |  ins_arithpost
    |  ins_next
    |.endmacro
    |
    |.macro ins_arith, intins, sseins
    |  ins_arith, sseins
    |.endmacro

    |  // RA = dst, RB = src1 or num const, RC = src2 or num const
  case BC_ADDVN: case BC_ADDNV: case BC_ADDVV:
    |  ins_arith add, addsd
    break;
  case BC_SUBVN: case BC_SUBNV: case BC_SUBVV:
    |  ins_arith sub, subsd
    break;
  case BC_MULVN: case BC_MULNV: case BC_MULVV:
    |  ins_arith imul, mulsd
    break;
  case BC_DIVVN: case BC_DIVNV: case BC_DIVVV:
    |  ins_arith divsd
    break;
  case BC_MODVN:
    |  ins_arithpre movsd, xmm1
    |->BC_MODVN_Z:
    |  call ->vm_mod
    |  ins_arithpost
    |  ins_next
    break;
  case BC_MODNV: case BC_MODVV:
    |  ins_arithpre movsd, xmm1
    |  jmp ->BC_MODVN_Z			// Avoid 3 copies. It's slow anyway.
    break;
  case BC_POW:
    |  ins_arithpre movsd, xmm1
    |  mov RB, BASE
    |  call extern pow
    |  movzx RAd, PC_RA
    |  mov BASE, RB
    |  ins_arithpost
    |  ins_next
    break;

  case BC_CAT:
    |  ins_ABC	// RA = dst, RB = src_start, RC = src_end
    |  mov L:CARG1, SAVE_L
    |  mov L:CARG1->base, BASE
    |  lea CARG2, [BASE+RC*8]
    |  mov CARG3d, RCd
    |  sub CARG3d, RBd
    |->BC_CAT_Z:
    |  mov L:RB, L:CARG1
    |  mov SAVE_PC, PC
    |  call extern lj_meta_cat		// (lua_State *L, TValue *top, int left)
    |  // NULL (finished) or TValue * (metamethod) returned in eax (RC).
    |  mov BASE, L:RB->base
    |  test RC, RC
    |  jnz ->vmeta_binop
    |  movzx RBd, PC_RB			// Copy result to Stk[RA] from Stk[RB].
    |  movzx RAd, PC_RA
    |  mov RC, [BASE+RB*8]
    |  mov [BASE+RA*8], RC
    |  ins_next
    break;

  /* -- Constant ops ------------------------------------------------------ */

  case BC_KSTR:
    |  ins_AND	// RA = dst, RD = str const (~)
    |  mov RD, [KBASE+RD*8]
    |  settp RD, LJ_TSTR
    |  mov [BASE+RA*8], RD
    |  ins_next
    break;
  case BC_KCDATA:
    |  ins_AND	// RA = dst, RD = cdata const (~)
    |  mov RD, [KBASE+RD*8]
    |  settp RD, LJ_TCDATA
    |  mov [BASE+RA*8], RD
    |  ins_next
    break;
  case BC_KSHORT:
    |  ins_AD	// RA = dst, RD = signed int16 literal
    |  movsx RDd, RDW			// Sign-extend literal.
    |  cvtsi2sd xmm0, RDd
    |  movsd qword [BASE+RA*8], xmm0
    |  ins_next
    break;
  case BC_KNUM:
    |  ins_AD	// RA = dst, RD = num const
    |  movsd xmm0, qword [KBASE+RD*8]
    |  movsd qword [BASE+RA*8], xmm0
    |  ins_next
    break;
  case BC_KPRI:
    |  ins_AD	// RA = dst, RD = primitive type (~)
    |  shl RD, 47
    |  not RD
    |  mov [BASE+RA*8], RD
    |  ins_next
    break;
  case BC_KNIL:
    |  ins_AD	// RA = dst_start, RD = dst_end
    |  lea RA, [BASE+RA*8+8]
    |  lea RD, [BASE+RD*8]
    |  mov RB, LJ_TNIL
    |  mov [RA-8], RB			// Sets minimum 2 slots.
    |1:
    |  mov [RA], RB
    |  add RA, 8
    |  cmp RA, RD
    |  jbe <1
    |  ins_next
    break;

  /* -- Upvalue and function ops ------------------------------------------ */

  case BC_UGET:
    |  ins_AD	// RA = dst, RD = upvalue #
    |  mov LFUNC:RB, [BASE-16]
    |  cleartp LFUNC:RB
    |  mov UPVAL:RB, [LFUNC:RB+RD*8+offsetof(GCfuncL, uvptr)]
    |  mov RB, UPVAL:RB->v
    |  mov RD, [RB]
    |  mov [BASE+RA*8], RD
    |  ins_next
    break;
  case BC_USETV:
#define TV2MARKOFS \
 ((int32_t)offsetof(GCupval, marked)-(int32_t)offsetof(GCupval, tv))
    |  ins_AD	// RA = upvalue #, RD = src
    |  mov LFUNC:RB, [BASE-16]
    |  cleartp LFUNC:RB
    |  mov UPVAL:RB, [LFUNC:RB+RA*8+offsetof(GCfuncL, uvptr)]
    |  cmp byte UPVAL:RB->closed, 0
    |  mov RB, UPVAL:RB->v
    |  mov RA, [BASE+RD*8]
    |  mov [RB], RA
    |  jz >1
    |  // Check barrier for closed upvalue.
    |  test byte [RB+TV2MARKOFS], LJ_GC_BLACK		// isblack(uv)
    |  jnz >2
    |1:
    |  ins_next
    |
    |2:  // Upvalue is black. Check if new value is collectable and white.
    |  mov RD, RA
    |  sar RD, 47
    |  sub RDd, LJ_TISGCV
    |  cmp RDd, LJ_TNUMX - LJ_TISGCV			// tvisgcv(v)
    |  jbe <1
    |  cleartp GCOBJ:RA
    |  test byte GCOBJ:RA->gch.marked, LJ_GC_WHITES	// iswhite(v)
    |  jz <1
    |  // Crossed a write barrier. Move the barrier forward.
    |  mov CARG2, RB
    |  mov RB, BASE			// Save BASE.
    |  lea GL:CARG1, [DISPATCH+GG_DISP2G]
    |  call extern lj_gc_barrieruv	// (global_State *g, TValue *tv)
    |  mov BASE, RB			// Restore BASE.
    |  jmp <1
    break;
#undef TV2MARKOFS
  case BC_USETS:
    |  ins_AND	// RA = upvalue #, RD = str const (~)
    |  mov LFUNC:RB, [BASE-16]
    |  cleartp LFUNC:RB
    |  mov UPVAL:RB, [LFUNC:RB+RA*8+offsetof(GCfuncL, uvptr)]
    |  mov STR:RA, [KBASE+RD*8]
    |  mov RD, UPVAL:RB->v
    |  settp STR:ITYPE, STR:RA, LJ_TSTR
    |  mov [RD], STR:ITYPE
    |  test byte UPVAL:RB->marked, LJ_GC_BLACK		// isblack(uv)
    |  jnz >2
    |1:
    |  ins_next
    |
    |2:  // Check if string is white and ensure upvalue is closed.
    |  test byte GCOBJ:RA->gch.marked, LJ_GC_WHITES	// iswhite(str)
    |  jz <1
    |  cmp byte UPVAL:RB->closed, 0
    |  jz <1
    |  // Crossed a write barrier. Move the barrier forward.
    |  mov RB, BASE			// Save BASE (CARG2 == BASE).
    |  mov CARG2, RD
    |  lea GL:CARG1, [DISPATCH+GG_DISP2G]
    |  call extern lj_gc_barrieruv	// (global_State *g, TValue *tv)
    |  mov BASE, RB			// Restore BASE.
    |  jmp <1
    break;
  case BC_USETN:
    |  ins_AD	// RA = upvalue #, RD = num const
    |  mov LFUNC:RB, [BASE-16]
    |  cleartp LFUNC:RB
    |  movsd xmm0, qword [KBASE+RD*8]
    |  mov UPVAL:RB, [LFUNC:RB+RA*8+offsetof(GCfuncL, uvptr)]
    |  mov RA, UPVAL:RB->v
    |  movsd qword [RA], xmm0
    |  ins_next
    break;
  case BC_USETP:
    |  ins_AD	// RA = upvalue #, RD = primitive type (~)
    |  mov LFUNC:RB, [BASE-16]
    |  cleartp LFUNC:RB
    |  mov UPVAL:RB, [LFUNC:RB+RA*8+offsetof(GCfuncL, uvptr)]
    |  shl RD, 47
    |  not RD
    |  mov RA, UPVAL:RB->v
    |  mov [RA], RD
    |  ins_next
    break;
  case BC_UCLO:
    |  ins_AD	// RA = level, RD = target
    |  branchPC RD			// Do this first to free RD.
    |  mov L:RB, SAVE_L
    |  cmp aword L:RB->openupval, 0
    |  je >1
    |  mov L:RB->base, BASE
    |  lea CARG2, [BASE+RA*8]		// Caveat: CARG2 == BASE
    |  mov L:CARG1, L:RB		// Caveat: CARG1 == RA
    |  call extern lj_func_closeuv	// (lua_State *L, TValue *level)
    |  mov BASE, L:RB->base
    |1:
    |  ins_next
    break;

  case BC_FNEW:
    |  ins_AND	// RA = dst, RD = proto const (~) (holding function prototype)
    |  mov L:RB, SAVE_L
    |  mov L:RB->base, BASE		// Caveat: CARG2/CARG3 may be BASE.
    |  mov CARG3, [BASE-16]
    |  cleartp CARG3
    |  mov CARG2, [KBASE+RD*8]		// Fetch GCproto *.
    |  mov CARG1, L:RB
    |  mov SAVE_PC, PC
    |  // (lua_State *L, GCproto *pt, GCfuncL *parent)
    |  call extern lj_func_newL_gc
    |  // GCfuncL * returned in eax (RC).
    |  mov BASE, L:RB->base
    |  movzx RAd, PC_RA
    |  settp LFUNC:RC, LJ_TFUNC
    |  mov [BASE+RA*8], LFUNC:RC
    |  ins_next
    break;

  /* -- Table ops --------------------------------------------------------- */

  case BC_TNEW:
    |  ins_AD	// RA = dst, RD = hbits|asize
    |  mov L:RB, SAVE_L
    |  mov L:RB->base, BASE
    |  mov RA, [DISPATCH+DISPATCH_GL(gc.total)]
    |  cmp RA, [DISPATCH+DISPATCH_GL(gc.threshold)]
    |  mov SAVE_PC, PC
    |  jae >5
    |1:
    |  mov CARG3d, RDd
    |  and RDd, 0x7ff
    |  shr CARG3d, 11
    |  cmp RDd, 0x7ff
    |  je >3
    |2:
    |  mov L:CARG1, L:RB
    |  mov CARG2d, RDd
    |  call extern lj_tab_new  // (lua_State *L, int32_t asize, uint32_t hbits)
    |  // Table * returned in eax (RC).
    |  mov BASE, L:RB->base
    |  movzx RAd, PC_RA
    |  settp TAB:RC, LJ_TTAB
    |  mov [BASE+RA*8], TAB:RC
    |  ins_next
    |3:  // Turn 0x7ff into 0x801.
    |  mov RDd, 0x801
    |  jmp <2
    |5:
    |  mov L:CARG1, L:RB
    |  call extern lj_gc_step_fixtop	// (lua_State *L)
    |  movzx RDd, PC_RD
    |  jmp <1
    break;
  case BC_TDUP:
    |  ins_AND	// RA = dst, RD = table const (~) (holding template table)
    |  mov L:RB, SAVE_L
    |  mov RA, [DISPATCH+DISPATCH_GL(gc.total)]
    |  mov SAVE_PC, PC
    |  cmp RA, [DISPATCH+DISPATCH_GL(gc.threshold)]
    |  mov L:RB->base, BASE
    |  jae >3
    |2:
    |  mov TAB:CARG2, [KBASE+RD*8]	// Caveat: CARG2 == BASE
    |  mov L:CARG1, L:RB		// Caveat: CARG1 == RA
    |  call extern lj_tab_dup		// (lua_State *L, Table *kt)
    |  // Table * returned in eax (RC).
    |  mov BASE, L:RB->base
    |  movzx RAd, PC_RA
    |  settp TAB:RC, LJ_TTAB
    |  mov [BASE+RA*8], TAB:RC
    |  ins_next
    |3:
    |  mov L:CARG1, L:RB
    |  call extern lj_gc_step_fixtop	// (lua_State *L)
    |  movzx RDd, PC_RD			// Need to reload RD.
    |  not RD
    |  jmp <2
    break;

  case BC_GGET:
    |  ins_AND	// RA = dst, RD = str const (~)
    |  mov LFUNC:RB, [BASE-16]
    |  cleartp LFUNC:RB
    |  mov TAB:RB, LFUNC:RB->env
    |  mov STR:RC, [KBASE+RD*8]
    |  jmp ->BC_TGETS_Z
    break;
  case BC_GSET:
    |  ins_AND	// RA = src, RD = str const (~)
    |  mov LFUNC:RB, [BASE-16]
    |  cleartp LFUNC:RB
    |  mov TAB:RB, LFUNC:RB->env
    |  mov STR:RC, [KBASE+RD*8]
    |  jmp ->BC_TSETS_Z
    break;

  case BC_TGETV:
    |  ins_ABC	// RA = dst, RB = table, RC = key
    |  mov TAB:RB, [BASE+RB*8]
    |  mov RC, [BASE+RC*8]
    |  checktab TAB:RB, ->vmeta_tgetv
    |
    |  // Integer key?
    |  // Convert number to int and back and compare.
    |  checknum RC, >5
    |  movd xmm0, RC
    |  cvttsd2si RCd, xmm0
    |  cvtsi2sd xmm1, RCd
    |  ucomisd xmm0, xmm1
    |  jne ->vmeta_tgetv		// Generic numeric key? Use fallback.
    |  cmp RCd, TAB:RB->asize		// Takes care of unordered, too.
    |  jae ->vmeta_tgetv		// Not in array part? Use fallback.
    |  shl RCd, 3
    |  add RC, TAB:RB->array
    |  // Get array slot.
    |  mov ITYPE, [RC]
    |  cmp ITYPE, LJ_TNIL		// Avoid overwriting RB in fastpath.
    |  je >2
    |1:
    |  mov [BASE+RA*8], ITYPE
    |  ins_next
    |
    |2:  // Check for __index if table value is nil.
    |  mov TAB:TMPR, TAB:RB->metatable
    |  test TAB:TMPR, TAB:TMPR
    |  jz <1
    |  test byte TAB:TMPR->nomm, 1<<MM_index
    |  jz ->vmeta_tgetv			// 'no __index' flag NOT set: check.
    |  jmp <1
    |
    |5:  // String key?
    |  cmp ITYPEd, LJ_TSTR; jne ->vmeta_tgetv
    |  cleartp STR:RC
    |  jmp ->BC_TGETS_Z
    break;
  case BC_TGETS:
    |  ins_ABC	// RA = dst, RB = table, RC = str const (~)
    |  mov TAB:RB, [BASE+RB*8]
    |  not RC
    |  mov STR:RC, [KBASE+RC*8]
    |  checktab TAB:RB, ->vmeta_tgets
    |->BC_TGETS_Z:	// RB = GCtab *, RC = GCstr *
    |  mov TMPRd, TAB:RB->hmask
    |  and TMPRd, STR:RC->sid
    |  imul TMPRd, #NODE
    |  add NODE:TMPR, TAB:RB->node
    |  settp ITYPE, STR:RC, LJ_TSTR
    |1:
    |  cmp NODE:TMPR->key, ITYPE
    |  jne >4
    |  // Get node value.
    |  mov ITYPE, NODE:TMPR->val
    |  cmp ITYPE, LJ_TNIL
    |  je >5				// Key found, but nil value?
    |2:
    |  mov [BASE+RA*8], ITYPE
    |  ins_next
    |
    |4:  // Follow hash chain.
    |  mov NODE:TMPR, NODE:TMPR->next
    |  test NODE:TMPR, NODE:TMPR
    |  jnz <1
    |  // End of hash chain: key not found, nil result.
    |  mov ITYPE, LJ_TNIL
    |
    |5:  // Check for __index if table value is nil.
    |  mov TAB:TMPR, TAB:RB->metatable
    |  test TAB:TMPR, TAB:TMPR
    |  jz <2				// No metatable: done.
    |  test byte TAB:TMPR->nomm, 1<<MM_index
    |  jnz <2				// 'no __index' flag set: done.
    |  jmp ->vmeta_tgets		// Caveat: preserve STR:RC.
    break;
  case BC_TGETB:
    |  ins_ABC	// RA = dst, RB = table, RC = byte literal
    |  mov TAB:RB, [BASE+RB*8]
    |  checktab TAB:RB, ->vmeta_tgetb
    |  cmp RCd, TAB:RB->asize
    |  jae ->vmeta_tgetb
    |  shl RCd, 3
    |  add RC, TAB:RB->array
    |  // Get array slot.
    |  mov ITYPE, [RC]
    |  cmp ITYPE, LJ_TNIL
    |  je >2
    |1:
    |  mov [BASE+RA*8], ITYPE
    |  ins_next
    |
    |2:  // Check for __index if table value is nil.
    |  mov TAB:TMPR, TAB:RB->metatable
    |  test TAB:TMPR, TAB:TMPR
    |  jz <1
    |  test byte TAB:TMPR->nomm, 1<<MM_index
    |  jz ->vmeta_tgetb			// 'no __index' flag NOT set: check.
    |  jmp <1
    break;
  case BC_TGETR:
    |  ins_ABC	// RA = dst, RB = table, RC = key
    |  mov TAB:RB, [BASE+RB*8]
    |  cleartp TAB:RB
    |  cvttsd2si RCd, qword [BASE+RC*8]
    |  cmp RCd, TAB:RB->asize
    |  jae ->vmeta_tgetr		// Not in array part? Use fallback.
    |  shl RCd, 3
    |  add RC, TAB:RB->array
    |  // Get array slot.
    |->BC_TGETR_Z:
    |  mov ITYPE, [RC]
    |->BC_TGETR2_Z:
    |  mov [BASE+RA*8], ITYPE
    |  ins_next
    break;

  case BC_TSETV:
    |  ins_ABC	// RA = src, RB = table, RC = key
    |  mov TAB:RB, [BASE+RB*8]
    |  mov RC, [BASE+RC*8]
    |  checktab TAB:RB, ->vmeta_tsetv
    |
    |  // Integer key?
    |  // Convert number to int and back and compare.
    |  checknum RC, >5
    |  movd xmm0, RC
    |  cvttsd2si RCd, xmm0
    |  cvtsi2sd xmm1, RCd
    |  ucomisd xmm0, xmm1
    |  jne ->vmeta_tsetv		// Generic numeric key? Use fallback.
    |  cmp RCd, TAB:RB->asize		// Takes care of unordered, too.
    |  jae ->vmeta_tsetv
    |  shl RCd, 3
    |  add RC, TAB:RB->array
    |  cmp aword [RC], LJ_TNIL
    |  je >3				// Previous value is nil?
    |1:
    |  test byte TAB:RB->marked, LJ_GC_BLACK	// isblack(table)
    |  jnz >7
    |2:  // Set array slot.
    |  mov RB, [BASE+RA*8]
    |  mov [RC], RB
    |  ins_next
    |
    |3:  // Check for __newindex if previous value is nil.
    |  mov TAB:TMPR, TAB:RB->metatable
    |  test TAB:TMPR, TAB:TMPR
    |  jz <1
    |  test byte TAB:TMPR->nomm, 1<<MM_newindex
    |  jz ->vmeta_tsetv			// 'no __newindex' flag NOT set: check.
    |  jmp <1
    |
    |5:  // String key?
    |  cmp ITYPEd, LJ_TSTR; jne ->vmeta_tsetv
    |  cleartp STR:RC
    |  jmp ->BC_TSETS_Z
    |
    |7:  // Possible table write barrier for the value. Skip valiswhite check.
    |  barrierback TAB:RB, TMPR
    |  jmp <2
    break;
  case BC_TSETS:
    |  ins_ABC	// RA = src, RB = table, RC = str const (~)
    |  mov TAB:RB, [BASE+RB*8]
    |  not RC
    |  mov STR:RC, [KBASE+RC*8]
    |  checktab TAB:RB, ->vmeta_tsets
    |->BC_TSETS_Z:	// RB = GCtab *, RC = GCstr *
    |  mov TMPRd, TAB:RB->hmask
    |  and TMPRd, STR:RC->sid
    |  imul TMPRd, #NODE
    |  mov byte TAB:RB->nomm, 0		// Clear metamethod cache.
    |  add NODE:TMPR, TAB:RB->node
    |  settp ITYPE, STR:RC, LJ_TSTR
    |1:
    |  cmp NODE:TMPR->key, ITYPE
    |  jne >5
    |  // Ok, key found. Assumes: offsetof(Node, val) == 0
    |  cmp aword [TMPR], LJ_TNIL
    |  je >4				// Previous value is nil?
    |2:
    |  test byte TAB:RB->marked, LJ_GC_BLACK	// isblack(table)
    |  jnz >7
    |3:  // Set node value.
    |  mov ITYPE, [BASE+RA*8]
    |  mov [TMPR], ITYPE
    |  ins_next
    |
    |4:  // Check for __newindex if previous value is nil.
    |  mov TAB:ITYPE, TAB:RB->metatable
    |  test TAB:ITYPE, TAB:ITYPE
    |  jz <2
    |  test byte TAB:ITYPE->nomm, 1<<MM_newindex
    |  jz ->vmeta_tsets			// 'no __newindex' flag NOT set: check.
    |  jmp <2
    |
    |5:  // Follow hash chain.
    |  mov NODE:TMPR, NODE:TMPR->next
    |  test NODE:TMPR, NODE:TMPR
    |  jnz <1
    |  // End of hash chain: key not found, add a new one.
    |
    |  // But check for __newindex first.
    |  mov TAB:TMPR, TAB:RB->metatable
    |  test TAB:TMPR, TAB:TMPR
    |  jz >6				// No metatable: continue.
    |  test byte TAB:TMPR->nomm, 1<<MM_newindex
    |  jz ->vmeta_tsets			// 'no __newindex' flag NOT set: check.
    |6:
    |  mov TMP1, ITYPE
    |  mov L:CARG1, SAVE_L
    |  mov L:CARG1->base, BASE
    |  lea CARG3, TMP1
    |  mov CARG2, TAB:RB
    |  mov SAVE_PC, PC
    |  call extern lj_tab_newkey	// (lua_State *L, GCtab *t, TValue *k)
    |  // Handles write barrier for the new key. TValue * returned in eax (RC).
    |  mov L:CARG1, SAVE_L
    |  mov BASE, L:CARG1->base
    |  mov TMPR, rax
    |  movzx RAd, PC_RA
    |  jmp <2				// Must check write barrier for value.
    |
    |7:  // Possible table write barrier for the value. Skip valiswhite check.
    |  barrierback TAB:RB, ITYPE
    |  jmp <3
    break;
  case BC_TSETB:
    |  ins_ABC	// RA = src, RB = table, RC = byte literal
    |  mov TAB:RB, [BASE+RB*8]
    |  checktab TAB:RB, ->vmeta_tsetb
    |  cmp RCd, TAB:RB->asize
    |  jae ->vmeta_tsetb
    |  shl RCd, 3
    |  add RC, TAB:RB->array
    |  cmp aword [RC], LJ_TNIL
    |  je >3				// Previous value is nil?
    |1:
    |  test byte TAB:RB->marked, LJ_GC_BLACK	// isblack(table)
    |  jnz >7
    |2:	 // Set array slot.
    |  mov ITYPE, [BASE+RA*8]
    |  mov [RC], ITYPE
    |  ins_next
    |
    |3:  // Check for __newindex if previous value is nil.
    |  mov TAB:TMPR, TAB:RB->metatable
    |  test TAB:TMPR, TAB:TMPR
    |  jz <1
    |  test byte TAB:TMPR->nomm, 1<<MM_newindex
    |  jz ->vmeta_tsetb			// 'no __newindex' flag NOT set: check.
    |  jmp <1
    |
    |7:  // Possible table write barrier for the value. Skip valiswhite check.
    |  barrierback TAB:RB, TMPR
    |  jmp <2
    break;
  case BC_TSETR:
    |  ins_ABC	// RA = src, RB = table, RC = key
    |  mov TAB:RB, [BASE+RB*8]
    |  cleartp TAB:RB
    |  cvttsd2si RCd, qword [BASE+RC*8]
    |  test byte TAB:RB->marked, LJ_GC_BLACK	// isblack(table)
    |  jnz >7
    |2:
    |  cmp RCd, TAB:RB->asize
    |  jae ->vmeta_tsetr
    |  shl RCd, 3
    |  add RC, TAB:RB->array
    |  // Set array slot.
    |->BC_TSETR_Z:
    |  mov ITYPE, [BASE+RA*8]
    |  mov [RC], ITYPE
    |  ins_next
    |
    |7:  // Possible table write barrier for the value. Skip valiswhite check.
    |  barrierback TAB:RB, TMPR
    |  jmp <2
    break;

  case BC_TSETM:
    |  ins_AD	// RA = base (table at base-1), RD = num const (start index)
    |1:
    |  mov TMPRd, dword [KBASE+RD*8]	// Integer constant is in lo-word.
    |  lea RA, [BASE+RA*8]
    |  mov TAB:RB, [RA-8]		// Guaranteed to be a table.
    |  cleartp TAB:RB
    |  test byte TAB:RB->marked, LJ_GC_BLACK	// isblack(table)
    |  jnz >7
    |2:
    |  mov RDd, MULTRES
    |  sub RDd, 1
    |  jz >4				// Nothing to copy?
    |  add RDd, TMPRd			// Compute needed size.
    |  cmp RDd, TAB:RB->asize
    |  ja >5				// Doesn't fit into array part?
    |  sub RDd, TMPRd
    |  shl TMPRd, 3
    |  add TMPR, TAB:RB->array
    |3:  // Copy result slots to table.
    |  mov RB, [RA]
    |  add RA, 8
    |  mov [TMPR], RB
    |  add TMPR, 8
    |  sub RDd, 1
    |  jnz <3
    |4:
    |  ins_next
    |
    |5:  // Need to resize array part.
    |  mov L:CARG1, SAVE_L
    |  mov L:CARG1->base, BASE		// Caveat: CARG2/CARG3 may be BASE.
    |  mov CARG2, TAB:RB
    |  mov CARG3d, RDd
    |  mov L:RB, L:CARG1
    |  mov SAVE_PC, PC
    |  call extern lj_tab_reasize	// (lua_State *L, GCtab *t, int nasize)
    |  mov BASE, L:RB->base
    |  movzx RAd, PC_RA			// Restore RA.
    |  movzx RDd, PC_RD			// Restore RD.
    |  jmp <1				// Retry.
    |
    |7:  // Possible table write barrier for any value. Skip valiswhite check.
    |  barrierback TAB:RB, RD
    |  jmp <2
    break;

  /* -- Calls and vararg handling ----------------------------------------- */

  case BC_CALL: case BC_CALLM:
    |  ins_A_C	// RA = base, (RB = nresults+1,) RC = nargs+1 | extra_nargs
    if (op == BC_CALLM) {
      |  add NARGS:RDd, MULTRES
    }
    |  mov LFUNC:RB, [BASE+RA*8]
    |  checkfunc LFUNC:RB, ->vmeta_call_ra
    |  lea BASE, [BASE+RA*8+16]
    |  ins_call
    break;

  case BC_CALLMT:
    |  ins_AD	// RA = base, RD = extra_nargs
    |  add NARGS:RDd, MULTRES
    |  // Fall through. Assumes BC_CALLT follows and ins_AD is a no-op.
    break;
  case BC_CALLT:
    |  ins_AD	// RA = base, RD = nargs+1
    |  lea RA, [BASE+RA*8+16]
    |  mov KBASE, BASE			// Use KBASE for move + vmeta_call hint.
    |  mov LFUNC:RB, [RA-16]
    |  checktp_nc LFUNC:RB, LJ_TFUNC, ->vmeta_call
    |->BC_CALLT_Z:
    |  mov PC, [BASE-8]
    |  test PCd, FRAME_TYPE
    |  jnz >7
    |1:
    |  mov [BASE-16], LFUNC:RB		// Copy func+tag down, reloaded below.
    |  mov MULTRES, NARGS:RDd
    |  sub NARGS:RDd, 1
    |  jz >3
    |2:  // Move args down.
    |  mov RB, [RA]
    |  add RA, 8
    |  mov [KBASE], RB
    |  add KBASE, 8
    |  sub NARGS:RDd, 1
    |  jnz <2
    |
    |  mov LFUNC:RB, [BASE-16]
    |3:
    |  cleartp LFUNC:RB
    |  mov NARGS:RDd, MULTRES
    |  cmp byte LFUNC:RB->ffid, 1	// (> FF_C) Calling a fast function?
    |  ja >5
    |4:
    |  ins_callt
    |
    |5:  // Tailcall to a fast function.
    |  test PCd, FRAME_TYPE		// Lua frame below?
    |  jnz <4
    |  movzx RAd, PC_RA
    |  neg RA
    |  mov LFUNC:KBASE, [BASE+RA*8-32]	// Need to prepare KBASE.
    |  cleartp LFUNC:KBASE
    |  mov KBASE, LFUNC:KBASE->pc
    |  mov KBASE, [KBASE+PC2PROTO(k)]
    |  jmp <4
    |
    |7:  // Tailcall from a vararg function.
    |  sub PC, FRAME_VARG
    |  test PCd, FRAME_TYPEP
    |  jnz >8				// Vararg frame below?
    |  sub BASE, PC			// Need to relocate BASE/KBASE down.
    |  mov KBASE, BASE
    |  mov PC, [BASE-8]
    |  jmp <1
    |8:
    |  add PCd, FRAME_VARG
    |  jmp <1
    break;

  case BC_ITERC:
    |  ins_A	// RA = base, (RB = nresults+1,) RC = nargs+1 (2+1)
    |  lea RA, [BASE+RA*8+16]		// fb = base+2
    |  mov RB, [RA-32]			// Copy state. fb[0] = fb[-4].
    |  mov RC, [RA-24]			// Copy control var. fb[1] = fb[-3].
    |  mov [RA], RB
    |  mov [RA+8], RC
    |  mov LFUNC:RB, [RA-40]		// Copy callable. fb[-2] = fb[-5]
    |  mov [RA-16], LFUNC:RB
    |  mov NARGS:RDd, 2+1		// Handle like a regular 2-arg call.
    |  checkfunc LFUNC:RB, ->vmeta_call
    |  mov BASE, RA
    |  ins_call
    break;

  case BC_ITERN:
<<<<<<< HEAD
    |  ins_A	// RA = base, (RB = nresults+1, RC = nargs+1 (2+1))
    |  // NYI: add hotloop, record BC_ITERN.
=======
    |.if JIT
    |  hotloop RBd
    |.endif
    |->vm_IITERN:
    |  ins_A	// RA = base, (RB = nresults+1, RC = nargs+1 (2+1))
>>>>>>> 72efc42e
    |  mov TAB:RB, [BASE+RA*8-16]
    |  cleartp TAB:RB
    |  mov RCd, [BASE+RA*8-8]		// Get index from control var.
    |  mov TMPRd, TAB:RB->asize
    |  add PC, 4
    |  mov ITYPE, TAB:RB->array
    |1:  // Traverse array part.
    |  cmp RCd, TMPRd; jae >5		// Index points after array part?
    |  cmp aword [ITYPE+RC*8], LJ_TNIL; je >4
    |  cvtsi2sd xmm0, RCd
    |  // Copy array slot to returned value.
    |  mov RB, [ITYPE+RC*8]
    |  mov [BASE+RA*8+8], RB
    |  // Return array index as a numeric key.
    |  movsd qword [BASE+RA*8], xmm0
    |  add RCd, 1
    |  mov [BASE+RA*8-8], RCd		// Update control var.
    |2:
    |  movzx RDd, PC_RD			// Get target from ITERL.
    |  branchPC RD
    |3:
    |  ins_next
    |
    |4:  // Skip holes in array part.
    |  add RCd, 1
    |  jmp <1
    |
    |5:  // Traverse hash part.
    |  sub RCd, TMPRd
    |6:
    |  cmp RCd, TAB:RB->hmask; ja <3	// End of iteration? Branch to ITERL+1.
    |  imul ITYPEd, RCd, #NODE
    |  add NODE:ITYPE, TAB:RB->node
    |  cmp aword NODE:ITYPE->val, LJ_TNIL; je >7
    |  lea TMPRd, [RCd+TMPRd+1]
    |  // Copy key and value from hash slot.
    |  mov RB, NODE:ITYPE->key
    |  mov RC, NODE:ITYPE->val
    |  mov [BASE+RA*8], RB
    |  mov [BASE+RA*8+8], RC
    |  mov [BASE+RA*8-8], TMPRd
    |  jmp <2
    |
    |7:  // Skip holes in hash part.
    |  add RCd, 1
    |  jmp <6
    break;

  case BC_ISNEXT:
    |  ins_AD	// RA = base, RD = target (points to ITERN)
    |  mov CFUNC:RB, [BASE+RA*8-24]
    |  checkfunc CFUNC:RB, >5
    |  checktptp [BASE+RA*8-16], LJ_TTAB, >5
    |  cmp aword [BASE+RA*8-8], LJ_TNIL; jne >5
    |  cmp byte CFUNC:RB->ffid, FF_next_N; jne >5
    |  branchPC RD
    |  mov64 TMPR, ((uint64_t)LJ_KEYINDEX << 32)
    |  mov [BASE+RA*8-8], TMPR		// Initialize control var.
    |1:
    |  ins_next
    |5:  // Despecialize bytecode if any of the checks fail.
    |  mov PC_OP, BC_JMP
    |  branchPC RD
    |.if JIT
    |  cmp byte [PC], BC_ITERN
    |  jne >6
    |.endif
    |  mov byte [PC], BC_ITERC
    |  jmp <1
    |.if JIT
    |6:  // Unpatch JLOOP.
    |  mov RA, [DISPATCH+DISPATCH_J(trace)]
    |  movzx RCd, word [PC+2]
    |  mov TRACE:RA, [RA+RC*8]
    |  mov eax, TRACE:RA->startins
    |  mov al, BC_ITERC
    |  mov dword [PC], eax
    |  jmp <1
    |.endif
    break;

  case BC_VARG:
    |  ins_ABC	// RA = base, RB = nresults+1, RC = numparams
    |  lea TMPR, [BASE+RC*8+(16+FRAME_VARG)]
    |  lea RA, [BASE+RA*8]
    |  sub TMPR, [BASE-8]
    |  // Note: TMPR may now be even _above_ BASE if nargs was < numparams.
    |  test RB, RB
    |  jz >5				// Copy all varargs?
    |  lea RB, [RA+RB*8-8]
    |  cmp TMPR, BASE			// No vararg slots?
    |  jnb >2
    |1:  // Copy vararg slots to destination slots.
    |  mov RC, [TMPR-16]
    |  add TMPR, 8
    |  mov [RA], RC
    |  add RA, 8
    |  cmp RA, RB			// All destination slots filled?
    |  jnb >3
    |  cmp TMPR, BASE			// No more vararg slots?
    |  jb <1
    |2:  // Fill up remainder with nil.
    |  mov aword [RA], LJ_TNIL
    |  add RA, 8
    |  cmp RA, RB
    |  jb <2
    |3:
    |  ins_next
    |
    |5:  // Copy all varargs.
    |  mov MULTRES, 1			// MULTRES = 0+1
    |  mov RC, BASE
    |  sub RC, TMPR
    |  jbe <3				// No vararg slots?
    |  mov RBd, RCd
    |  shr RBd, 3
    |  add RBd, 1
    |  mov MULTRES, RBd			// MULTRES = #varargs+1
    |  mov L:RB, SAVE_L
    |  add RC, RA
    |  cmp RC, L:RB->maxstack
    |  ja >7				// Need to grow stack?
    |6:  // Copy all vararg slots.
    |  mov RC, [TMPR-16]
    |  add TMPR, 8
    |  mov [RA], RC
    |  add RA, 8
    |  cmp TMPR, BASE			// No more vararg slots?
    |  jb <6
    |  jmp <3
    |
    |7:  // Grow stack for varargs.
    |  mov L:RB->base, BASE
    |  mov L:RB->top, RA
    |  mov SAVE_PC, PC
    |  sub TMPR, BASE			// Need delta, because BASE may change.
    |  mov TMP1hi, TMPRd
    |  mov CARG2d, MULTRES
    |  sub CARG2d, 1
    |  mov CARG1, L:RB
    |  call extern lj_state_growstack	// (lua_State *L, int n)
    |  mov BASE, L:RB->base
    |  movsxd TMPR, TMP1hi
    |  mov RA, L:RB->top
    |  add TMPR, BASE
    |  jmp <6
    break;

  /* -- Returns ----------------------------------------------------------- */

  case BC_RETM:
    |  ins_AD	// RA = results, RD = extra_nresults
    |  add RDd, MULTRES			// MULTRES >=1, so RD >=1.
    |  // Fall through. Assumes BC_RET follows and ins_AD is a no-op.
    break;

  case BC_RET: case BC_RET0: case BC_RET1:
    |  ins_AD	// RA = results, RD = nresults+1
    if (op != BC_RET0) {
      |  shl RAd, 3
    }
    |1:
    |  mov PC, [BASE-8]
    |  mov MULTRES, RDd			// Save nresults+1.
    |  test PCd, FRAME_TYPE		// Check frame type marker.
    |  jnz >7				// Not returning to a fixarg Lua func?
    switch (op) {
    case BC_RET:
      |->BC_RET_Z:
      |  mov KBASE, BASE		// Use KBASE for result move.
      |  sub RDd, 1
      |  jz >3
      |2:  // Move results down.
      |  mov RB, [KBASE+RA]
      |  mov [KBASE-16], RB
      |  add KBASE, 8
      |  sub RDd, 1
      |  jnz <2
      |3:
      |  mov RDd, MULTRES		// Note: MULTRES may be >255.
      |  movzx RBd, PC_RB		// So cannot compare with RDL!
      |5:
      |  cmp RBd, RDd			// More results expected?
      |  ja >6
      break;
    case BC_RET1:
      |  mov RB, [BASE+RA]
      |  mov [BASE-16], RB
      /* fallthrough */
    case BC_RET0:
      |5:
      |  cmp PC_RB, RDL			// More results expected?
      |  ja >6
    default:
      break;
    }
    |  movzx RAd, PC_RA
    |  neg RA
    |  lea BASE, [BASE+RA*8-16]		// base = base - (RA+2)*8
    |  mov LFUNC:KBASE, [BASE-16]
    |  cleartp LFUNC:KBASE
    |  mov KBASE, LFUNC:KBASE->pc
    |  mov KBASE, [KBASE+PC2PROTO(k)]
    |  ins_next
    |
    |6:  // Fill up results with nil.
    if (op == BC_RET) {
      |  mov aword [KBASE-16], LJ_TNIL	// Note: relies on shifted base.
      |  add KBASE, 8
    } else {
      |  mov aword [BASE+RD*8-24], LJ_TNIL
    }
    |  add RD, 1
    |  jmp <5
    |
    |7:  // Non-standard return case.
    |  lea RB, [PC-FRAME_VARG]
    |  test RBd, FRAME_TYPEP
    |  jnz ->vm_return
    |  // Return from vararg function: relocate BASE down and RA up.
    |  sub BASE, RB
    if (op != BC_RET0) {
      |  add RA, RB
    }
    |  jmp <1
    break;

  /* -- Loops and branches ------------------------------------------------ */

  |.define FOR_IDX,  [RA]
  |.define FOR_STOP, [RA+8]
  |.define FOR_STEP, [RA+16]
  |.define FOR_EXT,  [RA+24]

  case BC_FORL:
    |  hotloop RBd
    | // Fall through. Assumes BC_IFORL follows and ins_AJ is a no-op.
    break;

  case BC_JFORI:
  case BC_JFORL:
  case BC_FORI:
  case BC_IFORL:
    vk = (op == BC_IFORL || op == BC_JFORL);
    |  ins_AJ	// RA = base, RD = target (after end of loop or start of loop)
    |  lea RA, [BASE+RA*8]
    if (!vk) {
      |  checknumtp FOR_IDX, ->vmeta_for
      |  checknumtp FOR_STOP, ->vmeta_for
    } else {
#ifdef LUA_USE_ASSERT
      |  checknumtp FOR_STOP, ->assert_bad_for_arg_type
      |  checknumtp FOR_STEP, ->assert_bad_for_arg_type
#endif
    }
    |  mov RB, FOR_STEP
    if (!vk) {
      |  checknum RB, ->vmeta_for
    }
    |  movsd xmm0, qword FOR_IDX
    |  movsd xmm1, qword FOR_STOP
    if (vk) {
      |  addsd xmm0, qword FOR_STEP
      |  movsd qword FOR_IDX, xmm0
      |  test RB, RB; js >3
    } else {
      |  jl >3
    }
    |  ucomisd xmm1, xmm0
    |1:
    |  movsd qword FOR_EXT, xmm0
    if (op == BC_FORI) {
      |  jnb >2
      |  branchPC RD
    } else if (op == BC_JFORI) {
      |  branchPC RD
      |  movzx RDd, PC_RD
      |  jnb =>BC_JLOOP
    } else if (op == BC_IFORL) {
      |  jb >2
      |  branchPC RD
    } else {
      |  jnb =>BC_JLOOP
    }
    |2:
    |  ins_next
    |
    |3:  // Invert comparison if step is negative.
    |  ucomisd xmm0, xmm1
    |  jmp <1
    break;

  case BC_ITERL:
    |  hotloop RBd
    | // Fall through. Assumes BC_IITERL follows and ins_AJ is a no-op.
    break;

  case BC_JITERL:
  case BC_IITERL:
    |  ins_AJ	// RA = base, RD = target
    |  lea RA, [BASE+RA*8]
    |  mov RB, [RA]
    |  cmp RB, LJ_TNIL; je >1		// Stop if iterator returned nil.
    if (op == BC_JITERL) {
      |  mov [RA-8], RB
      |  jmp =>BC_JLOOP
    } else {
      |  branchPC RD			// Otherwise save control var + branch.
      |  mov [RA-8], RB
    }
    |1:
    |  ins_next
    break;

  case BC_LOOP:
    |  ins_A	// RA = base, RD = target (loop extent)
    |  // Note: RA/RD is only used by trace recorder to determine scope/extent
    |  // This opcode does NOT jump, it's only purpose is to detect a hot loop.
    |  hotloop RBd
    | // Fall through. Assumes BC_ILOOP follows and ins_A is a no-op.
    break;

  case BC_ILOOP:
    |  ins_A	// RA = base, RD = target (loop extent)
    |  ins_next
    break;

  case BC_JLOOP:
    |  ins_AD	// RA = base (ignored), RD = traceno
    |  mov RA, [DISPATCH+DISPATCH_J(trace)]
    |  mov TRACE:RD, [RA+RD*8]
    |  mov RD, TRACE:RD->mcode
    |  mov L:RB, SAVE_L
    |  mov [DISPATCH+DISPATCH_GL(jit_base)], BASE
    |  mov [DISPATCH+DISPATCH_GL(tmpbuf.L)], L:RB
    |  // Save additional callee-save registers only used in compiled code.
    |  sub rsp, 16
    |  mov [rsp+16], r12
    |  mov [rsp+8], r13
    |  jmp RD
    break;

  case BC_JMP:
    |  ins_AJ	// RA = unused, RD = target
    |  branchPC RD
    |  ins_next
    break;

  /* -- Function headers -------------------------------------------------- */

   /*
   ** Reminder: A function may be called with func/args above L->maxstack,
   ** i.e. occupying EXTRA_STACK slots. And vmeta_call may add one extra slot,
   ** too. This means all FUNC* ops (including fast functions) must check
   ** for stack overflow _before_ adding more slots!
   */

  case BC_FUNCF:
    |  hotcall RBd
  case BC_FUNCV:  /* NYI: compiled vararg functions. */
    | // Fall through. Assumes BC_IFUNCF/BC_IFUNCV follow and ins_AD is a no-op.
    break;

  case BC_JFUNCF:
  case BC_IFUNCF:
    |  ins_AD  // BASE = new base, RA = framesize, RD = nargs+1
    |  mov KBASE, [PC-4+PC2PROTO(k)]
    |  mov L:RB, SAVE_L
    |  lea RA, [BASE+RA*8]		// Top of frame.
    |  cmp RA, L:RB->maxstack
    |  ja ->vm_growstack_f
    |  movzx RAd, byte [PC-4+PC2PROTO(numparams)]
    |  cmp NARGS:RDd, RAd		// Check for missing parameters.
    |  jbe >3
    |2:
    if (op == BC_JFUNCF) {
      |  movzx RDd, PC_RD
      |  jmp =>BC_JLOOP
    } else {
      |  ins_next
    }
    |
    |3:  // Clear missing parameters.
    |  mov aword [BASE+NARGS:RD*8-8], LJ_TNIL
    |  add NARGS:RDd, 1
    |  cmp NARGS:RDd, RAd
    |  jbe <3
    |  jmp <2
    break;

  case BC_JFUNCV:
    | int3  // NYI: compiled vararg functions
    break;  /* NYI: compiled vararg functions. */

  case BC_IFUNCV:
    |  ins_AD  // BASE = new base, RA = framesize, RD = nargs+1
    |  lea RBd, [NARGS:RD*8+FRAME_VARG+8]
    |  lea RD, [BASE+NARGS:RD*8+8]
    |  mov LFUNC:KBASE, [BASE-16]
    |  mov [RD-8], RB			// Store delta + FRAME_VARG.
    |  mov [RD-16], LFUNC:KBASE		// Store copy of LFUNC.
    |  mov L:RB, SAVE_L
    |  lea RA, [RD+RA*8]
    |  cmp RA, L:RB->maxstack
    |  ja ->vm_growstack_v		// Need to grow stack.
    |  mov RA, BASE
    |  mov BASE, RD
    |  movzx RBd, byte [PC-4+PC2PROTO(numparams)]
    |  test RBd, RBd
    |  jz >2
    |  add RA, 8
    |1:  // Copy fixarg slots up to new frame.
    |  add RA, 8
    |  cmp RA, BASE
    |  jnb >3				// Less args than parameters?
    |  mov KBASE, [RA-16]
    |  mov [RD], KBASE
    |  add RD, 8
    |  mov aword [RA-16], LJ_TNIL	// Clear old fixarg slot (help the GC).
    |  sub RBd, 1
    |  jnz <1
    |2:
    if (op == BC_JFUNCV) {
      |  movzx RDd, PC_RD
      |  jmp =>BC_JLOOP
    } else {
      |  mov KBASE, [PC-4+PC2PROTO(k)]
      |  ins_next
    }
    |
    |3:  // Clear missing parameters.
    |  mov aword [RD], LJ_TNIL
    |  add RD, 8
    |  sub RBd, 1
    |  jnz <3
    |  jmp <2
    break;

  case BC_FUNCC:
  case BC_FUNCCW:
    |  ins_AD  // BASE = new base, RA = ins RA|RD (unused), RD = nargs+1
    |  mov CFUNC:RB, [BASE-16]
    |  cleartp CFUNC:RB
    |  mov KBASE, CFUNC:RB->f
    |  mov L:RB, SAVE_L
    |  lea RD, [BASE+NARGS:RD*8-8]
    |  mov L:RB->base, BASE
    |  lea RA, [RD+8*LUA_MINSTACK]
    |  cmp RA, L:RB->maxstack
    |  mov L:RB->top, RD
    if (op == BC_FUNCC) {
      |  mov CARG1, L:RB		// Caveat: CARG1 may be RA.
    } else {
      |  mov CARG2, KBASE
      |  mov CARG1, L:RB		// Caveat: CARG1 may be RA.
    }
    |  ja ->vm_growstack_c		// Need to grow stack.
    |  set_vmstate C
    if (op == BC_FUNCC) {
      |  call KBASE			// (lua_State *L)
    } else {
      |  // (lua_State *L, lua_CFunction f)
      |  call aword [DISPATCH+DISPATCH_GL(wrapf)]
    }
    |  // nresults returned in eax (RD).
    |  mov BASE, L:RB->base
    |  mov [DISPATCH+DISPATCH_GL(cur_L)], L:RB
    |  set_vmstate INTERP
    |  lea RA, [BASE+RD*8]
    |  neg RA
    |  add RA, L:RB->top		// RA = (L->top-(L->base+nresults))*8
    |  mov PC, [BASE-8]			// Fetch PC of caller.
    |  jmp ->vm_returnc
    break;

  /* ---------------------------------------------------------------------- */

  default:
    fprintf(stderr, "Error: undefined opcode BC_%s\n", bc_names[op]);
    exit(2);
    break;
  }
}

static int build_backend(BuildCtx *ctx)
{
  int op;
  dasm_growpc(Dst, BC__MAX);
  build_subroutines(ctx);
  |.code_op
  for (op = 0; op < BC__MAX; op++)
    build_ins(ctx, (BCOp)op, op);
  return BC__MAX;
}

/* Emit pseudo frame-info for all assembler functions. */
static void emit_asm_debug(BuildCtx *ctx)
{
  int fcofs = (int)((uint8_t *)ctx->glob[GLOB_vm_ffi_call] - ctx->code);
  switch (ctx->mode) {
  case BUILD_elfasm:
    fprintf(ctx->fp, "\t.section .debug_frame,\"\",@progbits\n");
    fprintf(ctx->fp,
	".Lframe0:\n"
	"\t.long .LECIE0-.LSCIE0\n"
	".LSCIE0:\n"
	"\t.long 0xffffffff\n"
	"\t.byte 0x1\n"
	"\t.string \"\"\n"
	"\t.uleb128 0x1\n"
	"\t.sleb128 -8\n"
	"\t.byte 0x10\n"
	"\t.byte 0xc\n\t.uleb128 0x7\n\t.uleb128 8\n"
	"\t.byte 0x80+0x10\n\t.uleb128 0x1\n"
	"\t.align 8\n"
	".LECIE0:\n\n");
    fprintf(ctx->fp,
	".LSFDE0:\n"
	"\t.long .LEFDE0-.LASFDE0\n"
	".LASFDE0:\n"
	"\t.long .Lframe0\n"
	"\t.quad .Lbegin\n"
	"\t.quad %d\n"
	"\t.byte 0xe\n\t.uleb128 %d\n"		/* def_cfa_offset */
	"\t.byte 0x86\n\t.uleb128 0x2\n"	/* offset rbp */
	"\t.byte 0x83\n\t.uleb128 0x3\n"	/* offset rbx */
	"\t.byte 0x8f\n\t.uleb128 0x4\n"	/* offset r15 */
	"\t.byte 0x8e\n\t.uleb128 0x5\n"	/* offset r14 */
	"\t.byte 0x8d\n\t.uleb128 0x6\n"	/* offset r13 */
	"\t.byte 0x8c\n\t.uleb128 0x7\n"	/* offset r12 */
	"\t.align 8\n"
	".LEFDE0:\n\n", fcofs, CFRAME_SIZE);
    fprintf(ctx->fp,
	".LSFDE1:\n"
	"\t.long .LEFDE1-.LASFDE1\n"
	".LASFDE1:\n"
	"\t.long .Lframe0\n"
	"\t.quad lj_vm_ffi_call\n"
	"\t.quad %d\n"
	"\t.byte 0xe\n\t.uleb128 16\n"		/* def_cfa_offset */
	"\t.byte 0x86\n\t.uleb128 0x2\n"	/* offset rbp */
	"\t.byte 0xd\n\t.uleb128 0x6\n"		/* def_cfa_register rbp */
	"\t.byte 0x83\n\t.uleb128 0x3\n"	/* offset rbx */
	"\t.align 8\n"
	".LEFDE1:\n\n", (int)ctx->codesz - fcofs);
<<<<<<< HEAD
=======
#endif
#if !LJ_NO_UNWIND
#if LJ_TARGET_SOLARIS
    fprintf(ctx->fp, "\t.section .eh_frame,\"a\",@unwind\n");
#else
    fprintf(ctx->fp, "\t.section .eh_frame,\"a\",@progbits\n");
#endif
    fprintf(ctx->fp,
	".Lframe1:\n"
	"\t.long .LECIE1-.LSCIE1\n"
	".LSCIE1:\n"
	"\t.long 0\n"
	"\t.byte 0x1\n"
	"\t.string \"zPR\"\n"
	"\t.uleb128 0x1\n"
	"\t.sleb128 -8\n"
	"\t.byte 0x10\n"
	"\t.uleb128 6\n"			/* augmentation length */
	"\t.byte 0x1b\n"			/* pcrel|sdata4 */
	"\t.long lj_err_unwind_dwarf-.\n"
	"\t.byte 0x1b\n"			/* pcrel|sdata4 */
	"\t.byte 0xc\n\t.uleb128 0x7\n\t.uleb128 8\n"
	"\t.byte 0x80+0x10\n\t.uleb128 0x1\n"
	"\t.align 8\n"
	".LECIE1:\n\n");
    fprintf(ctx->fp,
	".LSFDE2:\n"
	"\t.long .LEFDE2-.LASFDE2\n"
	".LASFDE2:\n"
	"\t.long .LASFDE2-.Lframe1\n"
	"\t.long .Lbegin-.\n"
	"\t.long %d\n"
	"\t.uleb128 0\n"			/* augmentation length */
	"\t.byte 0xe\n\t.uleb128 %d\n"		/* def_cfa_offset */
	"\t.byte 0x86\n\t.uleb128 0x2\n"	/* offset rbp */
	"\t.byte 0x83\n\t.uleb128 0x3\n"	/* offset rbx */
	"\t.byte 0x8f\n\t.uleb128 0x4\n"	/* offset r15 */
	"\t.byte 0x8e\n\t.uleb128 0x5\n"	/* offset r14 */
	"\t.align 8\n"
	".LEFDE2:\n\n", fcofs, CFRAME_SIZE);
#if LJ_HASFFI
    fprintf(ctx->fp,
	".Lframe2:\n"
	"\t.long .LECIE2-.LSCIE2\n"
	".LSCIE2:\n"
	"\t.long 0\n"
	"\t.byte 0x1\n"
	"\t.string \"zR\"\n"
	"\t.uleb128 0x1\n"
	"\t.sleb128 -8\n"
	"\t.byte 0x10\n"
	"\t.uleb128 1\n"			/* augmentation length */
	"\t.byte 0x1b\n"			/* pcrel|sdata4 */
	"\t.byte 0xc\n\t.uleb128 0x7\n\t.uleb128 8\n"
	"\t.byte 0x80+0x10\n\t.uleb128 0x1\n"
	"\t.align 8\n"
	".LECIE2:\n\n");
    fprintf(ctx->fp,
	".LSFDE3:\n"
	"\t.long .LEFDE3-.LASFDE3\n"
	".LASFDE3:\n"
	"\t.long .LASFDE3-.Lframe2\n"
	"\t.long lj_vm_ffi_call-.\n"
	"\t.long %d\n"
	"\t.uleb128 0\n"			/* augmentation length */
	"\t.byte 0xe\n\t.uleb128 16\n"		/* def_cfa_offset */
	"\t.byte 0x86\n\t.uleb128 0x2\n"	/* offset rbp */
	"\t.byte 0xd\n\t.uleb128 0x6\n"		/* def_cfa_register rbp */
	"\t.byte 0x83\n\t.uleb128 0x3\n"	/* offset rbx */
	"\t.align 8\n"
	".LEFDE3:\n\n", (int)ctx->codesz - fcofs);
#endif
#endif
>>>>>>> 72efc42e
    break;
  default:  /* Difficult for other modes. */
    break;
  }
}
<|MERGE_RESOLUTION|>--- conflicted
+++ resolved
@@ -1,6 +1,6 @@
 |// Low-level VM code for x64 CPUs in LJ_GC64 mode.
 |// Bytecode interpreter, fast functions and helper functions.
-|// Copyright (C) 2005-2022 Mike Pall. See Copyright Notice in luajit.h
+|// Copyright (C) 2005-2017 Mike Pall. See Copyright Notice in luajit.h
 |
 |.arch x64
 |.section code_op, code_sub
@@ -267,6 +267,9 @@
 |.macro sseconst_1, reg, tmp		// Synthesize 1.0.
 |  sseconst_hi reg, tmp, 3ff00000
 |.endmacro
+|.macro sseconst_m1, reg, tmp		// Synthesize -1.0.
+|  sseconst_hi reg, tmp, bff00000
+|.endmacro
 |.macro sseconst_2p52, reg, tmp		// Synthesize 2^52.
 |  sseconst_hi reg, tmp, 43300000
 |.endmacro
@@ -1157,40 +1160,12 @@
   |.ffunc_1 next
   |  je >2				// Missing 2nd arg?
   |1:
-<<<<<<< HEAD
-  |  mov CARG2, [BASE]
-  |  checktab CARG2, ->fff_fallback
-  |  mov L:RB, SAVE_L
-  |  mov L:RB->base, BASE		// Add frame since C call can throw.
-  |  mov L:RB->top, BASE		// Dummy frame length is ok.
-  |  mov PC, [BASE-8]
-  |  lea CARG3, [BASE+8]		// Caveat: CARG3 == BASE.
-  |  mov CARG1, L:RB
-  |  mov SAVE_PC, PC			// Needed for ITERN fallback.
-  |  call extern lj_tab_next	// (lua_State *L, GCtab *t, TValue *key)
-  |  // Flag returned in eax (RD).
-  |  mov BASE, L:RB->base
-  |  test RDd, RDd;  jz >3		// End of traversal?
-  |  // Copy key and value to results.
-  |  mov RB, [BASE+8]
-  |  mov RD, [BASE+16]
-  |  mov [BASE-16], RB
-  |  mov [BASE-8], RD
-  |->fff_res2:
-  |  mov RDd, 1+2
-  |  jmp ->fff_res
-=======
   |  mov CARG1, [BASE]
   |  mov PC, [BASE-8]
   |  checktab CARG1, ->fff_fallback
   |  mov RB, BASE			// Save BASE.
-  |.if X64WIN
-  |  lea CARG3, [BASE-16]
-  |  lea CARG2, [BASE+8]		// Caveat: CARG2 == BASE.
-  |.else
   |  lea CARG2, [BASE+8]
   |  lea CARG3, [BASE-16]		// Caveat: CARG3 == BASE.
-  |.endif
   |  call extern lj_tab_next		// (GCtab *t, cTValue *key, TValue *o)
   |  // 1=found, 0=end, -1=error returned in eax (RD).
   |  mov BASE, RB			// Restore BASE.
@@ -1199,7 +1174,6 @@
   |  // End of traversal: return nil.
   |  mov aword [BASE-16], LJ_TNIL
   |  jmp ->fff_res1
->>>>>>> 72efc42e
   |2:  // Set missing 2nd arg to nil.
   |  mov aword [BASE+8], LJ_TNIL
   |  jmp <1
@@ -2075,12 +2049,7 @@
   |  mov r13, [RA-8]
   |  mov r12, [RA]
   |  mov rsp, RA			// Reposition stack to C frame.
-<<<<<<< HEAD
-  |  test RDd, RDd; js >9		// Check for error from exit.
-=======
-  |.endif
   |  cmp RDd, -LUA_ERRERR; jae >9	// Check for error from exit.
->>>>>>> 72efc42e
   |  mov L:RB, SAVE_L
   |  mov MULTRES, RDd
   |  mov LFUNC:KBASE, [BASE-16]
@@ -2133,14 +2102,8 @@
   |9:  // Rethrow error from the right C frame.
   |  mov CARG2d, RDd
   |  mov CARG1, L:RB
-<<<<<<< HEAD
-  |  mov CARG2, RD
-  |  call extern lj_err_throw		// (lua_State *L, int errcode)
-=======
   |  neg CARG2d
   |  call extern lj_err_trace		// (lua_State *L, int errcode)
-  |.endif
->>>>>>> 72efc42e
   |
   |//-----------------------------------------------------------------------
   |//-- Math helper functions ----------------------------------------------
@@ -2171,17 +2134,15 @@
   |  addsd xmm1, xmm3			// (|x| + 2^52) - 2^52
   |  subsd xmm1, xmm3
   |  orpd xmm1, xmm2			// Merge sign bit back in.
-  |  sseconst_1 xmm3, RD
   |  .if mode == 1		// ceil(x)?
+  |    sseconst_m1 xmm2, RD		// Must subtract -1 to preserve -0.
   |    cmpsd xmm0, xmm1, 6		// x > result?
-  |    andpd xmm0, xmm3
-  |    addsd xmm1, xmm0			// If yes, add 1.
-  |    orpd xmm1, xmm2			// Merge sign bit back in (again).
   |  .else			// floor(x)?
+  |    sseconst_1 xmm2, RD
   |    cmpsd xmm0, xmm1, 1		// x < result?
-  |    andpd xmm0, xmm3
-  |    subsd xmm1, xmm0			// If yes, subtract 1.
   |  .endif
+  |  andpd xmm0, xmm2
+  |  subsd xmm1, xmm0			// If yes, subtract +-1.
   |.endif
   |  movaps xmm0, xmm1
   |1:
@@ -2247,18 +2208,12 @@
   |.define NEXT_TMP,		CARG3
   |.define NEXT_ASIZE,		CARG4d
   |.macro NEXT_RES_IDXL, op2;	lea edx, [NEXT_IDX+op2]; .endmacro
-  |.if X64WIN
-  |.define NEXT_RES_PTR,	[rsp+aword*5]
-  |.macro NEXT_RES_IDX, op2;	add NEXT_IDX, op2; .endmacro
-  |.else
   |.define NEXT_RES_PTR,	[rsp+aword*1]
   |.macro NEXT_RES_IDX, op2;	lea edx, [NEXT_IDX+op2]; .endmacro
-  |.endif
   |
   |// TValue *lj_vm_next(GCtab *t, uint32_t idx)
   |// Next idx returned in edx.
   |->vm_next:
-  |.if JIT
   |  mov NEXT_ASIZE, NEXT_TAB->asize
   |1:  // Traverse array part.
   |  cmp NEXT_IDX, NEXT_ASIZE;  jae >5
@@ -2267,13 +2222,8 @@
   |  cmp NEXT_TMP, LJ_TNIL;  je >2
   |  lea NEXT_PTR, NEXT_RES_PTR
   |  mov qword [NEXT_PTR], NEXT_TMP
-  |.if DUALNUM
-  |  setint NEXT_TMP, NEXT_IDXa
-  |  mov qword [NEXT_PTR+qword*1], NEXT_TMP
-  |.else
   |  cvtsi2sd xmm0, NEXT_IDX
   |  movsd qword [NEXT_PTR+qword*1], xmm0
-  |.endif
   |  NEXT_RES_IDX 1
   |  ret
   |2:  // Skip holes in array part.
@@ -2298,7 +2248,6 @@
   |  lea NEXT_PTR, NEXT_RES_PTR
   |  mov qword [NEXT_PTR+qword*1], LJ_TNIL
   |  ret
-  |.endif
   |
   |//-----------------------------------------------------------------------
   |//-- Assertions ---------------------------------------------------------
@@ -3509,16 +3458,9 @@
     break;
 
   case BC_ITERN:
-<<<<<<< HEAD
-    |  ins_A	// RA = base, (RB = nresults+1, RC = nargs+1 (2+1))
-    |  // NYI: add hotloop, record BC_ITERN.
-=======
-    |.if JIT
     |  hotloop RBd
-    |.endif
     |->vm_IITERN:
     |  ins_A	// RA = base, (RB = nresults+1, RC = nargs+1 (2+1))
->>>>>>> 72efc42e
     |  mov TAB:RB, [BASE+RA*8-16]
     |  cleartp TAB:RB
     |  mov RCd, [BASE+RA*8-8]		// Get index from control var.
@@ -3582,13 +3524,10 @@
     |5:  // Despecialize bytecode if any of the checks fail.
     |  mov PC_OP, BC_JMP
     |  branchPC RD
-    |.if JIT
     |  cmp byte [PC], BC_ITERN
     |  jne >6
-    |.endif
     |  mov byte [PC], BC_ITERC
     |  jmp <1
-    |.if JIT
     |6:  // Unpatch JLOOP.
     |  mov RA, [DISPATCH+DISPATCH_J(trace)]
     |  movzx RCd, word [PC+2]
@@ -3597,7 +3536,6 @@
     |  mov al, BC_ITERC
     |  mov dword [PC], eax
     |  jmp <1
-    |.endif
     break;
 
   case BC_VARG:
@@ -4064,82 +4002,6 @@
 	"\t.byte 0x83\n\t.uleb128 0x3\n"	/* offset rbx */
 	"\t.align 8\n"
 	".LEFDE1:\n\n", (int)ctx->codesz - fcofs);
-<<<<<<< HEAD
-=======
-#endif
-#if !LJ_NO_UNWIND
-#if LJ_TARGET_SOLARIS
-    fprintf(ctx->fp, "\t.section .eh_frame,\"a\",@unwind\n");
-#else
-    fprintf(ctx->fp, "\t.section .eh_frame,\"a\",@progbits\n");
-#endif
-    fprintf(ctx->fp,
-	".Lframe1:\n"
-	"\t.long .LECIE1-.LSCIE1\n"
-	".LSCIE1:\n"
-	"\t.long 0\n"
-	"\t.byte 0x1\n"
-	"\t.string \"zPR\"\n"
-	"\t.uleb128 0x1\n"
-	"\t.sleb128 -8\n"
-	"\t.byte 0x10\n"
-	"\t.uleb128 6\n"			/* augmentation length */
-	"\t.byte 0x1b\n"			/* pcrel|sdata4 */
-	"\t.long lj_err_unwind_dwarf-.\n"
-	"\t.byte 0x1b\n"			/* pcrel|sdata4 */
-	"\t.byte 0xc\n\t.uleb128 0x7\n\t.uleb128 8\n"
-	"\t.byte 0x80+0x10\n\t.uleb128 0x1\n"
-	"\t.align 8\n"
-	".LECIE1:\n\n");
-    fprintf(ctx->fp,
-	".LSFDE2:\n"
-	"\t.long .LEFDE2-.LASFDE2\n"
-	".LASFDE2:\n"
-	"\t.long .LASFDE2-.Lframe1\n"
-	"\t.long .Lbegin-.\n"
-	"\t.long %d\n"
-	"\t.uleb128 0\n"			/* augmentation length */
-	"\t.byte 0xe\n\t.uleb128 %d\n"		/* def_cfa_offset */
-	"\t.byte 0x86\n\t.uleb128 0x2\n"	/* offset rbp */
-	"\t.byte 0x83\n\t.uleb128 0x3\n"	/* offset rbx */
-	"\t.byte 0x8f\n\t.uleb128 0x4\n"	/* offset r15 */
-	"\t.byte 0x8e\n\t.uleb128 0x5\n"	/* offset r14 */
-	"\t.align 8\n"
-	".LEFDE2:\n\n", fcofs, CFRAME_SIZE);
-#if LJ_HASFFI
-    fprintf(ctx->fp,
-	".Lframe2:\n"
-	"\t.long .LECIE2-.LSCIE2\n"
-	".LSCIE2:\n"
-	"\t.long 0\n"
-	"\t.byte 0x1\n"
-	"\t.string \"zR\"\n"
-	"\t.uleb128 0x1\n"
-	"\t.sleb128 -8\n"
-	"\t.byte 0x10\n"
-	"\t.uleb128 1\n"			/* augmentation length */
-	"\t.byte 0x1b\n"			/* pcrel|sdata4 */
-	"\t.byte 0xc\n\t.uleb128 0x7\n\t.uleb128 8\n"
-	"\t.byte 0x80+0x10\n\t.uleb128 0x1\n"
-	"\t.align 8\n"
-	".LECIE2:\n\n");
-    fprintf(ctx->fp,
-	".LSFDE3:\n"
-	"\t.long .LEFDE3-.LASFDE3\n"
-	".LASFDE3:\n"
-	"\t.long .LASFDE3-.Lframe2\n"
-	"\t.long lj_vm_ffi_call-.\n"
-	"\t.long %d\n"
-	"\t.uleb128 0\n"			/* augmentation length */
-	"\t.byte 0xe\n\t.uleb128 16\n"		/* def_cfa_offset */
-	"\t.byte 0x86\n\t.uleb128 0x2\n"	/* offset rbp */
-	"\t.byte 0xd\n\t.uleb128 0x6\n"		/* def_cfa_register rbp */
-	"\t.byte 0x83\n\t.uleb128 0x3\n"	/* offset rbx */
-	"\t.align 8\n"
-	".LEFDE3:\n\n", (int)ctx->codesz - fcofs);
-#endif
-#endif
->>>>>>> 72efc42e
     break;
   default:  /* Difficult for other modes. */
     break;
