--- conflicted
+++ resolved
@@ -66,53 +66,6 @@
 
 /* -- IR emitter ---------------------------------------------------------- */
 
-<<<<<<< HEAD
-=======
-/* Grow IR buffer at the top. */
-void LJ_FASTCALL lj_ir_growtop(jit_State *J)
-{
-  IRIns *baseir = J->irbuf + J->irbotlim;
-  MSize szins = J->irtoplim - J->irbotlim;
-  if (szins) {
-    baseir = (IRIns *)lj_mem_realloc(J->L, baseir, szins*sizeof(IRIns),
-				     2*szins*sizeof(IRIns));
-    J->irtoplim = J->irbotlim + 2*szins;
-  } else {
-    baseir = (IRIns *)lj_mem_realloc(J->L, NULL, 0, LJ_MIN_IRSZ*sizeof(IRIns));
-    J->irbotlim = REF_BASE - LJ_MIN_IRSZ/4;
-    J->irtoplim = J->irbotlim + LJ_MIN_IRSZ;
-  }
-  J->cur.ir = J->irbuf = baseir - J->irbotlim;
-}
-
-/* Grow IR buffer at the bottom or shift it up. */
-static void lj_ir_growbot(jit_State *J)
-{
-  IRIns *baseir = J->irbuf + J->irbotlim;
-  MSize szins = J->irtoplim - J->irbotlim;
-  lj_assertJ(szins != 0, "zero IR size");
-  lj_assertJ(J->cur.nk == J->irbotlim || J->cur.nk-1 == J->irbotlim,
-	     "unexpected IR growth");
-  if (J->cur.nins + (szins >> 1) < J->irtoplim) {
-    /* More than half of the buffer is free on top: shift up by a quarter. */
-    MSize ofs = szins >> 2;
-    memmove(baseir + ofs, baseir, (J->cur.nins - J->irbotlim)*sizeof(IRIns));
-    J->irbotlim -= ofs;
-    J->irtoplim -= ofs;
-    J->cur.ir = J->irbuf = baseir - J->irbotlim;
-  } else {
-    /* Double the buffer size, but split the growth amongst top/bottom. */
-    IRIns *newbase = lj_mem_newt(J->L, 2*szins*sizeof(IRIns), IRIns);
-    MSize ofs = szins >= 256 ? 128 : (szins >> 1);  /* Limit bottom growth. */
-    memcpy(newbase + ofs, baseir, (J->cur.nins - J->irbotlim)*sizeof(IRIns));
-    lj_mem_free(G(J->L), baseir, szins*sizeof(IRIns));
-    J->irbotlim -= ofs;
-    J->irtoplim = J->irbotlim + 2*szins;
-    J->cur.ir = J->irbuf = newbase - J->irbotlim;
-  }
-}
-
->>>>>>> 72efc42e
 /* Emit IR without any optimizations. */
 TRef lj_ir_emit(jit_State *J)
 {
@@ -179,12 +132,7 @@
 static LJ_AINLINE IRRef ir_nextk64(jit_State *J)
 {
   IRRef ref = J->cur.nk - 2;
-<<<<<<< HEAD
-  lua_assert(J->state != LJ_TRACE_ASM);
-=======
-  lj_assertJ(J->state != LJ_TRACE_ASM, "bad JIT state");
-  if (LJ_UNLIKELY(ref < J->irbotlim)) lj_ir_growbot(J);
->>>>>>> 72efc42e
+  lj_assertJ(J->state != LJ_TRACE_ASM, "bad trace state %d", J->state);
   J->cur.nk = ref;
   return ref;
 }
@@ -310,12 +258,6 @@
 {
   IRIns *ir, *cir = J->cur.ir;
   IRRef ref;
-<<<<<<< HEAD
-=======
-#if LJ_64 && !LJ_GC64
-  lj_assertJ((void *)(uintptr_t)u32ptr(ptr) == ptr, "out-of-range GC pointer");
-#endif
->>>>>>> 72efc42e
   for (ref = J->chain[op]; ref; ref = cir[ref].prev)
     if (ir_kptr(&cir[ref]) == ptr)
       goto found;
@@ -395,12 +337,7 @@
     setcdataV(L, tv, cd);
     break;
     }
-<<<<<<< HEAD
-  default: lua_assert(0); break;
-=======
-#endif
   default: lj_assertL(0, "bad IR constant op %d", ir->o); break;
->>>>>>> 72efc42e
   }
 }
 
