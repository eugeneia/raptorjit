--- conflicted
+++ resolved
@@ -55,17 +55,12 @@
 
 /* -- JIT engine parameters ----------------------------------------------- */
 
-<<<<<<< HEAD
-/* See: https://devblogs.microsoft.com/oldnewthing/20031008-00/?p=42223 */
-#define JIT_P_sizemcode_DEFAULT		64
-=======
 /* See: http://blogs.msdn.com/oldnewthing/archive/2003/10/08/55239.aspx */
 #define JIT_P_sizemcode_DEFAULT		256
 
 // NB: setting maxirconst to REF_BIAS means
 //   "the maximum possible number of IR constants"
 // (due to implementation details, LuaJIT is funky.)
->>>>>>> 078553b4
 
 /* Optimization parameters and their defaults. Length is a char in octal! */
 #define JIT_PARAMDEF(_) \
