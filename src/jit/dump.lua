--- conflicted
+++ resolved
@@ -276,14 +276,8 @@
   ["CONV  "] = setmetatable({}, { __index = function(t, mode)
     local s = irtype[band(mode, 31)]
     s = irtype[band(shr(mode, 5), 31)].."."..s
-<<<<<<< HEAD
     if band(mode, 0x800) ~= 0 then s = s.." sext" end
-    local c = shr(mode, 14)
-=======
-    if band(mode, 0x400) ~= 0 then s = s.." trunc"
-    elseif band(mode, 0x800) ~= 0 then s = s.." sext" end
     local c = shr(mode, 12)
->>>>>>> 44bd7437
     if c == 2 then s = s.." index" elseif c == 3 then s = s.." check" end
     t[mode] = s
     return s
