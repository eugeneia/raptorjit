--- conflicted
+++ resolved
@@ -7,845 +7,3 @@
 #define LUA_CORE
 
 #include "lj_obj.h"
-<<<<<<< HEAD
-=======
-
-#if LJ_HASJIT && (LJ_SOFTFP32 || (LJ_32 && LJ_HASFFI))
-
-#include "lj_err.h"
-#include "lj_buf.h"
-#include "lj_ir.h"
-#include "lj_jit.h"
-#include "lj_ircall.h"
-#include "lj_iropt.h"
-#include "lj_dispatch.h"
-#include "lj_vm.h"
-
-/* SPLIT pass:
-**
-** This pass splits up 64 bit IR instructions into multiple 32 bit IR
-** instructions. It's only active for soft-float targets or for 32 bit CPUs
-** which lack native 64 bit integer operations (the FFI is currently the
-** only emitter for 64 bit integer instructions).
-**
-** Splitting the IR in a separate pass keeps each 32 bit IR assembler
-** backend simple. Only a small amount of extra functionality needs to be
-** implemented. This is much easier than adding support for allocating
-** register pairs to each backend (believe me, I tried). A few simple, but
-** important optimizations can be performed by the SPLIT pass, which would
-** be tedious to do in the backend.
-**
-** The basic idea is to replace each 64 bit IR instruction with its 32 bit
-** equivalent plus an extra HIOP instruction. The splitted IR is not passed
-** through FOLD or any other optimizations, so each HIOP is guaranteed to
-** immediately follow it's counterpart. The actual functionality of HIOP is
-** inferred from the previous instruction.
-**
-** The operands of HIOP hold the hiword input references. The output of HIOP
-** is the hiword output reference, which is also used to hold the hiword
-** register or spill slot information. The register allocator treats this
-** instruction independently of any other instruction, which improves code
-** quality compared to using fixed register pairs.
-**
-** It's easier to split up some instructions into two regular 32 bit
-** instructions. E.g. XLOAD is split up into two XLOADs with two different
-** addresses. Obviously 64 bit constants need to be split up into two 32 bit
-** constants, too. Some hiword instructions can be entirely omitted, e.g.
-** when zero-extending a 32 bit value to 64 bits. 64 bit arguments for calls
-** are split up into two 32 bit arguments each.
-**
-** On soft-float targets, floating-point instructions are directly converted
-** to soft-float calls by the SPLIT pass (except for comparisons and MIN/MAX).
-** HIOP for number results has the type IRT_SOFTFP ("sfp" in -jdump).
-**
-** Here's the IR and x64 machine code for 'x.b = x.a + 1' for a struct with
-** two int64_t fields:
-**
-** 0100    p32 ADD    base  +8
-** 0101    i64 XLOAD  0100
-** 0102    i64 ADD    0101  +1
-** 0103    p32 ADD    base  +16
-** 0104    i64 XSTORE 0103  0102
-**
-**         mov rax, [esi+0x8]
-**         add rax, +0x01
-**         mov [esi+0x10], rax
-**
-** Here's the transformed IR and the x86 machine code after the SPLIT pass:
-**
-** 0100    p32 ADD    base  +8
-** 0101    int XLOAD  0100
-** 0102    p32 ADD    base  +12
-** 0103    int XLOAD  0102
-** 0104    int ADD    0101  +1
-** 0105    int HIOP   0103  +0
-** 0106    p32 ADD    base  +16
-** 0107    int XSTORE 0106  0104
-** 0108    int HIOP   0106  0105
-**
-**         mov eax, [esi+0x8]
-**         mov ecx, [esi+0xc]
-**         add eax, +0x01
-**         adc ecx, +0x00
-**         mov [esi+0x10], eax
-**         mov [esi+0x14], ecx
-**
-** You may notice the reassociated hiword address computation, which is
-** later fused into the mov operands by the assembler.
-*/
-
-/* Some local macros to save typing. Undef'd at the end. */
-#define IR(ref)		(&J->cur.ir[(ref)])
-
-/* Directly emit the transformed IR without updating chains etc. */
-static IRRef split_emit(jit_State *J, uint16_t ot, IRRef1 op1, IRRef1 op2)
-{
-  IRRef nref = lj_ir_nextins(J);
-  IRIns *ir = IR(nref);
-  ir->ot = ot;
-  ir->op1 = op1;
-  ir->op2 = op2;
-  return nref;
-}
-
-#if LJ_SOFTFP
-/* Emit a (checked) number to integer conversion. */
-static IRRef split_num2int(jit_State *J, IRRef lo, IRRef hi, int check)
-{
-  IRRef tmp, res;
-#if LJ_LE
-  tmp = split_emit(J, IRT(IR_CARG, IRT_NIL), lo, hi);
-#else
-  tmp = split_emit(J, IRT(IR_CARG, IRT_NIL), hi, lo);
-#endif
-  res = split_emit(J, IRTI(IR_CALLN), tmp, IRCALL_softfp_d2i);
-  if (check) {
-    tmp = split_emit(J, IRTI(IR_CALLN), res, IRCALL_softfp_i2d);
-    split_emit(J, IRT(IR_HIOP, IRT_SOFTFP), tmp, tmp);
-    split_emit(J, IRTGI(IR_EQ), tmp, lo);
-    split_emit(J, IRTG(IR_HIOP, IRT_SOFTFP), tmp+1, hi);
-  }
-  return res;
-}
-
-/* Emit a CALLN with one split 64 bit argument. */
-static IRRef split_call_l(jit_State *J, IRRef1 *hisubst, IRIns *oir,
-			  IRIns *ir, IRCallID id)
-{
-  IRRef tmp, op1 = ir->op1;
-  J->cur.nins--;
-#if LJ_LE
-  tmp = split_emit(J, IRT(IR_CARG, IRT_NIL), oir[op1].prev, hisubst[op1]);
-#else
-  tmp = split_emit(J, IRT(IR_CARG, IRT_NIL), hisubst[op1], oir[op1].prev);
-#endif
-  ir->prev = tmp = split_emit(J, IRTI(IR_CALLN), tmp, id);
-  return split_emit(J, IRT(IR_HIOP, IRT_SOFTFP), tmp, tmp);
-}
-#endif
-
-/* Emit a CALLN with one split 64 bit argument and a 32 bit argument. */
-static IRRef split_call_li(jit_State *J, IRRef1 *hisubst, IRIns *oir,
-			   IRIns *ir, IRCallID id)
-{
-  IRRef tmp, op1 = ir->op1, op2 = ir->op2;
-  J->cur.nins--;
-#if LJ_LE
-  tmp = split_emit(J, IRT(IR_CARG, IRT_NIL), oir[op1].prev, hisubst[op1]);
-#else
-  tmp = split_emit(J, IRT(IR_CARG, IRT_NIL), hisubst[op1], oir[op1].prev);
-#endif
-  tmp = split_emit(J, IRT(IR_CARG, IRT_NIL), tmp, oir[op2].prev);
-  ir->prev = tmp = split_emit(J, IRTI(IR_CALLN), tmp, id);
-  return split_emit(J, IRT(IR_HIOP, IRT_SOFTFP), tmp, tmp);
-}
-
-/* Emit a CALLN with two split 64 bit arguments. */
-static IRRef split_call_ll(jit_State *J, IRRef1 *hisubst, IRIns *oir,
-			   IRIns *ir, IRCallID id)
-{
-  IRRef tmp, op1 = ir->op1, op2 = ir->op2;
-  J->cur.nins--;
-#if LJ_LE
-  tmp = split_emit(J, IRT(IR_CARG, IRT_NIL), oir[op1].prev, hisubst[op1]);
-  tmp = split_emit(J, IRT(IR_CARG, IRT_NIL), tmp, oir[op2].prev);
-  tmp = split_emit(J, IRT(IR_CARG, IRT_NIL), tmp, hisubst[op2]);
-#else
-  tmp = split_emit(J, IRT(IR_CARG, IRT_NIL), hisubst[op1], oir[op1].prev);
-  tmp = split_emit(J, IRT(IR_CARG, IRT_NIL), tmp, hisubst[op2]);
-  tmp = split_emit(J, IRT(IR_CARG, IRT_NIL), tmp, oir[op2].prev);
-#endif
-  ir->prev = tmp = split_emit(J, IRTI(IR_CALLN), tmp, id);
-  return split_emit(J,
-    IRT(IR_HIOP, (LJ_SOFTFP && irt_isnum(ir->t)) ? IRT_SOFTFP : IRT_INT),
-    tmp, tmp);
-}
-
-/* Get a pointer to the other 32 bit word (LE: hiword, BE: loword). */
-static IRRef split_ptr(jit_State *J, IRIns *oir, IRRef ref)
-{
-  IRRef nref = oir[ref].prev;
-  IRIns *ir = IR(nref);
-  int32_t ofs = 4;
-  if (ir->o == IR_KPTR)
-    return lj_ir_kptr(J, (char *)ir_kptr(ir) + ofs);
-  if (ir->o == IR_ADD && irref_isk(ir->op2) && !irt_isphi(oir[ref].t)) {
-    /* Reassociate address. */
-    ofs += IR(ir->op2)->i;
-    nref = ir->op1;
-    if (ofs == 0) return nref;
-  }
-  return split_emit(J, IRT(IR_ADD, IRT_PTR), nref, lj_ir_kint(J, ofs));
-}
-
-#if LJ_HASFFI
-static IRRef split_bitshift(jit_State *J, IRRef1 *hisubst,
-			    IRIns *oir, IRIns *nir, IRIns *ir)
-{
-  IROp op = ir->o;
-  IRRef kref = nir->op2;
-  if (irref_isk(kref)) {  /* Optimize constant shifts. */
-    int32_t k = (IR(kref)->i & 63);
-    IRRef lo = nir->op1, hi = hisubst[ir->op1];
-    if (op == IR_BROL || op == IR_BROR) {
-      if (op == IR_BROR) k = (-k & 63);
-      if (k >= 32) { IRRef t = lo; lo = hi; hi = t; k -= 32; }
-      if (k == 0) {
-      passthrough:
-	J->cur.nins--;
-	ir->prev = lo;
-	return hi;
-      } else {
-	TRef k1, k2;
-	IRRef t1, t2, t3, t4;
-	J->cur.nins--;
-	k1 = lj_ir_kint(J, k);
-	k2 = lj_ir_kint(J, (-k & 31));
-	t1 = split_emit(J, IRTI(IR_BSHL), lo, k1);
-	t2 = split_emit(J, IRTI(IR_BSHL), hi, k1);
-	t3 = split_emit(J, IRTI(IR_BSHR), lo, k2);
-	t4 = split_emit(J, IRTI(IR_BSHR), hi, k2);
-	ir->prev = split_emit(J, IRTI(IR_BOR), t1, t4);
-	return split_emit(J, IRTI(IR_BOR), t2, t3);
-      }
-    } else if (k == 0) {
-      goto passthrough;
-    } else if (k < 32) {
-      if (op == IR_BSHL) {
-	IRRef t1 = split_emit(J, IRTI(IR_BSHL), hi, kref);
-	IRRef t2 = split_emit(J, IRTI(IR_BSHR), lo, lj_ir_kint(J, (-k&31)));
-	return split_emit(J, IRTI(IR_BOR), t1, t2);
-      } else {
-	IRRef t1 = ir->prev, t2;
-	lj_assertJ(op == IR_BSHR || op == IR_BSAR, "bad usage");
-	nir->o = IR_BSHR;
-	t2 = split_emit(J, IRTI(IR_BSHL), hi, lj_ir_kint(J, (-k&31)));
-	ir->prev = split_emit(J, IRTI(IR_BOR), t1, t2);
-	return split_emit(J, IRTI(op), hi, kref);
-      }
-    } else {
-      if (op == IR_BSHL) {
-	if (k == 32)
-	  J->cur.nins--;
-	else
-	  lo = ir->prev;
-	ir->prev = lj_ir_kint(J, 0);
-	return lo;
-      } else {
-	lj_assertJ(op == IR_BSHR || op == IR_BSAR, "bad usage");
-	if (k == 32) {
-	  J->cur.nins--;
-	  ir->prev = hi;
-	} else {
-	  nir->op1 = hi;
-	}
-	if (op == IR_BSHR)
-	  return lj_ir_kint(J, 0);
-	else
-	  return split_emit(J, IRTI(IR_BSAR), hi, lj_ir_kint(J, 31));
-      }
-    }
-  }
-  return split_call_li(J, hisubst, oir, ir,
-		       op - IR_BSHL + IRCALL_lj_carith_shl64);
-}
-
-static IRRef split_bitop(jit_State *J, IRRef1 *hisubst,
-			 IRIns *nir, IRIns *ir)
-{
-  IROp op = ir->o;
-  IRRef hi, kref = nir->op2;
-  if (irref_isk(kref)) {  /* Optimize bit operations with lo constant. */
-    int32_t k = IR(kref)->i;
-    if (k == 0 || k == -1) {
-      if (op == IR_BAND) k = ~k;
-      if (k == 0) {
-	J->cur.nins--;
-	ir->prev = nir->op1;
-      } else if (op == IR_BXOR) {
-	nir->o = IR_BNOT;
-	nir->op2 = 0;
-      } else {
-	J->cur.nins--;
-	ir->prev = kref;
-      }
-    }
-  }
-  hi = hisubst[ir->op1];
-  kref = hisubst[ir->op2];
-  if (irref_isk(kref)) {  /* Optimize bit operations with hi constant. */
-    int32_t k = IR(kref)->i;
-    if (k == 0 || k == -1) {
-      if (op == IR_BAND) k = ~k;
-      if (k == 0) {
-	return hi;
-      } else if (op == IR_BXOR) {
-	return split_emit(J, IRTI(IR_BNOT), hi, 0);
-      } else {
-	return kref;
-      }
-    }
-  }
-  return split_emit(J, IRTI(op), hi, kref);
-}
-#endif
-
-/* Substitute references of a snapshot. */
-static void split_subst_snap(jit_State *J, SnapShot *snap, IRIns *oir)
-{
-  SnapEntry *map = &J->cur.snapmap[snap->mapofs];
-  MSize n, nent = snap->nent;
-  for (n = 0; n < nent; n++) {
-    SnapEntry sn = map[n];
-    IRIns *ir = &oir[snap_ref(sn)];
-    if (!(LJ_SOFTFP && (sn & SNAP_SOFTFPNUM) && irref_isk(snap_ref(sn))))
-      map[n] = ((sn & 0xffff0000) | ir->prev);
-  }
-}
-
-/* Transform the old IR to the new IR. */
-static void split_ir(jit_State *J)
-{
-  IRRef nins = J->cur.nins, nk = J->cur.nk;
-  MSize irlen = nins - nk;
-  MSize need = (irlen+1)*(sizeof(IRIns) + sizeof(IRRef1));
-  IRIns *oir = (IRIns *)lj_buf_tmp(J->L, need);
-  IRRef1 *hisubst;
-  IRRef ref, snref;
-  SnapShot *snap;
-
-  /* Copy old IR to buffer. */
-  memcpy(oir, IR(nk), irlen*sizeof(IRIns));
-  /* Bias hiword substitution table and old IR. Loword kept in field prev. */
-  hisubst = (IRRef1 *)&oir[irlen] - nk;
-  oir -= nk;
-
-  /* Remove all IR instructions, but retain IR constants. */
-  J->cur.nins = REF_FIRST;
-  J->loopref = 0;
-
-  /* Process constants and fixed references. */
-  for (ref = nk; ref <= REF_BASE; ref++) {
-    IRIns *ir = &oir[ref];
-    if ((LJ_SOFTFP && ir->o == IR_KNUM) || ir->o == IR_KINT64) {
-      /* Split up 64 bit constant. */
-      TValue tv = *ir_k64(ir);
-      ir->prev = lj_ir_kint(J, (int32_t)tv.u32.lo);
-      hisubst[ref] = lj_ir_kint(J, (int32_t)tv.u32.hi);
-    } else {
-      ir->prev = ref;  /* Identity substitution for loword. */
-      hisubst[ref] = 0;
-    }
-    if (irt_is64(ir->t) && ir->o != IR_KNULL)
-      ref++;
-  }
-
-  /* Process old IR instructions. */
-  snap = J->cur.snap;
-  snref = snap->ref;
-  for (ref = REF_FIRST; ref < nins; ref++) {
-    IRIns *ir = &oir[ref];
-    IRRef nref = lj_ir_nextins(J);
-    IRIns *nir = IR(nref);
-    IRRef hi = 0;
-
-    if (ref >= snref) {
-      snap->ref = nref;
-      split_subst_snap(J, snap++, oir);
-      snref = snap < &J->cur.snap[J->cur.nsnap] ? snap->ref : ~(IRRef)0;
-    }
-
-    /* Copy-substitute old instruction to new instruction. */
-    nir->op1 = ir->op1 < nk ? ir->op1 : oir[ir->op1].prev;
-    nir->op2 = ir->op2 < nk ? ir->op2 : oir[ir->op2].prev;
-    ir->prev = nref;  /* Loword substitution. */
-    nir->o = ir->o;
-    nir->t.irt = ir->t.irt & ~(IRT_MARK|IRT_ISPHI);
-    hisubst[ref] = 0;
-
-    /* Split 64 bit instructions. */
-#if LJ_SOFTFP
-    if (irt_isnum(ir->t)) {
-      nir->t.irt = IRT_INT | (nir->t.irt & IRT_GUARD);  /* Turn into INT op. */
-      /* Note: hi ref = lo ref + 1! Required for SNAP_SOFTFPNUM logic. */
-      switch (ir->o) {
-      case IR_ADD:
-	hi = split_call_ll(J, hisubst, oir, ir, IRCALL_softfp_add);
-	break;
-      case IR_SUB:
-	hi = split_call_ll(J, hisubst, oir, ir, IRCALL_softfp_sub);
-	break;
-      case IR_MUL:
-	hi = split_call_ll(J, hisubst, oir, ir, IRCALL_softfp_mul);
-	break;
-      case IR_DIV:
-	hi = split_call_ll(J, hisubst, oir, ir, IRCALL_softfp_div);
-	break;
-      case IR_POW:
-	hi = split_call_ll(J, hisubst, oir, ir, IRCALL_pow);
-	break;
-      case IR_FPMATH:
-	hi = split_call_l(J, hisubst, oir, ir, IRCALL_lj_vm_floor + ir->op2);
-	break;
-      case IR_LDEXP:
-	hi = split_call_li(J, hisubst, oir, ir, IRCALL_ldexp);
-	break;
-      case IR_NEG: case IR_ABS:
-	nir->o = IR_CONV;  /* Pass through loword. */
-	nir->op2 = (IRT_INT << 5) | IRT_INT;
-	hi = split_emit(J, IRT(ir->o == IR_NEG ? IR_BXOR : IR_BAND, IRT_SOFTFP),
-	       hisubst[ir->op1],
-	       lj_ir_kint(J, (int32_t)(0x7fffffffu + (ir->o == IR_NEG))));
-	break;
-      case IR_SLOAD:
-	if ((nir->op2 & IRSLOAD_CONVERT)) {  /* Convert from int to number. */
-	  nir->op2 &= ~IRSLOAD_CONVERT;
-	  ir->prev = nref = split_emit(J, IRTI(IR_CALLN), nref,
-				       IRCALL_softfp_i2d);
-	  hi = split_emit(J, IRT(IR_HIOP, IRT_SOFTFP), nref, nref);
-	  break;
-	}
-	/* fallthrough */
-      case IR_ALOAD: case IR_HLOAD: case IR_ULOAD: case IR_VLOAD:
-      case IR_STRTO:
-	hi = split_emit(J, IRT(IR_HIOP, IRT_SOFTFP), nref, nref);
-	break;
-      case IR_FLOAD:
-	lj_assertJ(ir->op1 == REF_NIL, "expected FLOAD from GG_State");
-	hi = lj_ir_kint(J, *(int32_t*)((char*)J2GG(J) + ir->op2 + LJ_LE*4));
-	nir->op2 += LJ_BE*4;
-	break;
-      case IR_XLOAD: {
-	IRIns inslo = *nir;  /* Save/undo the emit of the lo XLOAD. */
-	J->cur.nins--;
-	hi = split_ptr(J, oir, ir->op1);  /* Insert the hiref ADD. */
-#if LJ_BE
-	hi = split_emit(J, IRT(IR_XLOAD, IRT_INT), hi, ir->op2);
-	inslo.t.irt = IRT_SOFTFP | (inslo.t.irt & IRT_GUARD);
-#endif
-	nref = lj_ir_nextins(J);
-	nir = IR(nref);
-	*nir = inslo;  /* Re-emit lo XLOAD. */
-#if LJ_LE
-	hi = split_emit(J, IRT(IR_XLOAD, IRT_SOFTFP), hi, ir->op2);
-	ir->prev = nref;
-#else
-	ir->prev = hi; hi = nref;
-#endif
-	break;
-	}
-      case IR_ASTORE: case IR_HSTORE: case IR_USTORE: case IR_XSTORE:
-	split_emit(J, IRT(IR_HIOP, IRT_SOFTFP), nir->op1, hisubst[ir->op2]);
-	break;
-      case IR_CONV: {  /* Conversion to number. Others handled below. */
-	IRType st = (IRType)(ir->op2 & IRCONV_SRCMASK);
-	UNUSED(st);
-#if LJ_32 && LJ_HASFFI
-	if (st == IRT_I64 || st == IRT_U64) {
-	  hi = split_call_l(J, hisubst, oir, ir,
-		 st == IRT_I64 ? IRCALL_fp64_l2d : IRCALL_fp64_ul2d);
-	  break;
-	}
-#endif
-	lj_assertJ(st == IRT_INT ||
-		   (LJ_32 && LJ_HASFFI && (st == IRT_U32 || st == IRT_FLOAT)),
-		   "bad source type for CONV");
-	nir->o = IR_CALLN;
-#if LJ_32 && LJ_HASFFI
-	nir->op2 = st == IRT_INT ? IRCALL_softfp_i2d :
-		   st == IRT_FLOAT ? IRCALL_softfp_f2d :
-		   IRCALL_softfp_ui2d;
-#else
-	nir->op2 = IRCALL_softfp_i2d;
-#endif
-	hi = split_emit(J, IRT(IR_HIOP, IRT_SOFTFP), nref, nref);
-	break;
-	}
-      case IR_CALLN:
-      case IR_CALLL:
-      case IR_CALLS:
-      case IR_CALLXS:
-	goto split_call;
-      case IR_PHI:
-	if (nir->op1 == nir->op2)
-	  J->cur.nins--;  /* Drop useless PHIs. */
-	if (hisubst[ir->op1] != hisubst[ir->op2])
-	  split_emit(J, IRT(IR_PHI, IRT_SOFTFP),
-		     hisubst[ir->op1], hisubst[ir->op2]);
-	break;
-      case IR_HIOP:
-	J->cur.nins--;  /* Drop joining HIOP. */
-	ir->prev = nir->op1;
-	hi = nir->op2;
-	break;
-      default:
-	lj_assertJ(ir->o <= IR_NE || ir->o == IR_MIN || ir->o == IR_MAX,
-		   "bad IR op %d", ir->o);
-	hi = split_emit(J, IRTG(IR_HIOP, IRT_SOFTFP),
-			hisubst[ir->op1], hisubst[ir->op2]);
-	break;
-      }
-    } else
-#endif
-#if LJ_32 && LJ_HASFFI
-    if (irt_isint64(ir->t)) {
-      IRRef hiref = hisubst[ir->op1];
-      nir->t.irt = IRT_INT | (nir->t.irt & IRT_GUARD);  /* Turn into INT op. */
-      switch (ir->o) {
-      case IR_ADD:
-      case IR_SUB:
-	/* Use plain op for hiword if loword cannot produce a carry/borrow. */
-	if (irref_isk(nir->op2) && IR(nir->op2)->i == 0) {
-	  ir->prev = nir->op1;  /* Pass through loword. */
-	  nir->op1 = hiref; nir->op2 = hisubst[ir->op2];
-	  hi = nref;
-	  break;
-	}
-	/* fallthrough */
-      case IR_NEG:
-	hi = split_emit(J, IRTI(IR_HIOP), hiref, hisubst[ir->op2]);
-	break;
-      case IR_MUL:
-	hi = split_call_ll(J, hisubst, oir, ir, IRCALL_lj_carith_mul64);
-	break;
-      case IR_DIV:
-	hi = split_call_ll(J, hisubst, oir, ir,
-			   irt_isi64(ir->t) ? IRCALL_lj_carith_divi64 :
-					      IRCALL_lj_carith_divu64);
-	break;
-      case IR_MOD:
-	hi = split_call_ll(J, hisubst, oir, ir,
-			   irt_isi64(ir->t) ? IRCALL_lj_carith_modi64 :
-					      IRCALL_lj_carith_modu64);
-	break;
-      case IR_POW:
-	hi = split_call_ll(J, hisubst, oir, ir,
-			   irt_isi64(ir->t) ? IRCALL_lj_carith_powi64 :
-					      IRCALL_lj_carith_powu64);
-	break;
-      case IR_BNOT:
-	hi = split_emit(J, IRTI(IR_BNOT), hiref, 0);
-	break;
-      case IR_BSWAP:
-	ir->prev = split_emit(J, IRTI(IR_BSWAP), hiref, 0);
-	hi = nref;
-	break;
-      case IR_BAND: case IR_BOR: case IR_BXOR:
-	hi = split_bitop(J, hisubst, nir, ir);
-	break;
-      case IR_BSHL: case IR_BSHR: case IR_BSAR: case IR_BROL: case IR_BROR:
-	hi = split_bitshift(J, hisubst, oir, nir, ir);
-	break;
-      case IR_FLOAD:
-	lj_assertJ(ir->op2 == IRFL_CDATA_INT64, "only INT64 supported");
-	hi = split_emit(J, IRTI(IR_FLOAD), nir->op1, IRFL_CDATA_INT64_4);
-#if LJ_BE
-	ir->prev = hi; hi = nref;
-#endif
-	break;
-      case IR_XLOAD:
-	hi = split_emit(J, IRTI(IR_XLOAD), split_ptr(J, oir, ir->op1), ir->op2);
-#if LJ_BE
-	ir->prev = hi; hi = nref;
-#endif
-	break;
-      case IR_XSTORE:
-	split_emit(J, IRTI(IR_HIOP), nir->op1, hisubst[ir->op2]);
-	break;
-      case IR_CONV: {  /* Conversion to 64 bit integer. Others handled below. */
-	IRType st = (IRType)(ir->op2 & IRCONV_SRCMASK);
-#if LJ_SOFTFP
-	if (st == IRT_NUM) {  /* NUM to 64 bit int conv. */
-	  hi = split_call_l(J, hisubst, oir, ir,
-		 irt_isi64(ir->t) ? IRCALL_fp64_d2l : IRCALL_fp64_d2ul);
-	} else if (st == IRT_FLOAT) {  /* FLOAT to 64 bit int conv. */
-	  nir->o = IR_CALLN;
-	  nir->op2 = irt_isi64(ir->t) ? IRCALL_fp64_f2l : IRCALL_fp64_f2ul;
-	  hi = split_emit(J, IRTI(IR_HIOP), nref, nref);
-	}
-#else
-	if (st == IRT_NUM || st == IRT_FLOAT) {  /* FP to 64 bit int conv. */
-	  hi = split_emit(J, IRTI(IR_HIOP), nir->op1, nref);
-	}
-#endif
-	else if (st == IRT_I64 || st == IRT_U64) {  /* 64/64 bit cast. */
-	  /* Drop cast, since assembler doesn't care. But fwd both parts. */
-	  hi = hiref;
-	  goto fwdlo;
-	} else if ((ir->op2 & IRCONV_SEXT)) {  /* Sign-extend to 64 bit. */
-	  IRRef k31 = lj_ir_kint(J, 31);
-	  nir = IR(nref);  /* May have been reallocated. */
-	  ir->prev = nir->op1;  /* Pass through loword. */
-	  nir->o = IR_BSAR;  /* hi = bsar(lo, 31). */
-	  nir->op2 = k31;
-	  hi = nref;
-	} else {  /* Zero-extend to 64 bit. */
-	  hi = lj_ir_kint(J, 0);
-	  goto fwdlo;
-	}
-	break;
-	}
-      case IR_CALLXS:
-	goto split_call;
-      case IR_PHI: {
-	IRRef hiref2;
-	if ((irref_isk(nir->op1) && irref_isk(nir->op2)) ||
-	    nir->op1 == nir->op2)
-	  J->cur.nins--;  /* Drop useless PHIs. */
-	hiref2 = hisubst[ir->op2];
-	if (!((irref_isk(hiref) && irref_isk(hiref2)) || hiref == hiref2))
-	  split_emit(J, IRTI(IR_PHI), hiref, hiref2);
-	break;
-	}
-      case IR_HIOP:
-	J->cur.nins--;  /* Drop joining HIOP. */
-	ir->prev = nir->op1;
-	hi = nir->op2;
-	break;
-      default:
-	lj_assertJ(ir->o <= IR_NE, "bad IR op %d", ir->o);  /* Comparisons. */
-	split_emit(J, IRTGI(IR_HIOP), hiref, hisubst[ir->op2]);
-	break;
-      }
-    } else
-#endif
-#if LJ_SOFTFP
-    if (ir->o == IR_SLOAD) {
-      if ((nir->op2 & IRSLOAD_CONVERT)) {  /* Convert from number to int. */
-	nir->op2 &= ~IRSLOAD_CONVERT;
-	if (!(nir->op2 & IRSLOAD_TYPECHECK))
-	  nir->t.irt = IRT_INT;  /* Drop guard. */
-	split_emit(J, IRT(IR_HIOP, IRT_SOFTFP), nref, nref);
-	ir->prev = split_num2int(J, nref, nref+1, irt_isguard(ir->t));
-      }
-    } else if (ir->o == IR_TOBIT) {
-      IRRef tmp, op1 = ir->op1;
-      J->cur.nins--;
-#if LJ_LE
-      tmp = split_emit(J, IRT(IR_CARG, IRT_NIL), oir[op1].prev, hisubst[op1]);
-#else
-      tmp = split_emit(J, IRT(IR_CARG, IRT_NIL), hisubst[op1], oir[op1].prev);
-#endif
-      ir->prev = split_emit(J, IRTI(IR_CALLN), tmp, IRCALL_lj_vm_tobit);
-    } else if (ir->o == IR_TOSTR || ir->o == IR_TMPREF) {
-      if (hisubst[ir->op1]) {
-	if (irref_isk(ir->op1))
-	  nir->op1 = ir->op1;
-	else
-	  split_emit(J, IRT(IR_HIOP, IRT_NIL), hisubst[ir->op1], nref);
-      }
-    } else if (ir->o == IR_HREF || ir->o == IR_NEWREF) {
-      if (irref_isk(ir->op2) && hisubst[ir->op2])
-	nir->op2 = ir->op2;
-    } else
-#endif
-    if (ir->o == IR_CONV) {  /* See above, too. */
-      IRType st = (IRType)(ir->op2 & IRCONV_SRCMASK);
-#if LJ_32 && LJ_HASFFI
-      if (st == IRT_I64 || st == IRT_U64) {  /* Conversion from 64 bit int. */
-#if LJ_SOFTFP
-	if (irt_isfloat(ir->t)) {
-	  split_call_l(J, hisubst, oir, ir,
-		       st == IRT_I64 ? IRCALL_fp64_l2f : IRCALL_fp64_ul2f);
-	  J->cur.nins--;  /* Drop unused HIOP. */
-	}
-#else
-	if (irt_isfp(ir->t)) {  /* 64 bit integer to FP conversion. */
-	  ir->prev = split_emit(J, IRT(IR_HIOP, irt_type(ir->t)),
-				hisubst[ir->op1], nref);
-	}
-#endif
-	else {  /* Truncate to lower 32 bits. */
-	fwdlo:
-	  ir->prev = nir->op1;  /* Forward loword. */
-	  /* Replace with NOP to avoid messing up the snapshot logic. */
-	  nir->ot = IRT(IR_NOP, IRT_NIL);
-	  nir->op1 = nir->op2 = 0;
-	}
-      }
-#endif
-#if LJ_SOFTFP && LJ_32 && LJ_HASFFI
-      else if (irt_isfloat(ir->t)) {
-	if (st == IRT_NUM) {
-	  split_call_l(J, hisubst, oir, ir, IRCALL_softfp_d2f);
-	  J->cur.nins--;  /* Drop unused HIOP. */
-	} else {
-	  nir->o = IR_CALLN;
-	  nir->op2 = st == IRT_INT ? IRCALL_softfp_i2f : IRCALL_softfp_ui2f;
-	}
-      } else if (st == IRT_FLOAT) {
-	nir->o = IR_CALLN;
-	nir->op2 = irt_isint(ir->t) ? IRCALL_softfp_f2i : IRCALL_softfp_f2ui;
-      } else
-#endif
-#if LJ_SOFTFP
-      if (st == IRT_NUM || (LJ_32 && LJ_HASFFI && st == IRT_FLOAT)) {
-	if (irt_isguard(ir->t)) {
-	  lj_assertJ(st == IRT_NUM && irt_isint(ir->t), "bad CONV types");
-	  J->cur.nins--;
-	  ir->prev = split_num2int(J, nir->op1, hisubst[ir->op1], 1);
-	} else {
-	  split_call_l(J, hisubst, oir, ir,
-#if LJ_32 && LJ_HASFFI
-	    st == IRT_NUM ?
-	      (irt_isint(ir->t) ? IRCALL_softfp_d2i : IRCALL_softfp_d2ui) :
-	      (irt_isint(ir->t) ? IRCALL_softfp_f2i : IRCALL_softfp_f2ui)
-#else
-	    IRCALL_softfp_d2i
-#endif
-	  );
-	  J->cur.nins--;  /* Drop unused HIOP. */
-	}
-      }
-#endif
-    } else if (ir->o == IR_CALLXS) {
-      IRRef hiref;
-    split_call:
-      hiref = hisubst[ir->op1];
-      if (hiref) {
-	IROpT ot = nir->ot;
-	IRRef op2 = nir->op2;
-	nir->ot = IRT(IR_CARG, IRT_NIL);
-#if LJ_LE
-	nir->op2 = hiref;
-#else
-	nir->op2 = nir->op1; nir->op1 = hiref;
-#endif
-	ir->prev = nref = split_emit(J, ot, nref, op2);
-      }
-      if (LJ_SOFTFP ? irt_is64(ir->t) : irt_isint64(ir->t))
-	hi = split_emit(J,
-	  IRT(IR_HIOP, (LJ_SOFTFP && irt_isnum(ir->t)) ? IRT_SOFTFP : IRT_INT),
-	  nref, nref);
-    } else if (ir->o == IR_CARG) {
-      IRRef hiref = hisubst[ir->op1];
-      if (hiref) {
-	IRRef op2 = nir->op2;
-#if LJ_LE
-	nir->op2 = hiref;
-#else
-	nir->op2 = nir->op1; nir->op1 = hiref;
-#endif
-	ir->prev = nref = split_emit(J, IRT(IR_CARG, IRT_NIL), nref, op2);
-	nir = IR(nref);
-      }
-      hiref = hisubst[ir->op2];
-      if (hiref) {
-#if !LJ_TARGET_X86
-	int carg = 0;
-	IRIns *cir;
-	for (cir = IR(nir->op1); cir->o == IR_CARG; cir = IR(cir->op1))
-	  carg++;
-	if ((carg & 1) == 0) {  /* Align 64 bit arguments. */
-	  IRRef op2 = nir->op2;
-	  nir->op2 = REF_NIL;
-	  nref = split_emit(J, IRT(IR_CARG, IRT_NIL), nref, op2);
-	  nir = IR(nref);
-	}
-#endif
-#if LJ_BE
-	{ IRRef tmp = nir->op2; nir->op2 = hiref; hiref = tmp; }
-#endif
-	ir->prev = split_emit(J, IRT(IR_CARG, IRT_NIL), nref, hiref);
-      }
-    } else if (ir->o == IR_CNEWI) {
-      if (hisubst[ir->op2])
-	split_emit(J, IRT(IR_HIOP, IRT_NIL), nref, hisubst[ir->op2]);
-    } else if (ir->o == IR_LOOP) {
-      J->loopref = nref;  /* Needed by assembler. */
-    }
-    hisubst[ref] = hi;  /* Store hiword substitution. */
-  }
-  if (snref == nins) {  /* Substitution for last snapshot. */
-    snap->ref = J->cur.nins;
-    split_subst_snap(J, snap, oir);
-  }
-
-  /* Add PHI marks. */
-  for (ref = J->cur.nins-1; ref >= REF_FIRST; ref--) {
-    IRIns *ir = IR(ref);
-    if (ir->o != IR_PHI) break;
-    if (!irref_isk(ir->op1)) irt_setphi(IR(ir->op1)->t);
-    if (ir->op2 > J->loopref) irt_setphi(IR(ir->op2)->t);
-  }
-}
-
-/* Protected callback for split pass. */
-static TValue *cpsplit(lua_State *L, lua_CFunction dummy, void *ud)
-{
-  jit_State *J = (jit_State *)ud;
-  split_ir(J);
-  UNUSED(L); UNUSED(dummy);
-  return NULL;
-}
-
-#if defined(LUA_USE_ASSERT) || LJ_SOFTFP
-/* Slow, but sure way to check whether a SPLIT pass is needed. */
-static int split_needsplit(jit_State *J)
-{
-  IRIns *ir, *irend;
-  IRRef ref;
-  for (ir = IR(REF_FIRST), irend = IR(J->cur.nins); ir < irend; ir++)
-    if (LJ_SOFTFP ? irt_is64orfp(ir->t) : irt_isint64(ir->t))
-      return 1;
-  if (LJ_SOFTFP) {
-    for (ref = J->chain[IR_SLOAD]; ref; ref = IR(ref)->prev)
-      if ((IR(ref)->op2 & IRSLOAD_CONVERT))
-	return 1;
-    if (J->chain[IR_TOBIT])
-      return 1;
-  }
-  for (ref = J->chain[IR_CONV]; ref; ref = IR(ref)->prev) {
-    IRType st = (IR(ref)->op2 & IRCONV_SRCMASK);
-    if ((LJ_SOFTFP && (st == IRT_NUM || st == IRT_FLOAT)) ||
-	st == IRT_I64 || st == IRT_U64)
-      return 1;
-  }
-  return 0;  /* Nope. */
-}
-#endif
-
-/* SPLIT pass. */
-void lj_opt_split(jit_State *J)
-{
-#if LJ_SOFTFP
-  if (!J->needsplit)
-    J->needsplit = split_needsplit(J);
-#else
-  lj_assertJ(J->needsplit >= split_needsplit(J), "bad SPLIT state");
-#endif
-  if (J->needsplit) {
-    int errcode = lj_vm_cpcall(J->L, NULL, J, cpsplit);
-    if (errcode) {
-      /* Completely reset the trace to avoid inconsistent dump on abort. */
-      J->cur.nins = J->cur.nk = REF_BASE;
-      J->cur.nsnap = 0;
-      lj_err_throw(J->L, errcode);  /* Propagate errors. */
-    }
-  }
-}
-
-#undef IR
-
-#endif
->>>>>>> 72efc42e
