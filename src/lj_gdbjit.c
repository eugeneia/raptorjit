--- conflicted
+++ resolved
@@ -20,802 +20,4 @@
 
 /* This is not compiled in by default.
 ** Enable with -DLUAJIT_USE_GDBJIT in the Makefile and recompile everything.
-<<<<<<< HEAD
-*/
-=======
-*/
-#ifdef LUAJIT_USE_GDBJIT
-
-/* The GDB JIT API allows JIT compilers to pass debug information about
-** JIT-compiled code back to GDB. You need at least GDB 7.0 or higher
-** to see it in action.
-**
-** This is a passive API, so it works even when not running under GDB
-** or when attaching to an already running process. Alas, this implies
-** enabling it always has a non-negligible overhead -- do not use in
-** release mode!
-**
-** The LuaJIT GDB JIT client is rather minimal at the moment. It gives
-** each trace a symbol name and adds a source location and frame unwind
-** information. Obviously LuaJIT itself and any embedding C application
-** should be compiled with debug symbols, too (see the Makefile).
-**
-** Traces are named TRACE_1, TRACE_2, ... these correspond to the trace
-** numbers from -jv or -jdump. Use "break TRACE_1" or "tbreak TRACE_1" etc.
-** to set breakpoints on specific traces (even ahead of their creation).
-**
-** The source location for each trace allows listing the corresponding
-** source lines with the GDB command "list" (but only if the Lua source
-** has been loaded from a file). Currently this is always set to the
-** location where the trace has been started.
-**
-** Frame unwind information can be inspected with the GDB command
-** "info frame". This also allows proper backtraces across JIT-compiled
-** code with the GDB command "bt".
-**
-** You probably want to add the following settings to a .gdbinit file
-** (or add them to ~/.gdbinit):
-**   set disassembly-flavor intel
-**   set breakpoint pending on
-**
-** Here's a sample GDB session:
-** ------------------------------------------------------------------------
-
-$ cat >x.lua
-for outer=1,100 do
-  for inner=1,100 do end
-end
-^D
-
-$ luajit -jv x.lua
-[TRACE   1 x.lua:2]
-[TRACE   2 (1/3) x.lua:1 -> 1]
-
-$ gdb --quiet --args luajit x.lua
-(gdb) tbreak TRACE_1
-Function "TRACE_1" not defined.
-Temporary breakpoint 1 (TRACE_1) pending.
-(gdb) run
-Starting program: luajit x.lua
-
-Temporary breakpoint 1, TRACE_1 () at x.lua:2
-2	  for inner=1,100 do end
-(gdb) list
-1	for outer=1,100 do
-2	  for inner=1,100 do end
-3	end
-(gdb) bt
-#0  TRACE_1 () at x.lua:2
-#1  0x08053690 in lua_pcall [...]
-[...]
-#7  0x0806ff90 in main [...]
-(gdb) disass TRACE_1
-Dump of assembler code for function TRACE_1:
-0xf7fd9fba <TRACE_1+0>:	mov    DWORD PTR ds:0xf7e0e2a0,0x1
-0xf7fd9fc4 <TRACE_1+10>:	movsd  xmm7,QWORD PTR [edx+0x20]
-[...]
-0xf7fd9ff8 <TRACE_1+62>:	jmp    0xf7fd2014
-End of assembler dump.
-(gdb) tbreak TRACE_2
-Function "TRACE_2" not defined.
-Temporary breakpoint 2 (TRACE_2) pending.
-(gdb) cont
-Continuing.
-
-Temporary breakpoint 2, TRACE_2 () at x.lua:1
-1	for outer=1,100 do
-(gdb) info frame
-Stack level 0, frame at 0xffffd7c0:
- eip = 0xf7fd9f60 in TRACE_2 (x.lua:1); saved eip 0x8053690
- called by frame at 0xffffd7e0
- source language unknown.
- Arglist at 0xffffd78c, args:
- Locals at 0xffffd78c, Previous frame's sp is 0xffffd7c0
- Saved registers:
-  ebx at 0xffffd7ac, ebp at 0xffffd7b8, esi at 0xffffd7b0, edi at 0xffffd7b4,
-  eip at 0xffffd7bc
-(gdb)
-
-** ------------------------------------------------------------------------
-*/
-
-/* -- GDB JIT API --------------------------------------------------------- */
-
-/* GDB JIT actions. */
-enum {
-  GDBJIT_NOACTION = 0,
-  GDBJIT_REGISTER,
-  GDBJIT_UNREGISTER
-};
-
-/* GDB JIT entry. */
-typedef struct GDBJITentry {
-  struct GDBJITentry *next_entry;
-  struct GDBJITentry *prev_entry;
-  const char *symfile_addr;
-  uint64_t symfile_size;
-} GDBJITentry;
-
-/* GDB JIT descriptor. */
-typedef struct GDBJITdesc {
-  uint32_t version;
-  uint32_t action_flag;
-  GDBJITentry *relevant_entry;
-  GDBJITentry *first_entry;
-} GDBJITdesc;
-
-GDBJITdesc __jit_debug_descriptor = {
-  1, GDBJIT_NOACTION, NULL, NULL
-};
-
-/* GDB sets a breakpoint at this function. */
-void LJ_NOINLINE __jit_debug_register_code()
-{
-  __asm__ __volatile__("");
-};
-
-/* -- In-memory ELF object definitions ------------------------------------ */
-
-/* ELF definitions. */
-typedef struct ELFheader {
-  uint8_t emagic[4];
-  uint8_t eclass;
-  uint8_t eendian;
-  uint8_t eversion;
-  uint8_t eosabi;
-  uint8_t eabiversion;
-  uint8_t epad[7];
-  uint16_t type;
-  uint16_t machine;
-  uint32_t version;
-  uintptr_t entry;
-  uintptr_t phofs;
-  uintptr_t shofs;
-  uint32_t flags;
-  uint16_t ehsize;
-  uint16_t phentsize;
-  uint16_t phnum;
-  uint16_t shentsize;
-  uint16_t shnum;
-  uint16_t shstridx;
-} ELFheader;
-
-typedef struct ELFsectheader {
-  uint32_t name;
-  uint32_t type;
-  uintptr_t flags;
-  uintptr_t addr;
-  uintptr_t ofs;
-  uintptr_t size;
-  uint32_t link;
-  uint32_t info;
-  uintptr_t align;
-  uintptr_t entsize;
-} ELFsectheader;
-
-#define ELFSECT_IDX_ABS		0xfff1
-
-enum {
-  ELFSECT_TYPE_PROGBITS = 1,
-  ELFSECT_TYPE_SYMTAB = 2,
-  ELFSECT_TYPE_STRTAB = 3,
-  ELFSECT_TYPE_NOBITS = 8
-};
-
-#define ELFSECT_FLAGS_WRITE	1
-#define ELFSECT_FLAGS_ALLOC	2
-#define ELFSECT_FLAGS_EXEC	4
-
-typedef struct ELFsymbol {
-#if LJ_64
-  uint32_t name;
-  uint8_t info;
-  uint8_t other;
-  uint16_t sectidx;
-  uintptr_t value;
-  uint64_t size;
-#else
-  uint32_t name;
-  uintptr_t value;
-  uint32_t size;
-  uint8_t info;
-  uint8_t other;
-  uint16_t sectidx;
-#endif
-} ELFsymbol;
-
-enum {
-  ELFSYM_TYPE_FUNC = 2,
-  ELFSYM_TYPE_FILE = 4,
-  ELFSYM_BIND_LOCAL = 0 << 4,
-  ELFSYM_BIND_GLOBAL = 1 << 4,
-};
-
-/* DWARF definitions. */
-#define DW_CIE_VERSION	1
-
-enum {
-  DW_CFA_nop = 0x0,
-  DW_CFA_offset_extended = 0x5,
-  DW_CFA_def_cfa = 0xc,
-  DW_CFA_def_cfa_offset = 0xe,
-  DW_CFA_offset_extended_sf = 0x11,
-  DW_CFA_advance_loc = 0x40,
-  DW_CFA_offset = 0x80
-};
-
-enum {
-  DW_EH_PE_udata4 = 3,
-  DW_EH_PE_textrel = 0x20
-};
-
-enum {
-  DW_TAG_compile_unit = 0x11
-};
-
-enum {
-  DW_children_no = 0,
-  DW_children_yes = 1
-};
-
-enum {
-  DW_AT_name = 0x03,
-  DW_AT_stmt_list = 0x10,
-  DW_AT_low_pc = 0x11,
-  DW_AT_high_pc = 0x12
-};
-
-enum {
-  DW_FORM_addr = 0x01,
-  DW_FORM_data4 = 0x06,
-  DW_FORM_string = 0x08
-};
-
-enum {
-  DW_LNS_extended_op = 0,
-  DW_LNS_copy = 1,
-  DW_LNS_advance_pc = 2,
-  DW_LNS_advance_line = 3
-};
-
-enum {
-  DW_LNE_end_sequence = 1,
-  DW_LNE_set_address = 2
-};
-
-enum {
-#if LJ_TARGET_X86
-  DW_REG_AX, DW_REG_CX, DW_REG_DX, DW_REG_BX,
-  DW_REG_SP, DW_REG_BP, DW_REG_SI, DW_REG_DI,
-  DW_REG_RA,
-#elif LJ_TARGET_X64
-  /* Yes, the order is strange, but correct. */
-  DW_REG_AX, DW_REG_DX, DW_REG_CX, DW_REG_BX,
-  DW_REG_SI, DW_REG_DI, DW_REG_BP, DW_REG_SP,
-  DW_REG_8, DW_REG_9, DW_REG_10, DW_REG_11,
-  DW_REG_12, DW_REG_13, DW_REG_14, DW_REG_15,
-  DW_REG_RA,
-#elif LJ_TARGET_ARM
-  DW_REG_SP = 13,
-  DW_REG_RA = 14,
-#elif LJ_TARGET_ARM64
-  DW_REG_SP = 31,
-  DW_REG_RA = 30,
-#elif LJ_TARGET_PPC
-  DW_REG_SP = 1,
-  DW_REG_RA = 65,
-  DW_REG_CR = 70,
-#elif LJ_TARGET_MIPS
-  DW_REG_SP = 29,
-  DW_REG_RA = 31,
-#else
-#error "Unsupported target architecture"
-#endif
-};
-
-/* Minimal list of sections for the in-memory ELF object. */
-enum {
-  GDBJIT_SECT_NULL,
-  GDBJIT_SECT_text,
-  GDBJIT_SECT_eh_frame,
-  GDBJIT_SECT_shstrtab,
-  GDBJIT_SECT_strtab,
-  GDBJIT_SECT_symtab,
-  GDBJIT_SECT_debug_info,
-  GDBJIT_SECT_debug_abbrev,
-  GDBJIT_SECT_debug_line,
-  GDBJIT_SECT__MAX
-};
-
-enum {
-  GDBJIT_SYM_UNDEF,
-  GDBJIT_SYM_FILE,
-  GDBJIT_SYM_FUNC,
-  GDBJIT_SYM__MAX
-};
-
-/* In-memory ELF object. */
-typedef struct GDBJITobj {
-  ELFheader hdr;			/* ELF header. */
-  ELFsectheader sect[GDBJIT_SECT__MAX];	/* ELF sections. */
-  ELFsymbol sym[GDBJIT_SYM__MAX];	/* ELF symbol table. */
-  uint8_t space[4096];			/* Space for various section data. */
-} GDBJITobj;
-
-/* Combined structure for GDB JIT entry and ELF object. */
-typedef struct GDBJITentryobj {
-  GDBJITentry entry;
-  size_t sz;
-  GDBJITobj obj;
-} GDBJITentryobj;
-
-/* Template for in-memory ELF header. */
-static const ELFheader elfhdr_template = {
-  .emagic = { 0x7f, 'E', 'L', 'F' },
-  .eclass = LJ_64 ? 2 : 1,
-  .eendian = LJ_ENDIAN_SELECT(1, 2),
-  .eversion = 1,
-#if LJ_TARGET_LINUX
-  .eosabi = 0,  /* Nope, it's not 3. */
-#elif defined(__FreeBSD__)
-  .eosabi = 9,
-#elif defined(__NetBSD__)
-  .eosabi = 2,
-#elif defined(__OpenBSD__)
-  .eosabi = 12,
-#elif defined(__DragonFly__)
-  .eosabi = 0,
-#elif LJ_TARGET_SOLARIS
-  .eosabi = 6,
-#else
-  .eosabi = 0,
-#endif
-  .eabiversion = 0,
-  .epad = { 0, 0, 0, 0, 0, 0, 0 },
-  .type = 1,
-#if LJ_TARGET_X86
-  .machine = 3,
-#elif LJ_TARGET_X64
-  .machine = 62,
-#elif LJ_TARGET_ARM
-  .machine = 40,
-#elif LJ_TARGET_ARM64
-  .machine = 183,
-#elif LJ_TARGET_PPC
-  .machine = 20,
-#elif LJ_TARGET_MIPS
-  .machine = 8,
-#else
-#error "Unsupported target architecture"
-#endif
-  .version = 1,
-  .entry = 0,
-  .phofs = 0,
-  .shofs = offsetof(GDBJITobj, sect),
-  .flags = 0,
-  .ehsize = sizeof(ELFheader),
-  .phentsize = 0,
-  .phnum = 0,
-  .shentsize = sizeof(ELFsectheader),
-  .shnum = GDBJIT_SECT__MAX,
-  .shstridx = GDBJIT_SECT_shstrtab
-};
-
-/* -- In-memory ELF object generation ------------------------------------- */
-
-/* Context for generating the ELF object for the GDB JIT API. */
-typedef struct GDBJITctx {
-  uint8_t *p;		/* Pointer to next address in obj.space. */
-  uint8_t *startp;	/* Pointer to start address in obj.space. */
-  GCtrace *T;		/* Generate symbols for this trace. */
-  uintptr_t mcaddr;	/* Machine code address. */
-  MSize szmcode;	/* Size of machine code. */
-  MSize spadjp;		/* Stack adjustment for parent trace or interpreter. */
-  MSize spadj;		/* Stack adjustment for trace itself. */
-  BCLine lineno;	/* Starting line number. */
-  const char *filename;	/* Starting file name. */
-  size_t objsize;	/* Final size of ELF object. */
-  GDBJITobj obj;	/* In-memory ELF object. */
-} GDBJITctx;
-
-/* Add a zero-terminated string. */
-static uint32_t gdbjit_strz(GDBJITctx *ctx, const char *str)
-{
-  uint8_t *p = ctx->p;
-  uint32_t ofs = (uint32_t)(p - ctx->startp);
-  do {
-    *p++ = (uint8_t)*str;
-  } while (*str++);
-  ctx->p = p;
-  return ofs;
-}
-
-/* Append a decimal number. */
-static void gdbjit_catnum(GDBJITctx *ctx, uint32_t n)
-{
-  if (n >= 10) { uint32_t m = n / 10; n = n % 10; gdbjit_catnum(ctx, m); }
-  *ctx->p++ = '0' + n;
-}
-
-/* Add a SLEB128 value. */
-static void gdbjit_sleb128(GDBJITctx *ctx, int32_t v)
-{
-  uint8_t *p = ctx->p;
-  for (; (uint32_t)(v+0x40) >= 0x80; v >>= 7)
-    *p++ = (uint8_t)((v & 0x7f) | 0x80);
-  *p++ = (uint8_t)(v & 0x7f);
-  ctx->p = p;
-}
-
-/* Shortcuts to generate DWARF structures. */
-#define DB(x)		(*p++ = (x))
-#define DI8(x)		(*(int8_t *)p = (x), p++)
-#define DU16(x)		(*(uint16_t *)p = (x), p += 2)
-#define DU32(x)		(*(uint32_t *)p = (x), p += 4)
-#define DADDR(x)	(*(uintptr_t *)p = (x), p += sizeof(uintptr_t))
-#define DUV(x)		(p = (uint8_t *)lj_strfmt_wuleb128((char *)p, (x)))
-#define DSV(x)		(ctx->p = p, gdbjit_sleb128(ctx, (x)), p = ctx->p)
-#define DSTR(str)	(ctx->p = p, gdbjit_strz(ctx, (str)), p = ctx->p)
-#define DALIGNNOP(s)	while ((uintptr_t)p & ((s)-1)) *p++ = DW_CFA_nop
-#define DSECT(name, stmt) \
-  { uint32_t *szp_##name = (uint32_t *)p; p += 4; stmt \
-    *szp_##name = (uint32_t)((p-(uint8_t *)szp_##name)-4); } \
-
-/* Initialize ELF section headers. */
-static void LJ_FASTCALL gdbjit_secthdr(GDBJITctx *ctx)
-{
-  ELFsectheader *sect;
-
-  *ctx->p++ = '\0';  /* Empty string at start of string table. */
-
-#define SECTDEF(id, tp, al) \
-  sect = &ctx->obj.sect[GDBJIT_SECT_##id]; \
-  sect->name = gdbjit_strz(ctx, "." #id); \
-  sect->type = ELFSECT_TYPE_##tp; \
-  sect->align = (al)
-
-  SECTDEF(text, NOBITS, 16);
-  sect->flags = ELFSECT_FLAGS_ALLOC|ELFSECT_FLAGS_EXEC;
-  sect->addr = ctx->mcaddr;
-  sect->ofs = 0;
-  sect->size = ctx->szmcode;
-
-  SECTDEF(eh_frame, PROGBITS, sizeof(uintptr_t));
-  sect->flags = ELFSECT_FLAGS_ALLOC;
-
-  SECTDEF(shstrtab, STRTAB, 1);
-  SECTDEF(strtab, STRTAB, 1);
-
-  SECTDEF(symtab, SYMTAB, sizeof(uintptr_t));
-  sect->ofs = offsetof(GDBJITobj, sym);
-  sect->size = sizeof(ctx->obj.sym);
-  sect->link = GDBJIT_SECT_strtab;
-  sect->entsize = sizeof(ELFsymbol);
-  sect->info = GDBJIT_SYM_FUNC;
-
-  SECTDEF(debug_info, PROGBITS, 1);
-  SECTDEF(debug_abbrev, PROGBITS, 1);
-  SECTDEF(debug_line, PROGBITS, 1);
-
-#undef SECTDEF
-}
-
-/* Initialize symbol table. */
-static void LJ_FASTCALL gdbjit_symtab(GDBJITctx *ctx)
-{
-  ELFsymbol *sym;
-
-  *ctx->p++ = '\0';  /* Empty string at start of string table. */
-
-  sym = &ctx->obj.sym[GDBJIT_SYM_FILE];
-  sym->name = gdbjit_strz(ctx, "JIT mcode");
-  sym->sectidx = ELFSECT_IDX_ABS;
-  sym->info = ELFSYM_TYPE_FILE|ELFSYM_BIND_LOCAL;
-
-  sym = &ctx->obj.sym[GDBJIT_SYM_FUNC];
-  sym->name = gdbjit_strz(ctx, "TRACE_"); ctx->p--;
-  gdbjit_catnum(ctx, ctx->T->traceno); *ctx->p++ = '\0';
-  sym->sectidx = GDBJIT_SECT_text;
-  sym->value = 0;
-  sym->size = ctx->szmcode;
-  sym->info = ELFSYM_TYPE_FUNC|ELFSYM_BIND_GLOBAL;
-}
-
-/* Initialize .eh_frame section. */
-static void LJ_FASTCALL gdbjit_ehframe(GDBJITctx *ctx)
-{
-  uint8_t *p = ctx->p;
-  uint8_t *framep = p;
-
-  /* Emit DWARF EH CIE. */
-  DSECT(CIE,
-    DU32(0);			/* Offset to CIE itself. */
-    DB(DW_CIE_VERSION);
-    DSTR("zR");			/* Augmentation. */
-    DUV(1);			/* Code alignment factor. */
-    DSV(-(int32_t)sizeof(uintptr_t));  /* Data alignment factor. */
-    DB(DW_REG_RA);		/* Return address register. */
-    DB(1); DB(DW_EH_PE_textrel|DW_EH_PE_udata4);  /* Augmentation data. */
-    DB(DW_CFA_def_cfa); DUV(DW_REG_SP); DUV(sizeof(uintptr_t));
-#if LJ_TARGET_PPC
-    DB(DW_CFA_offset_extended_sf); DB(DW_REG_RA); DSV(-1);
-#else
-    DB(DW_CFA_offset|DW_REG_RA); DUV(1);
-#endif
-    DALIGNNOP(sizeof(uintptr_t));
-  )
-
-  /* Emit DWARF EH FDE. */
-  DSECT(FDE,
-    DU32((uint32_t)(p-framep));	/* Offset to CIE. */
-    DU32(0);			/* Machine code offset relative to .text. */
-    DU32(ctx->szmcode);		/* Machine code length. */
-    DB(0);			/* Augmentation data. */
-    /* Registers saved in CFRAME. */
-#if LJ_TARGET_X86
-    DB(DW_CFA_offset|DW_REG_BP); DUV(2);
-    DB(DW_CFA_offset|DW_REG_DI); DUV(3);
-    DB(DW_CFA_offset|DW_REG_SI); DUV(4);
-    DB(DW_CFA_offset|DW_REG_BX); DUV(5);
-#elif LJ_TARGET_X64
-    DB(DW_CFA_offset|DW_REG_BP); DUV(2);
-    DB(DW_CFA_offset|DW_REG_BX); DUV(3);
-    DB(DW_CFA_offset|DW_REG_15); DUV(4);
-    DB(DW_CFA_offset|DW_REG_14); DUV(5);
-    /* Extra registers saved for JIT-compiled code. */
-    DB(DW_CFA_offset|DW_REG_13); DUV(LJ_GC64 ? 10 : 9);
-    DB(DW_CFA_offset|DW_REG_12); DUV(LJ_GC64 ? 11 : 10);
-#elif LJ_TARGET_ARM
-    {
-      int i;
-      for (i = 11; i >= 4; i--) { DB(DW_CFA_offset|i); DUV(2+(11-i)); }
-    }
-#elif LJ_TARGET_ARM64
-    {
-      int i;
-      DB(DW_CFA_offset|31); DUV(2);
-      for (i = 28; i >= 19; i--) { DB(DW_CFA_offset|i); DUV(3+(28-i)); }
-      for (i = 15; i >= 8; i--) { DB(DW_CFA_offset|32|i); DUV(28-i); }
-    }
-#elif LJ_TARGET_PPC
-    {
-      int i;
-      DB(DW_CFA_offset_extended); DB(DW_REG_CR); DUV(55);
-      for (i = 14; i <= 31; i++) {
-	DB(DW_CFA_offset|i); DUV(37+(31-i));
-	DB(DW_CFA_offset|32|i); DUV(2+2*(31-i));
-      }
-    }
-#elif LJ_TARGET_MIPS
-    {
-      int i;
-      DB(DW_CFA_offset|30); DUV(2);
-      for (i = 23; i >= 16; i--) { DB(DW_CFA_offset|i); DUV(26-i); }
-      for (i = 30; i >= 20; i -= 2) { DB(DW_CFA_offset|32|i); DUV(42-i); }
-    }
-#else
-#error "Unsupported target architecture"
-#endif
-    if (ctx->spadjp != ctx->spadj) {  /* Parent/interpreter stack frame size. */
-      DB(DW_CFA_def_cfa_offset); DUV(ctx->spadjp);
-      DB(DW_CFA_advance_loc|1);  /* Only an approximation. */
-    }
-    DB(DW_CFA_def_cfa_offset); DUV(ctx->spadj);  /* Trace stack frame size. */
-    DALIGNNOP(sizeof(uintptr_t));
-  )
-
-  ctx->p = p;
-}
-
-/* Initialize .debug_info section. */
-static void LJ_FASTCALL gdbjit_debuginfo(GDBJITctx *ctx)
-{
-  uint8_t *p = ctx->p;
-
-  DSECT(info,
-    DU16(2);			/* DWARF version. */
-    DU32(0);			/* Abbrev offset. */
-    DB(sizeof(uintptr_t));	/* Pointer size. */
-
-    DUV(1);			/* Abbrev #1: DW_TAG_compile_unit. */
-    DSTR(ctx->filename);	/* DW_AT_name. */
-    DADDR(ctx->mcaddr);		/* DW_AT_low_pc. */
-    DADDR(ctx->mcaddr + ctx->szmcode);  /* DW_AT_high_pc. */
-    DU32(0);			/* DW_AT_stmt_list. */
-  )
-
-  ctx->p = p;
-}
-
-/* Initialize .debug_abbrev section. */
-static void LJ_FASTCALL gdbjit_debugabbrev(GDBJITctx *ctx)
-{
-  uint8_t *p = ctx->p;
-
-  /* Abbrev #1: DW_TAG_compile_unit. */
-  DUV(1); DUV(DW_TAG_compile_unit);
-  DB(DW_children_no);
-  DUV(DW_AT_name);	DUV(DW_FORM_string);
-  DUV(DW_AT_low_pc);	DUV(DW_FORM_addr);
-  DUV(DW_AT_high_pc);	DUV(DW_FORM_addr);
-  DUV(DW_AT_stmt_list);	DUV(DW_FORM_data4);
-  DB(0); DB(0);
-
-  ctx->p = p;
-}
-
-#define DLNE(op, s)	(DB(DW_LNS_extended_op), DUV(1+(s)), DB((op)))
-
-/* Initialize .debug_line section. */
-static void LJ_FASTCALL gdbjit_debugline(GDBJITctx *ctx)
-{
-  uint8_t *p = ctx->p;
-
-  DSECT(line,
-    DU16(2);			/* DWARF version. */
-    DSECT(header,
-      DB(1);			/* Minimum instruction length. */
-      DB(1);			/* is_stmt. */
-      DI8(0);			/* Line base for special opcodes. */
-      DB(2);			/* Line range for special opcodes. */
-      DB(3+1);			/* Opcode base at DW_LNS_advance_line+1. */
-      DB(0); DB(1); DB(1);	/* Standard opcode lengths. */
-      /* Directory table. */
-      DB(0);
-      /* File name table. */
-      DSTR(ctx->filename); DUV(0); DUV(0); DUV(0);
-      DB(0);
-    )
-
-    DLNE(DW_LNE_set_address, sizeof(uintptr_t)); DADDR(ctx->mcaddr);
-    if (ctx->lineno) {
-      DB(DW_LNS_advance_line); DSV(ctx->lineno-1);
-    }
-    DB(DW_LNS_copy);
-    DB(DW_LNS_advance_pc); DUV(ctx->szmcode);
-    DLNE(DW_LNE_end_sequence, 0);
-  )
-
-  ctx->p = p;
-}
-
-#undef DLNE
-
-/* Undef shortcuts. */
-#undef DB
-#undef DI8
-#undef DU16
-#undef DU32
-#undef DADDR
-#undef DUV
-#undef DSV
-#undef DSTR
-#undef DALIGNNOP
-#undef DSECT
-
-/* Type of a section initializer callback. */
-typedef void (LJ_FASTCALL *GDBJITinitf)(GDBJITctx *ctx);
-
-/* Call section initializer and set the section offset and size. */
-static void gdbjit_initsect(GDBJITctx *ctx, int sect, GDBJITinitf initf)
-{
-  ctx->startp = ctx->p;
-  ctx->obj.sect[sect].ofs = (uintptr_t)((char *)ctx->p - (char *)&ctx->obj);
-  initf(ctx);
-  ctx->obj.sect[sect].size = (uintptr_t)(ctx->p - ctx->startp);
-}
-
-#define SECTALIGN(p, a) \
-  ((p) = (uint8_t *)(((uintptr_t)(p) + ((a)-1)) & ~(uintptr_t)((a)-1)))
-
-/* Build in-memory ELF object. */
-static void gdbjit_buildobj(GDBJITctx *ctx)
-{
-  GDBJITobj *obj = &ctx->obj;
-  /* Fill in ELF header and clear structures. */
-  memcpy(&obj->hdr, &elfhdr_template, sizeof(ELFheader));
-  memset(&obj->sect, 0, sizeof(ELFsectheader)*GDBJIT_SECT__MAX);
-  memset(&obj->sym, 0, sizeof(ELFsymbol)*GDBJIT_SYM__MAX);
-  /* Initialize sections. */
-  ctx->p = obj->space;
-  gdbjit_initsect(ctx, GDBJIT_SECT_shstrtab, gdbjit_secthdr);
-  gdbjit_initsect(ctx, GDBJIT_SECT_strtab, gdbjit_symtab);
-  gdbjit_initsect(ctx, GDBJIT_SECT_debug_info, gdbjit_debuginfo);
-  gdbjit_initsect(ctx, GDBJIT_SECT_debug_abbrev, gdbjit_debugabbrev);
-  gdbjit_initsect(ctx, GDBJIT_SECT_debug_line, gdbjit_debugline);
-  SECTALIGN(ctx->p, sizeof(uintptr_t));
-  gdbjit_initsect(ctx, GDBJIT_SECT_eh_frame, gdbjit_ehframe);
-  ctx->objsize = (size_t)((char *)ctx->p - (char *)obj);
-  lj_assertX(ctx->objsize < sizeof(GDBJITobj), "GDBJITobj overflow");
-}
-
-#undef SECTALIGN
-
-/* -- Interface to GDB JIT API -------------------------------------------- */
-
-static int gdbjit_lock;
-
-static void gdbjit_lock_acquire()
-{
-  while (__sync_lock_test_and_set(&gdbjit_lock, 1)) {
-    /* Just spin; futexes or pthreads aren't worth the portability cost. */
-  }
-}
-
-static void gdbjit_lock_release()
-{
-  __sync_lock_release(&gdbjit_lock);
-}
-
-/* Add new entry to GDB JIT symbol chain. */
-static void gdbjit_newentry(lua_State *L, GDBJITctx *ctx)
-{
-  /* Allocate memory for GDB JIT entry and ELF object. */
-  MSize sz = (MSize)(sizeof(GDBJITentryobj) - sizeof(GDBJITobj) + ctx->objsize);
-  GDBJITentryobj *eo = lj_mem_newt(L, sz, GDBJITentryobj);
-  memcpy(&eo->obj, &ctx->obj, ctx->objsize);  /* Copy ELF object. */
-  eo->sz = sz;
-  ctx->T->gdbjit_entry = (void *)eo;
-  /* Link new entry to chain and register it. */
-  eo->entry.prev_entry = NULL;
-  gdbjit_lock_acquire();
-  eo->entry.next_entry = __jit_debug_descriptor.first_entry;
-  if (eo->entry.next_entry)
-    eo->entry.next_entry->prev_entry = &eo->entry;
-  eo->entry.symfile_addr = (const char *)&eo->obj;
-  eo->entry.symfile_size = ctx->objsize;
-  __jit_debug_descriptor.first_entry = &eo->entry;
-  __jit_debug_descriptor.relevant_entry = &eo->entry;
-  __jit_debug_descriptor.action_flag = GDBJIT_REGISTER;
-  __jit_debug_register_code();
-  gdbjit_lock_release();
-}
-
-/* Add debug info for newly compiled trace and notify GDB. */
-void lj_gdbjit_addtrace(jit_State *J, GCtrace *T)
-{
-  GDBJITctx ctx;
-  GCproto *pt = &gcref(T->startpt)->pt;
-  TraceNo parent = T->ir[REF_BASE].op1;
-  const BCIns *startpc = mref(T->startpc, const BCIns);
-  ctx.T = T;
-  ctx.mcaddr = (uintptr_t)T->mcode;
-  ctx.szmcode = T->szmcode;
-  ctx.spadjp = CFRAME_SIZE_JIT +
-	       (MSize)(parent ? traceref(J, parent)->spadjust : 0);
-  ctx.spadj = CFRAME_SIZE_JIT + T->spadjust;
-  lj_assertJ(startpc >= proto_bc(pt) && startpc < proto_bc(pt) + pt->sizebc,
-	     "start PC out of range");
-  ctx.lineno = lj_debug_line(pt, proto_bcpos(pt, startpc));
-  ctx.filename = proto_chunknamestr(pt);
-  if (*ctx.filename == '@' || *ctx.filename == '=')
-    ctx.filename++;
-  else
-    ctx.filename = "(string)";
-  gdbjit_buildobj(&ctx);
-  gdbjit_newentry(J->L, &ctx);
-}
-
-/* Delete debug info for trace and notify GDB. */
-void lj_gdbjit_deltrace(jit_State *J, GCtrace *T)
-{
-  GDBJITentryobj *eo = (GDBJITentryobj *)T->gdbjit_entry;
-  if (eo) {
-    gdbjit_lock_acquire();
-    if (eo->entry.prev_entry)
-      eo->entry.prev_entry->next_entry = eo->entry.next_entry;
-    else
-      __jit_debug_descriptor.first_entry = eo->entry.next_entry;
-    if (eo->entry.next_entry)
-      eo->entry.next_entry->prev_entry = eo->entry.prev_entry;
-    __jit_debug_descriptor.relevant_entry = &eo->entry;
-    __jit_debug_descriptor.action_flag = GDBJIT_UNREGISTER;
-    __jit_debug_register_code();
-    gdbjit_lock_release();
-    lj_mem_free(J2G(J), eo, eo->sz);
-  }
-}
-
-#endif
-#endif
->>>>>>> 72efc42e
+*/