--- conflicted
+++ resolved
@@ -13,12 +13,7 @@
 #include "lj_mcode.h"
 #include "lj_trace.h"
 #include "lj_dispatch.h"
-<<<<<<< HEAD
-=======
 #include "lj_prng.h"
-#endif
-#if LJ_HASJIT || LJ_HASFFI
->>>>>>> 72efc42e
 #include "lj_vm.h"
 
 /* -- OS-specific functions ----------------------------------------------- */
@@ -36,52 +31,11 @@
 #ifdef LUAJIT_USE_VALGRIND
   VALGRIND_DISCARD_TRANSLATIONS(start, (char *)end-(char *)start);
 #endif
-  UNUSED(start); UNUSED(end);
-<<<<<<< HEAD
-=======
-#elif LJ_TARGET_IOS
-  sys_icache_invalidate(start, (char *)end-(char *)start);
-#elif LJ_TARGET_PPC
-  lj_vm_cachesync(start, end);
-#elif defined(__GNUC__) || defined(__clang__)
   __clear_cache(start, end);
-#else
-#error "Missing builtin to flush instruction cache"
-#endif
->>>>>>> 72efc42e
-}
-
-
-
-<<<<<<< HEAD
-=======
-#define MCPROT_RW	PAGE_READWRITE
-#define MCPROT_RX	PAGE_EXECUTE_READ
-#define MCPROT_RWX	PAGE_EXECUTE_READWRITE
-
-static void *mcode_alloc_at(jit_State *J, uintptr_t hint, size_t sz, DWORD prot)
-{
-  void *p = LJ_WIN_VALLOC((void *)hint, sz,
-			  MEM_RESERVE|MEM_COMMIT|MEM_TOP_DOWN, prot);
-  if (!p && !hint)
-    lj_trace_err(J, LJ_TRERR_MCODEAL);
-  return p;
-}
-
-static void mcode_free(jit_State *J, void *p, size_t sz)
-{
-  UNUSED(J); UNUSED(sz);
-  VirtualFree(p, 0, MEM_RELEASE);
-}
-
-static int mcode_setprot(void *p, size_t sz, DWORD prot)
-{
-  DWORD oprot;
-  return !LJ_WIN_VPROTECT(p, sz, prot, &oprot);
-}
-
-#elif LJ_TARGET_POSIX
->>>>>>> 72efc42e
+}
+
+
+
 
 #include <sys/mman.h>
 
@@ -92,15 +46,10 @@
 #define MCPROT_RW	(PROT_READ|PROT_WRITE)
 #define MCPROT_RX	(PROT_READ|PROT_EXEC)
 #define MCPROT_RWX	(PROT_READ|PROT_WRITE|PROT_EXEC)
-#ifdef PROT_MPROTECT
-#define MCPROT_CREATE	(PROT_MPROTECT(MCPROT_RWX))
-#else
-#define MCPROT_CREATE	0
-#endif
 
 static void *mcode_alloc_at(jit_State *J, uintptr_t hint, size_t sz, int prot)
 {
-  void *p = mmap((void *)hint, sz, prot|MCPROT_CREATE, MAP_PRIVATE|MAP_ANONYMOUS, -1, 0);
+  void *p = mmap((void *)hint, sz, prot, MAP_PRIVATE|MAP_ANONYMOUS, -1, 0);
   if (p == MAP_FAILED) {
     if (!hint) lj_trace_err(J, LJ_TRERR_MCODEAL);
     p = NULL;
@@ -119,14 +68,6 @@
   return mprotect(p, sz, prot);
 }
 
-<<<<<<< HEAD
-=======
-#else
-
-#error "Missing OS support for explicit placement of executable memory"
-
-#endif
->>>>>>> 72efc42e
 
 /* -- MCode area protection ----------------------------------------------- */
 
@@ -232,18 +173,6 @@
 /* All memory addresses are reachable by relative jumps. */
 static void *mcode_alloc(jit_State *J, size_t sz)
 {
-<<<<<<< HEAD
-=======
-#if defined(__OpenBSD__) || defined(__NetBSD__) || LJ_TARGET_UWP
-  /* Allow better executable memory allocation for OpenBSD W^X mode. */
-  void *p = mcode_alloc_at(J, 0, sz, MCPROT_RUN);
-  if (p && mcode_setprot(p, sz, MCPROT_GEN)) {
-    mcode_free(J, p, sz);
-    return NULL;
-  }
-  return p;
-#else
->>>>>>> 72efc42e
   return mcode_alloc_at(J, 0, sz, MCPROT_GEN);
 }
 
