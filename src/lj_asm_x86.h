--- conflicted
+++ resolved
@@ -186,14 +186,9 @@
       }
       break;
     case IR_TMPREF:
-#if LJ_GC64
       as->mrm.ofs = (int32_t)dispofs(as, &J2G(as->J)->tmptv);
       as->mrm.base = RID_DISPATCH;
       as->mrm.idx = RID_NONE;
-#else
-      as->mrm.ofs = igcptr(&J2G(as->J)->tmptv);
-      as->mrm.base = as->mrm.idx = RID_NONE;
-#endif
       return;
     default:
       break;
@@ -210,12 +205,7 @@
   lj_assertA(ir->o == IR_FLOAD || ir->o == IR_FREF,
 	     "bad IR op %d", ir->o);
   as->mrm.idx = RID_NONE;
-<<<<<<< HEAD
-  if (ir->op1 == REF_NIL) {
-=======
   if (ir->op1 == REF_NIL) {  /* FLOAD from GG_State with offset. */
-#if LJ_GC64
->>>>>>> 72efc42e
     as->mrm.ofs = (int32_t)(ir->op2 << 2) - GG_OFS(dispatch);
     as->mrm.base = RID_DISPATCH;
     return;
@@ -424,12 +414,8 @@
 	asm_fusexref(as, ir->op1, xallow);
 	return RID_MRM;
       }
-<<<<<<< HEAD
-    } else if (ir->o == IR_VLOAD && !irt_isaddr(ir->t)) {
-=======
     } else if (ir->o == IR_VLOAD && IR(ir->op1)->o == IR_AREF &&
-	       !(LJ_GC64 && irt_isaddr(ir->t))) {
->>>>>>> 72efc42e
+	       !irt_isaddr(ir->t)) {
       asm_fuseahuref(as, ir->op1, xallow);
       as->mrm.ofs += 8 * ir->op2;
       return RID_MRM;
@@ -515,26 +501,12 @@
 	}
       }
     } else if (irt_isfp(ir->t)) {  /* FP argument is on stack. */
-<<<<<<< HEAD
-      lua_assert(!(irt_isfloat(ir->t) && irref_isk(ref)));  /* No float k. */
-      r = ra_alloc1(as, ref, RSET_FPR);
-      emit_rmro(as, irt_isnum(ir->t) ? XO_MOVSDto : XO_MOVSSto,
-                r, RID_ESP, ofs);
-      ofs += 8;
-=======
       lj_assertA(!(irt_isfloat(ir->t) && irref_isk(ref)),
 		 "unexpected float constant");
-      if (LJ_32 && (ofs & 4) && irref_isk(ref)) {
-	/* Split stores for unaligned FP consts. */
-	emit_movmroi(as, RID_ESP, ofs, (int32_t)ir_knum(ir)->u32.lo);
-	emit_movmroi(as, RID_ESP, ofs+4, (int32_t)ir_knum(ir)->u32.hi);
-      } else {
-	r = ra_alloc1(as, ref, RSET_FPR);
-	emit_rmro(as, irt_isnum(ir->t) ? XO_MOVSDto : XO_MOVSSto,
-		  r, RID_ESP, ofs);
-      }
-      ofs += (LJ_32 && irt_isfloat(ir->t)) ? 4 : 8;
->>>>>>> 72efc42e
+       r = ra_alloc1(as, ref, RSET_FPR);
+       emit_rmro(as, irt_isnum(ir->t) ? XO_MOVSDto : XO_MOVSSto,
+		r, RID_ESP, ofs);
+      ofs += 8;
     } else {  /* Non-FP argument is on stack. */
       r = ra_alloc1(as, ref, RSET_GPR);
       emit_movtomro(as, REX_64 + r, RID_ESP, ofs);
@@ -549,10 +521,7 @@
 static void asm_setupresult(ASMState *as, IRIns *ir, const CCallInfo *ci)
 {
   RegSet drop = RSET_SCRATCH;
-<<<<<<< HEAD
-=======
   int hiop = ((ir+1)->o == IR_HIOP && !irt_isnil((ir+1)->t));
->>>>>>> 72efc42e
   if ((ci->flags & CCI_NOFPRCLOBBER))
     drop &= ~RSET_FPR;
   if (ra_hasreg(ir->r))
@@ -572,28 +541,8 @@
       } else {
 	ra_destreg(as, ir, RID_FPRET);
       }
-<<<<<<< HEAD
-=======
-#else
-      /* Number result is in x87 st0 for x86 calling convention. */
-      Reg dest = ir->r;
-      if (ra_hasreg(dest)) {
-	ra_free(as, dest);
-	ra_modified(as, dest);
-	emit_rmro(as, irt_isnum(ir->t) ? XO_MOVSD : XO_MOVSS,
-		  dest, RID_ESP, ofs);
-      }
-      if ((ci->flags & CCI_CASTU64)) {
-	emit_movtomro(as, RID_RETLO, RID_ESP, ofs);
-	emit_movtomro(as, RID_RETHI, RID_ESP, ofs+4);
-      } else {
-	emit_rmro(as, irt_isnum(ir->t) ? XO_FSTPq : XO_FSTPd,
-		  irt_isnum(ir->t) ? XOg_FSTPq : XOg_FSTPd, RID_ESP, ofs);
-      }
-#endif
     } else if (hiop) {
       ra_destpair(as, ir);
->>>>>>> 72efc42e
     } else {
       lj_assertA(!irt_ispri(ir->t), "PRI dest");
       ra_destreg(as, ir, RID_RET);
@@ -706,14 +655,7 @@
   int st64 = (st == IRT_I64 || st == IRT_U64 || st == IRT_P64);
   int stfp = (st == IRT_NUM || st == IRT_FLOAT);
   IRRef lref = ir->op1;
-<<<<<<< HEAD
-  lua_assert(irt_type(ir->t) != st);
-=======
   lj_assertA(irt_type(ir->t) != st, "inconsistent types for CONV");
-  lj_assertA(!(LJ_32 && (irt_isint64(ir->t) || st64)),
-	     "IR %04d has unsplit 64 bit type",
-	     (int)(ir - as->ir) - REF_BIAS);
->>>>>>> 72efc42e
   if (irt_isfp(ir->t)) {
     Reg dest = ra_dest(as, ir, RSET_FPR);
     if (stfp) {  /* FP to FP conversion. */
@@ -808,99 +750,6 @@
   }
 }
 
-<<<<<<< HEAD
-=======
-#if LJ_32 && LJ_HASFFI
-/* No SSE conversions to/from 64 bit on x86, so resort to ugly x87 code. */
-
-/* 64 bit integer to FP conversion in 32 bit mode. */
-static void asm_conv_fp_int64(ASMState *as, IRIns *ir)
-{
-  Reg hi = ra_alloc1(as, ir->op1, RSET_GPR);
-  Reg lo = ra_alloc1(as, (ir-1)->op1, rset_exclude(RSET_GPR, hi));
-  int32_t ofs = sps_scale(ir->s);  /* Use spill slot or temp slots. */
-  Reg dest = ir->r;
-  if (ra_hasreg(dest)) {
-    ra_free(as, dest);
-    ra_modified(as, dest);
-    emit_rmro(as, irt_isnum(ir->t) ? XO_MOVSD : XO_MOVSS, dest, RID_ESP, ofs);
-  }
-  emit_rmro(as, irt_isnum(ir->t) ? XO_FSTPq : XO_FSTPd,
-	    irt_isnum(ir->t) ? XOg_FSTPq : XOg_FSTPd, RID_ESP, ofs);
-  if (((ir-1)->op2 & IRCONV_SRCMASK) == IRT_U64) {
-    /* For inputs in [2^63,2^64-1] add 2^64 to compensate. */
-    MCLabel l_end = emit_label(as);
-    emit_rma(as, XO_FADDq, XOg_FADDq, &as->J->k64[LJ_K64_2P64]);
-    emit_sjcc(as, CC_NS, l_end);
-    emit_rr(as, XO_TEST, hi, hi);  /* Check if u64 >= 2^63. */
-  } else {
-    lj_assertA(((ir-1)->op2 & IRCONV_SRCMASK) == IRT_I64, "bad type for CONV");
-  }
-  emit_rmro(as, XO_FILDq, XOg_FILDq, RID_ESP, 0);
-  /* NYI: Avoid narrow-to-wide store-to-load forwarding stall. */
-  emit_rmro(as, XO_MOVto, hi, RID_ESP, 4);
-  emit_rmro(as, XO_MOVto, lo, RID_ESP, 0);
-}
-
-/* FP to 64 bit integer conversion in 32 bit mode. */
-static void asm_conv_int64_fp(ASMState *as, IRIns *ir)
-{
-  IRType st = (IRType)((ir-1)->op2 & IRCONV_SRCMASK);
-  IRType dt = (((ir-1)->op2 & IRCONV_DSTMASK) >> IRCONV_DSH);
-  Reg lo, hi;
-  lj_assertA(st == IRT_NUM || st == IRT_FLOAT, "bad type for CONV");
-  lj_assertA(dt == IRT_I64 || dt == IRT_U64, "bad type for CONV");
-  hi = ra_dest(as, ir, RSET_GPR);
-  lo = ra_dest(as, ir-1, rset_exclude(RSET_GPR, hi));
-  if (ra_used(ir-1)) emit_rmro(as, XO_MOV, lo, RID_ESP, 0);
-  /* NYI: Avoid wide-to-narrow store-to-load forwarding stall. */
-  if (!(as->flags & JIT_F_SSE3)) {  /* Set FPU rounding mode to default. */
-    emit_rmro(as, XO_FLDCW, XOg_FLDCW, RID_ESP, 4);
-    emit_rmro(as, XO_MOVto, lo, RID_ESP, 4);
-    emit_gri(as, XG_ARITHi(XOg_AND), lo, 0xf3ff);
-  }
-  if (dt == IRT_U64) {
-    /* For inputs in [2^63,2^64-1] add -2^64 and convert again. */
-    MCLabel l_pop, l_end = emit_label(as);
-    emit_x87op(as, XI_FPOP);
-    l_pop = emit_label(as);
-    emit_sjmp(as, l_end);
-    emit_rmro(as, XO_MOV, hi, RID_ESP, 4);
-    if ((as->flags & JIT_F_SSE3))
-      emit_rmro(as, XO_FISTTPq, XOg_FISTTPq, RID_ESP, 0);
-    else
-      emit_rmro(as, XO_FISTPq, XOg_FISTPq, RID_ESP, 0);
-    emit_rma(as, XO_FADDq, XOg_FADDq, &as->J->k64[LJ_K64_M2P64]);
-    emit_sjcc(as, CC_NS, l_pop);
-    emit_rr(as, XO_TEST, hi, hi);  /* Check if out-of-range (2^63). */
-  }
-  emit_rmro(as, XO_MOV, hi, RID_ESP, 4);
-  if ((as->flags & JIT_F_SSE3)) {  /* Truncation is easy with SSE3. */
-    emit_rmro(as, XO_FISTTPq, XOg_FISTTPq, RID_ESP, 0);
-  } else {  /* Otherwise set FPU rounding mode to truncate before the store. */
-    emit_rmro(as, XO_FISTPq, XOg_FISTPq, RID_ESP, 0);
-    emit_rmro(as, XO_FLDCW, XOg_FLDCW, RID_ESP, 0);
-    emit_rmro(as, XO_MOVtow, lo, RID_ESP, 0);
-    emit_rmro(as, XO_ARITHw(XOg_OR), lo, RID_ESP, 0);
-    emit_loadi(as, lo, 0xc00);
-    emit_rmro(as, XO_FNSTCW, XOg_FNSTCW, RID_ESP, 0);
-  }
-  if (dt == IRT_U64)
-    emit_x87op(as, XI_FDUP);
-  emit_mrm(as, st == IRT_NUM ? XO_FLDq : XO_FLDd,
-	   st == IRT_NUM ? XOg_FLDq: XOg_FLDd,
-	   asm_fuseload(as, ir->op1, RSET_EMPTY));
-}
-
-static void asm_conv64(ASMState *as, IRIns *ir)
-{
-  if (irt_isfp(ir->t))
-    asm_conv_fp_int64(as, ir);
-  else
-    asm_conv_int64_fp(as, ir);
-}
-#endif
->>>>>>> 72efc42e
 
 static void asm_strto(ASMState *as, IRIns *ir)
 {
@@ -926,22 +775,6 @@
 /* Get pointer to TValue. */
 static void asm_tvptr(ASMState *as, Reg dest, IRRef ref, MSize mode)
 {
-<<<<<<< HEAD
-  IRIns *ir = IR(ref);
-  if (irt_isnum(ir->t)) {
-    /* For numbers use the constant itself or a spill slot as a TValue. */
-    if (irref_isk(ref))
-      emit_loada(as, dest, ir_knum(ir));
-    else
-      emit_rmro(as, XO_LEA, dest|REX_64, RID_ESP, ra_spill(as, ir));
-  } else {
-    /* Otherwise use g->tmptv to hold the TValue. */
-    if (irref_isk(ref)) {
-      TValue k;
-      lj_ir_kvalue(as->J->L, &k, ir);
-      emit_movmroi(as, dest, 4, k.u32.hi);
-      emit_movmroi(as, dest, 0, k.u32.lo);
-=======
   if ((mode & IRTMPREF_IN1)) {
     IRIns *ir = IR(ref);
     if (irt_isnum(ir->t)) {
@@ -951,9 +784,7 @@
 	return;
       }
       emit_rmro(as, XO_MOVSDto, ra_alloc1(as, ref, RSET_FPR), dest, 0);
->>>>>>> 72efc42e
     } else {
-#if LJ_GC64
       if (irref_isk(ref)) {
 	TValue k;
 	lj_ir_kvalue(as->J->L, &k, ir);
@@ -970,23 +801,7 @@
 	}
 	emit_movtomro(as, REX_64IR(ir, src), dest, 0);
       }
-<<<<<<< HEAD
-      emit_movtomro(as, REX_64IR(ir, src), dest, 0);
-    }
-    emit_loada(as, dest, &J2G(as->J)->tmptv);
-=======
-#else
-      if (!irref_isk(ref)) {
-	Reg src = ra_alloc1(as, ref, rset_exclude(RSET_GPR, dest));
-	emit_movtomro(as, REX_64IR(ir, src), dest, 0);
-      } else if (!irt_ispri(ir->t)) {
-	emit_movmroi(as, dest, 0, ir->i);
-      }
-      if (!(LJ_64 && irt_islightud(ir->t)))
-	emit_movmroi(as, dest, 4, irt_toitype(ir->t));
-#endif
-    }
->>>>>>> 72efc42e
+    }
   }
   emit_loada(as, dest, &J2G(as->J)->tmptv); /* g->tmptv holds the TValue(s). */
 }
@@ -1078,24 +893,6 @@
     lj_assertA(irt_ispri(kt) && !irt_isnil(kt), "bad HREF key type");
     emit_u32(as, (irt_toitype(kt)<<15)|0x7fff);
     emit_rmro(as, XO_ARITHi, XOg_CMP, dest, offsetof(Node, key.it));
-<<<<<<< HEAD
-=======
-#else
-  } else {
-    if (!irt_ispri(kt)) {
-      lj_assertA(irt_isaddr(kt), "bad HREF key type");
-      if (isk)
-	emit_gmroi(as, XG_ARITHi(XOg_CMP), dest, offsetof(Node, key.gcr),
-		   ptr2addr(ir_kgc(irkey)));
-      else
-	emit_rmro(as, XO_CMP, key, dest, offsetof(Node, key.gcr));
-      emit_sjcc(as, CC_NE, l_next);
-    }
-    lj_assertA(!irt_isnil(kt), "bad HREF key type");
-    emit_i8(as, irt_toitype(kt));
-    emit_rmro(as, XO_ARITHi8, XOg_CMP, dest, offsetof(Node, key.it));
-#endif
->>>>>>> 72efc42e
   }
   emit_sfixup(as, l_loop);
   checkmclim(as);
@@ -1155,14 +952,7 @@
   int32_t ofs = (int32_t)(kslot->op2 * sizeof(Node));
   Reg dest = ra_used(ir) ? ra_dest(as, ir, RSET_GPR) : RID_NONE;
   Reg node = ra_alloc1(as, ir->op1, RSET_GPR);
-<<<<<<< HEAD
-  lua_assert(ofs % sizeof(Node) == 0);
-=======
-#if !LJ_64
-  MCLabel l_exit;
-#endif
   lj_assertA(ofs % sizeof(Node) == 0, "unaligned HREFK slot");
->>>>>>> 72efc42e
   if (ra_hasreg(dest)) {
     if (ofs != 0) {
       if (dest == node)
@@ -1185,44 +975,11 @@
 			  ((uint64_t)irt_toitype(irkey->t) << 47) |
 			  (uint64_t)ir_kgc(irkey));
   } else {
-<<<<<<< HEAD
-    lua_assert(!irt_isnil(irkey->t));
-=======
     lj_assertA(!irt_isnil(irkey->t), "bad HREFK key type");
-#if LJ_GC64
->>>>>>> 72efc42e
     emit_i32(as, (irt_toitype(irkey->t)<<15)|0x7fff);
     emit_rmro(as, XO_ARITHi, XOg_CMP, node,
 	      ofs + (int32_t)offsetof(Node, key.it));
   }
-<<<<<<< HEAD
-=======
-#else
-  l_exit = emit_label(as);
-  if (irt_isnum(irkey->t)) {
-    /* Assumes -0.0 is already canonicalized to +0.0. */
-    emit_gmroi(as, XG_ARITHi(XOg_CMP), node,
-	       ofs + (int32_t)offsetof(Node, key.u32.lo),
-	       (int32_t)ir_knum(irkey)->u32.lo);
-    emit_sjcc(as, CC_NE, l_exit);
-    emit_gmroi(as, XG_ARITHi(XOg_CMP), node,
-	       ofs + (int32_t)offsetof(Node, key.u32.hi),
-	       (int32_t)ir_knum(irkey)->u32.hi);
-  } else {
-    if (!irt_ispri(irkey->t)) {
-      lj_assertA(irt_isgcv(irkey->t), "bad HREFK key type");
-      emit_gmroi(as, XG_ARITHi(XOg_CMP), node,
-		 ofs + (int32_t)offsetof(Node, key.gcr),
-		 ptr2addr(ir_kgc(irkey)));
-      emit_sjcc(as, CC_NE, l_exit);
-    }
-    lj_assertA(!irt_isnil(irkey->t), "bad HREFK key type");
-    emit_i8(as, irt_toitype(irkey->t));
-    emit_rmro(as, XO_ARITHi8, XOg_CMP, node,
-	      ofs + (int32_t)offsetof(Node, key.it));
-  }
-#endif
->>>>>>> 72efc42e
 }
 
 static void asm_uref(ASMState *as, IRIns *ir)
@@ -1330,14 +1087,6 @@
     case IRT_I16: case IRT_U16: xo = XO_MOVtow; break;
     case IRT_NUM: xo = XO_MOVSDto; break;
     case IRT_FLOAT: xo = XO_MOVSSto; break;
-<<<<<<< HEAD
-=======
-#if LJ_64 && !LJ_GC64
-    case IRT_LIGHTUD:
-      /* NYI: mask 64 bit lightuserdata. */
-      lj_assertA(0, "store of lightuserdata");
-#endif
->>>>>>> 72efc42e
     default:
       if (irt_is64(ir->t))
 	src |= REX_64;
@@ -1368,34 +1117,13 @@
 static void asm_ahuvload(ASMState *as, IRIns *ir)
 {
   Reg tmp = RID_NONE;
-<<<<<<< HEAD
-  lua_assert(irt_isnum(ir->t) || irt_ispri(ir->t) || irt_isaddr(ir->t));
-=======
-#endif
-  lj_assertA(irt_isnum(ir->t) || irt_ispri(ir->t) || irt_isaddr(ir->t) ||
-	     (LJ_DUALNUM && irt_isint(ir->t)),
+  lj_assertA(irt_isnum(ir->t) || irt_ispri(ir->t) || irt_isaddr(ir->t),
 	     "bad load type %d", irt_type(ir->t));
-#if LJ_64 && !LJ_GC64
-  if (irt_islightud(ir->t)) {
-    Reg dest = asm_load_lightud64(as, ir, 1);
-    if (ra_hasreg(dest)) {
-      asm_fuseahuref(as, ir->op1, RSET_GPR);
-      if (ir->o == IR_VLOAD) as->mrm.ofs += 8 * ir->op2;
-      emit_mrm(as, XO_MOV, dest|REX_64, RID_MRM);
-    }
-    return;
-  } else
-#endif
->>>>>>> 72efc42e
   if (ra_used(ir)) {
     RegSet allow = irt_isnum(ir->t) ? RSET_FPR : RSET_GPR;
     Reg dest = ra_dest(as, ir, allow);
     asm_fuseahuref(as, ir->op1, RSET_GPR);
-<<<<<<< HEAD
-=======
     if (ir->o == IR_VLOAD) as->mrm.ofs += 8 * ir->op2;
-#if LJ_GC64
->>>>>>> 72efc42e
     if (irt_isaddr(ir->t)) {
       emit_shifti(as, XOg_SHR|REX_64, dest, 17);
       asm_guardcc(as, CC_NE);
@@ -1424,15 +1152,9 @@
   /* Always do the type check, even if the load result is unused. */
   as->mrm.ofs += 4;
   asm_guardcc(as, irt_isnum(ir->t) ? CC_AE : CC_NE);
-<<<<<<< HEAD
   if (irt_type(ir->t) >= IRT_NUM) {
-    lua_assert(irt_isinteger(ir->t) || irt_isnum(ir->t));
-=======
-  if (LJ_64 && irt_type(ir->t) >= IRT_NUM) {
     lj_assertA(irt_isinteger(ir->t) || irt_isnum(ir->t),
 	       "bad load type %d", irt_type(ir->t));
-#if LJ_GC64
->>>>>>> 72efc42e
     emit_u32(as, LJ_TISNUM << 15);
     emit_mrm(as, XO_ARITHi, XOg_CMP, RID_MRM);
   } else if (irt_isaddr(ir->t)) {
@@ -1483,46 +1205,18 @@
     }
     asm_fuseahuref(as, ir->op1, allow);
     if (ra_hasreg(src)) {
-<<<<<<< HEAD
       /* TODO: 64 bit store + 32 bit load-modify-store is suboptimal. */
       as->mrm.ofs += 4;
       emit_u32(as, irt_toitype(ir->t) << 15);
       emit_mrm(as, XO_ARITHi, XOg_OR, RID_MRM);
       as->mrm.ofs -= 4;
       emit_mrm(as, XO_MOVto, src|REX_64, RID_MRM);
-    } else {
-      lua_assert(!irt_ispri(irr->t) && irt_isaddr(ir->t));
-      emit_i32(as, irr->i);
-      emit_mrm(as, XO_MOVmi, 0, RID_MRM);
-    }
-=======
-#if LJ_GC64
-      if (!(LJ_DUALNUM && irt_isinteger(ir->t))) {
-	/* TODO: 64 bit store + 32 bit load-modify-store is suboptimal. */
-	as->mrm.ofs += 4;
-	emit_u32(as, irt_toitype(ir->t) << 15);
-	emit_mrm(as, XO_ARITHi, XOg_OR, RID_MRM);
-	as->mrm.ofs -= 4;
-	emit_mrm(as, XO_MOVto, src|REX_64, RID_MRM);
-	return;
-      }
-#endif
-      emit_mrm(as, XO_MOVto, src, RID_MRM);
     } else if (!irt_ispri(irr->t)) {
-      lj_assertA(irt_isaddr(ir->t) || (LJ_DUALNUM && irt_isinteger(ir->t)),
+      lj_assertA(irt_isaddr(ir->t),
 		 "bad store type");
       emit_i32(as, irr->i);
       emit_mrm(as, XO_MOVmi, 0, RID_MRM);
     }
-    as->mrm.ofs += 4;
-#if LJ_GC64
-    lj_assertA(LJ_DUALNUM && irt_isinteger(ir->t), "bad store type");
-    emit_i32(as, LJ_TNUMX << 15);
-#else
-    emit_i32(as, (int32_t)irt_toitype(ir->t));
-#endif
-    emit_mrm(as, XO_MOVmi, 0, RID_MRM);
->>>>>>> 72efc42e
   }
 }
 
@@ -1532,20 +1226,13 @@
 		(!LJ_FR2 && (ir->op2 & IRSLOAD_FRAME) ? 4 : 0);
   IRType1 t = ir->t;
   Reg base;
-<<<<<<< HEAD
-  lua_assert(!(ir->op2 & IRSLOAD_PARENT));  /* Handled by asm_head_side(). */
-  lua_assert(irt_isguard(t) || !(ir->op2 & IRSLOAD_TYPECHECK));
-  lua_assert(!irt_isint(t) || (ir->op2 & (IRSLOAD_CONVERT|IRSLOAD_FRAME)));
-=======
   lj_assertA(!(ir->op2 & IRSLOAD_PARENT),
 	     "bad parent SLOAD"); /* Handled by asm_head_side(). */
   lj_assertA(irt_isguard(t) || !(ir->op2 & IRSLOAD_TYPECHECK),
 	     "inconsistent SLOAD variant");
-  lj_assertA(LJ_DUALNUM ||
-	     !irt_isint(t) ||
+  lj_assertA(!irt_isint(t) ||
 	     (ir->op2 & (IRSLOAD_CONVERT|IRSLOAD_FRAME|IRSLOAD_KEYINDEX)),
 	     "bad SLOAD type");
->>>>>>> 72efc42e
   if ((ir->op2 & IRSLOAD_CONVERT) && irt_isguard(t) && irt_isint(t)) {
     Reg left = ra_scratch(as, RSET_FPR);
     asm_tointg(as, ir, left);  /* Frees dest reg. Do this before base alloc. */
@@ -1600,17 +1287,11 @@
   if ((ir->op2 & IRSLOAD_TYPECHECK)) {
     /* Need type check, even if the load result is unused. */
     asm_guardcc(as, irt_isnum(t) ? CC_AE : CC_NE);
-<<<<<<< HEAD
-    if (irt_type(t) >= IRT_NUM) {
-      lua_assert(irt_isinteger(t) || irt_isnum(t));
-      emit_u32(as, LJ_TISNUM << 15);
-=======
-    if ((LJ_64 && irt_type(t) >= IRT_NUM) || (ir->op2 & IRSLOAD_KEYINDEX)) {
+    if (irt_type(t) >= IRT_NUM || (ir->op2 & IRSLOAD_KEYINDEX)) {
       lj_assertA(irt_isinteger(t) || irt_isnum(t),
 		 "bad SLOAD type %d", irt_type(t));
       emit_u32(as, (ir->op2 & IRSLOAD_KEYINDEX) ? LJ_KEYINDEX :
-		   LJ_GC64 ? (LJ_TISNUM << 15) : LJ_TISNUM);
->>>>>>> 72efc42e
+		   (LJ_TISNUM << 15));
       emit_rmro(as, XO_ARITHi, XOg_CMP, base, ofs+4);
     } else if (irt_isnil(t)) {
       /* LJ_GC64 type check for nil:
@@ -1675,29 +1356,7 @@
       Reg r = ra_alloc1(as, ir->op2, allow);
       emit_movtomro(as, r + r64, RID_RET, sizeof(GCcdata));
     }
-<<<<<<< HEAD
-    lua_assert(sz == 4 || sz == 8);
-=======
-#else
-    int32_t ofs = sizeof(GCcdata);
-    if (sz == 8) {
-      ofs += 4; ir++;
-      lj_assertA(ir->o == IR_HIOP, "missing CNEWI HIOP");
-    }
-    do {
-      if (irref_isk(ir->op2)) {
-	emit_movmroi(as, RID_RET, ofs, IR(ir->op2)->i);
-      } else {
-	Reg r = ra_alloc1(as, ir->op2, allow);
-	emit_movtomro(as, r, RID_RET, ofs);
-	rset_clear(allow, r);
-      }
-      if (ofs == sizeof(GCcdata)) break;
-      ofs -= 4; ir--;
-    } while (1);
-#endif
     lj_assertA(sz == 4 || sz == 8, "bad CNEWI size %d", sz);
->>>>>>> 72efc42e
   } else if (ir->op2 != REF_NIL) {  /* Create VLA/VLS/aligned cdata. */
     ci = &lj_ir_callinfo[IRCALL_lj_cdata_newv];
     args[0] = ASMREF_L;     /* lua_State *L */
@@ -1721,10 +1380,6 @@
   asm_gencall(as, ci, args);
   emit_loadi(as, ra_releasetmp(as, ASMREF_TMP1), (int32_t)(sz+sizeof(GCcdata)));
 }
-<<<<<<< HEAD
-=======
-#endif
->>>>>>> 72efc42e
 
 /* -- Write barriers ------------------------------------------------------ */
 
@@ -1850,31 +1505,6 @@
   asm_x87load(as, ir->op2);
 }
 
-<<<<<<< HEAD
-static void asm_fppowi(ASMState *as, IRIns *ir)
-{
-  /* The modified regs must match with the *.dasc implementation. */
-  RegSet drop = RSET_RANGE(RID_XMM0, RID_XMM1+1)|RID2RSET(RID_EAX);
-  if (ra_hasreg(ir->r))
-    rset_clear(drop, ir->r);  /* Dest reg handled below. */
-  ra_evictset(as, drop);
-  ra_destreg(as, ir, RID_XMM0);
-  emit_call(as, lj_vm_powi_sse);
-  ra_left(as, RID_XMM0, ir->op1);
-  ra_left(as, RID_EAX, ir->op2);
-}
-
-static void asm_pow(ASMState *as, IRIns *ir)
-{
-  if (!irt_isnum(ir->t))
-    asm_callid(as, ir, irt_isi64(ir->t) ? IRCALL_lj_carith_powi64 :
-					  IRCALL_lj_carith_powu64);
-  else
-    asm_fppowi(as, ir);
-}
-
-=======
->>>>>>> 72efc42e
 static int asm_swapops(ASMState *as, IRIns *ir)
 {
   IRIns *irl = IR(ir->op1);
@@ -1931,16 +1561,10 @@
   Reg dest, right;
   int32_t k = 0;
   if (as->flagmcp == as->mcp) {  /* Drop test r,r instruction. */
-<<<<<<< HEAD
     MCode *p = as->mcp + ((*as->mcp < XI_TESTb) ? 3 : 2);
-    if ((p[1] & 15) < 14) {
-      if ((p[1] & 15) >= 12) p[1] -= 4;  /* L <->S, NL <-> NS */
-=======
-    MCode *p = as->mcp + ((LJ_64 && *as->mcp < XI_TESTb) ? 3 : 2);
     MCode *q = p[0] == 0x0f ? p+1 : p;
     if ((*q & 15) < 14) {
       if ((*q & 15) >= 12) *q -= 4;  /* L <->S, NL <-> NS */
->>>>>>> 72efc42e
       as->flagmcp = NULL;
       as->mcp = p;
     }  /* else: cannot transform LE/NLE to cc without use of OF. */
@@ -2063,27 +1687,7 @@
     asm_intarith(as, ir, XOg_X_IMUL);
 }
 
-<<<<<<< HEAD
-static void asm_div(ASMState *as, IRIns *ir)
-{
-  if (!irt_isnum(ir->t))
-    asm_callid(as, ir, irt_isi64(ir->t) ? IRCALL_lj_carith_divi64 :
-					  IRCALL_lj_carith_divu64);
-  else
-    asm_fparith(as, ir, XO_DIVSD);
-}
-
-static void asm_mod(ASMState *as, IRIns *ir)
-{
-  if (!irt_isint(ir->t))
-    asm_callid(as, ir, irt_isi64(ir->t) ? IRCALL_lj_carith_modi64 :
-					  IRCALL_lj_carith_modu64);
-  else
-    asm_callid(as, ir, IRCALL_lj_vm_modi);
-}
-=======
 #define asm_fpdiv(as, ir)	asm_fparith(as, ir, XO_DIVSD)
->>>>>>> 72efc42e
 
 static void asm_neg_not(ASMState *as, IRIns *ir, x86Group3 xg)
 {
@@ -2395,73 +1999,17 @@
 /* Hiword op of a split 32/32 or 64/64 bit op. Previous op is the loword op. */
 static void asm_hiop(ASMState *as, IRIns *ir)
 {
-<<<<<<< HEAD
-  UNUSED(as); UNUSED(ir); lua_assert(0);  /* Unused on x64 or without FFI. */
-=======
   /* HIOP is marked as a store because it needs its own DCE logic. */
   int uselo = ra_used(ir-1), usehi = ra_used(ir);  /* Loword/hiword used? */
   if (LJ_UNLIKELY(!(as->flags & JIT_F_OPT_DCE))) uselo = usehi = 1;
-#if LJ_32 && LJ_HASFFI
-  if ((ir-1)->o == IR_CONV) {  /* Conversions to/from 64 bit. */
-    as->curins--;  /* Always skip the CONV. */
-    if (usehi || uselo)
-      asm_conv64(as, ir);
-    return;
-  } else if ((ir-1)->o <= IR_NE) {  /* 64 bit integer comparisons. ORDER IR. */
-    asm_comp_int64(as, ir);
-    return;
-  } else if ((ir-1)->o == IR_XSTORE) {
-    if ((ir-1)->r != RID_SINK)
-      asm_fxstore(as, ir);
-    return;
-  }
-#endif
   if (!usehi) return;  /* Skip unused hiword op for all remaining ops. */
   switch ((ir-1)->o) {
-#if LJ_32 && LJ_HASFFI
-  case IR_ADD:
-    as->flagmcp = NULL;
-    as->curins--;
-    asm_intarith(as, ir, XOg_ADC);
-    asm_intarith(as, ir-1, XOg_ADD);
-    break;
-  case IR_SUB:
-    as->flagmcp = NULL;
-    as->curins--;
-    asm_intarith(as, ir, XOg_SBB);
-    asm_intarith(as, ir-1, XOg_SUB);
-    break;
-  case IR_NEG: {
-    Reg dest = ra_dest(as, ir, RSET_GPR);
-    emit_rr(as, XO_GROUP3, XOg_NEG, dest);
-    emit_i8(as, 0);
-    emit_rr(as, XO_ARITHi8, XOg_ADC, dest);
-    ra_left(as, dest, ir->op1);
-    as->curins--;
-    asm_neg_not(as, ir-1, XOg_NEG);
-    break;
-    }
-  case IR_CNEWI:
-    /* Nothing to do here. Handled by CNEWI itself. */
-    break;
-#endif
   case IR_CALLN: case IR_CALLL: case IR_CALLS: case IR_CALLXS:
     if (!uselo)
       ra_allocref(as, ir->op1, RID2RSET(RID_RETLO));  /* Mark lo op as used. */
     break;
   default: lj_assertA(0, "bad HIOP for op %d", (ir-1)->o); break;
   }
-}
-
-/* -- Profiling ----------------------------------------------------------- */
-
-static void asm_prof(ASMState *as, IRIns *ir)
-{
-  UNUSED(ir);
-  asm_guardcc(as, CC_NE);
-  emit_i8(as, HOOK_PROFILE);
-  emit_rma(as, XO_GROUP3b, XOg_TEST, &J2G(as->J)->hookmask);
->>>>>>> 72efc42e
 }
 
 /* -- Stack handling ------------------------------------------------------ */
@@ -2519,13 +2067,8 @@
       Reg src = ra_alloc1(as, ref, RSET_FPR);
       emit_rmro(as, XO_MOVSDto, src, RID_BASE, ofs);
     } else {
-<<<<<<< HEAD
-      lua_assert(irt_ispri(ir->t) || irt_isaddr(ir->t));
-=======
-      lj_assertA(irt_ispri(ir->t) || irt_isaddr(ir->t) ||
-		 (LJ_DUALNUM && irt_isinteger(ir->t)),
+      lj_assertA(irt_ispri(ir->t) || irt_isaddr(ir->t),
 		 "restore of IR type %d", irt_type(ir->t));
->>>>>>> 72efc42e
       if (!irref_isk(ref)) {
 	Reg src = ra_alloc1(as, ref, rset_exclude(RSET_GPR, RID_BASE));
 	if (irt_is64(ir->t)) {
@@ -2630,12 +2173,6 @@
   }
 }
 
-/* Fixup the tail of the loop. */
-static void asm_loop_tail_fixup(ASMState *as)
-{
-  UNUSED(as);  /* Nothing to do. */
-}
-
 /* -- Head of trace ------------------------------------------------------- */
 
 /* Coalesce BASE register for a root trace. */
@@ -2664,8 +2201,7 @@
     if (irp->r == r) {
       return r;  /* Same BASE register already coalesced. */
     } else if (ra_hasreg(irp->r) && rset_test(as->freeset, irp->r)) {
-      /* Move from coalesced parent reg. */
-      emit_rr(as, XO_MOV, r|REX_GC64, irp->r);
+      emit_rr(as, XO_MOV, r, irp->r);  /* Move from coalesced parent reg. */
       return irp->r;
     } else {
       emit_getgl(as, r, jit_base);  /* Otherwise reload BASE. */
@@ -2684,11 +2220,7 @@
   MCode *target, *q;
   int32_t spadj = as->T->spadjust;
   if (spadj == 0) {
-<<<<<<< HEAD
-    p -= ((as->flags & JIT_F_LEA_AGU) ? 7 : 6) + 1;
-=======
-    p -= LJ_64 ? 7 : 6;
->>>>>>> 72efc42e
+    p -= 7;
   } else {
     MCode *p1;
     /* Patch stack adjustment. */
@@ -2700,34 +2232,15 @@
       p1 = p-9;
       *(int32_t *)p1 = spadj;
     }
-<<<<<<< HEAD
-    if ((as->flags & JIT_F_LEA_AGU)) {
-      p1[-4] = 0x48;
-      p1[-3] = (MCode)XI_LEA;
-      p1[-2] = MODRM(checki8(spadj) ? XM_OFS8 : XM_OFS32, RID_ESP, RID_ESP);
-      p1[-1] = MODRM(XM_SCALE1, RID_ESP, RID_ESP);
-    } else {
-      p1[-3] = 0x48;
-      p1[-2] = (MCode)(checki8(spadj) ? XI_ARITHi8 : XI_ARITHi);
-      p1[-1] = MODRM(XM_REG, XOg_ADD, RID_ESP);
-    }
+    p1[-3] = 0x48;
+    p1[-2] = (MCode)(checki8(spadj) ? XI_ARITHi8 : XI_ARITHi);
+    p1[-1] = MODRM(XM_REG, XOg_ADD, RID_ESP);
   }
   /* Patch exit branch. */
   target = (lnk ? traceref(as->J, lnk)->mcode :
             (track ? (MCode *)lj_vm_exit_interp :
              (MCode *)lj_vm_exit_interp_notrack));
-  *(int32_t *)(p-4) = jmprel(p, target);
-=======
-#if LJ_64
-    p1[-3] = 0x48;
-#endif
-    p1[-2] = (MCode)(checki8(spadj) ? XI_ARITHi8 : XI_ARITHi);
-    p1[-1] = MODRM(XM_REG, XOg_ADD, RID_ESP);
-  }
-  /* Patch exit branch. */
-  target = lnk ? traceref(as->J, lnk)->mcode : (MCode *)lj_vm_exit_interp;
   *(int32_t *)(p-4) = jmprel(as->J, p, target);
->>>>>>> 72efc42e
   p[-5] = XI_JMP;
   /* Drop unused mcode tail. Fill with NOPs to make the prefetcher happy. */
   for (q = as->mctop-1; q >= p; q--)
@@ -2754,11 +2267,7 @@
     as->invmcp = as->mcp = p;
   } else {
     /* Leave room for ESP adjustment: add esp, imm or lea esp, [esp+imm] */
-<<<<<<< HEAD
-    as->mcp = p - (((as->flags & JIT_F_LEA_AGU) ? 7 : 6) + 1);
-=======
-    as->mcp = p - (LJ_64 ? 7 : 6);
->>>>>>> 72efc42e
+    as->mcp = p - 7;
     as->invmcp = NULL;
   }
 }
@@ -2882,11 +2391,7 @@
   MSize len = T->szmcode;
   MCode *px = exitstub_addr(J, exitno) - 6;
   MCode *pe = p+len-6;
-<<<<<<< HEAD
-=======
   MCode *pgc = NULL;
-#if LJ_GC64
->>>>>>> 72efc42e
   uint32_t statei = (uint32_t)(GG_OFS(g.vmstate) - GG_OFS(dispatch));
   if (len > 5 && p[len-5] == XI_JMP && p+len-6 + *(int32_t *)(p+len-4) == px)
     *(int32_t *)(p+len-4) = jmprel(J, p+len, target);
