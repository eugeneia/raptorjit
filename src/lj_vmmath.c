--- conflicted
+++ resolved
@@ -73,16 +73,10 @@
 int32_t LJ_FASTCALL lj_vm_modi(int32_t a, int32_t b)
 {
   uint32_t y, ua, ub;
-<<<<<<< HEAD
   /* This must be checked before using this function. */
   lj_assertX(b != 0, "modulo with zero divisor");
-  ua = a < 0 ? (uint32_t)-a : (uint32_t)a;
-  ub = b < 0 ? (uint32_t)-b : (uint32_t)b;
-=======
-  lua_assert(b != 0);  /* This must be checked before using this function. */
   ua = a < 0 ? ~(uint32_t)a+1u : (uint32_t)a;
   ub = b < 0 ? ~(uint32_t)b+1u : (uint32_t)b;
->>>>>>> 8a5e398c
   y = ua % ub;
   if (y != 0 && (a^b) < 0) y = y - ub;
   if (((int32_t)y^b) < 0) y = ~y+1u;
@@ -95,18 +89,7 @@
 #ifdef LUAJIT_NO_LOG2
 double lj_vm_log2(double a)
 {
-<<<<<<< HEAD
   return log(a) * 1.4426950408889634074;
-=======
-  if (k > 1)
-    return lj_vm_powui(x, (uint32_t)k);
-  else if (k == 1)
-    return x;
-  else if (k == 0)
-    return 1.0;
-  else
-    return 1.0 / lj_vm_powui(x, ~(uint32_t)k+1u);
->>>>>>> 8a5e398c
 }
 #endif
 
