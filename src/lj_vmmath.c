--- conflicted
+++ resolved
@@ -40,33 +40,18 @@
   case IR_POW - IR_ADD: return pow(x, y); break;
   case IR_NEG - IR_ADD: return -x; break;
   case IR_ABS - IR_ADD: return fabs(x); break;
-<<<<<<< HEAD
-  case IR_ATAN2 - IR_ADD: return atan2(x, y); break;
-  case IR_LDEXP - IR_ADD: return ldexp(x, (int)y); break;
-  case IR_MIN - IR_ADD: return x > y ? y : x; break;
-  case IR_MAX - IR_ADD: return x < y ? y : x; break;
-=======
-#if LJ_HASJIT
   case IR_LDEXP - IR_ADD: return ldexp(x, (int)y); break;
   case IR_MIN - IR_ADD: return x < y ? x : y; break;
   case IR_MAX - IR_ADD: return x > y ? x : y; break;
-#endif
->>>>>>> 72efc42e
   default: return x;
   }
 }
 
-<<<<<<< HEAD
-int32_t lj_vm_modi(int32_t a, int32_t b)
-=======
 /* -- Helper functions for generated machine code ------------------------- */
 
-#if (LJ_HASJIT && !(LJ_TARGET_ARM || LJ_TARGET_ARM64 || LJ_TARGET_PPC)) || LJ_TARGET_MIPS
-int32_t LJ_FASTCALL lj_vm_modi(int32_t a, int32_t b)
->>>>>>> 72efc42e
+int32_t lj_vm_modi(int32_t a, int32_t b)
 {
   uint32_t y, ua, ub;
-  /* This must be checked before using this function. */
   lj_assertX(b != 0, "modulo with zero divisor");
   ua = a < 0 ? ~(uint32_t)a+1u : (uint32_t)a;
   ub = b < 0 ? ~(uint32_t)b+1u : (uint32_t)b;
@@ -84,17 +69,6 @@
 }
 #endif
 
-<<<<<<< HEAD
-#ifdef LUAJIT_NO_EXP2
-double lj_vm_exp2(double a)
-{
-  return exp(a * 0.6931471805599453);
-}
-#endif
-
-
-=======
->>>>>>> 72efc42e
 /* Computes fpm(x) for extended math functions. */
 double lj_vm_foldfpm(double x, int fpm)
 {
