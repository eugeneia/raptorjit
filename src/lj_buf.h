--- conflicted
+++ resolved
@@ -1,6 +1,6 @@
 /*
 ** Buffer handling.
-** Copyright (C) 2005-2022 Mike Pall. See Copyright Notice in luajit.h
+** Copyright (C) 2005-2017 Mike Pall. See Copyright Notice in luajit.h
 */
 
 #ifndef _LJ_BUF_H
@@ -151,24 +151,15 @@
   sbx->r = sbx->w = sbx->b = sbx->e = NULL;
 }
 
-#if LJ_HASBUFFER && LJ_HASJIT
+#if LJ_HASBUFFER
 LJ_FUNC void lj_bufx_set(SBufExt *sbx, const char *p, MSize len, GCobj *o);
-#if LJ_HASFFI
-LJ_FUNC MSize LJ_FASTCALL lj_bufx_more(SBufExt *sbx, MSize sz);
-#endif
+LJ_FUNC MSize lj_bufx_more(SBufExt *sbx, MSize sz);
 #endif
 
 /* Low-level buffer put operations */
 LJ_FUNC SBuf *lj_buf_putmem(SBuf *sb, const void *q, MSize len);
-<<<<<<< HEAD
 LJ_FUNC SBuf * lj_buf_putchar(SBuf *sb, int c);
 LJ_FUNC SBuf * lj_buf_putstr(SBuf *sb, GCstr *s);
-=======
-#if LJ_HASJIT || LJ_HASFFI
-LJ_FUNC SBuf * LJ_FASTCALL lj_buf_putchar(SBuf *sb, int c);
-#endif
-LJ_FUNC SBuf * LJ_FASTCALL lj_buf_putstr(SBuf *sb, GCstr *s);
->>>>>>> 72efc42e
 
 static LJ_AINLINE char *lj_buf_wmem(char *p, const void *q, MSize len)
 {
