/*
** FOLD: Constant Folding, Algebraic Simplifications and Reassociation.
** ABCelim: Array Bounds Check Elimination.
** CSE: Common-Subexpression Elimination.
** Copyright (C) 2005-2022 Mike Pall. See Copyright Notice in luajit.h
*/

#define lj_opt_fold_c
#define LUA_CORE

#include <math.h>

#include "lj_obj.h"


#include "lj_buf.h"
#include "lj_str.h"
#include "lj_tab.h"
#include "lj_ir.h"
#include "lj_jit.h"
#include "lj_ircall.h"
#include "lj_iropt.h"
#include "lj_trace.h"
#include "lj_ctype.h"
#include "lj_carith.h"
#include "lj_vm.h"
#include "lj_strscan.h"
#include "lj_strfmt.h"

/* Here's a short description how the FOLD engine processes instructions:
**
** The FOLD engine receives a single instruction stored in fins (J->fold.ins).
** The instruction and its operands are used to select matching fold rules.
** These are applied iteratively until a fixed point is reached.
**
** The 8 bit opcode of the instruction itself plus the opcodes of the
** two instructions referenced by its operands form a 24 bit key
** 'ins left right' (unused operands -> 0, literals -> lowest 8 bits).
**
** This key is used for partial matching against the fold rules. The
** left/right operand fields of the key are successively masked with
** the 'any' wildcard, from most specific to least specific:
**
**   ins left right
**   ins any  right
**   ins left any
**   ins any  any
**
** The masked key is used to lookup a matching fold rule in a semi-perfect
** hash table. If a matching rule is found, the related fold function is run.
** Multiple rules can share the same fold function. A fold rule may return
** one of several special values:
**
** - NEXTFOLD means no folding was applied, because an additional test
**   inside the fold function failed. Matching continues against less
**   specific fold rules. Finally the instruction is passed on to CSE.
**
** - RETRYFOLD means the instruction was modified in-place. Folding is
**   retried as if this instruction had just been received.
**
** All other return values are terminal actions -- no further folding is
** applied:
**
** - INTFOLD(i) returns a reference to the integer constant i.
**
** - LEFTFOLD and RIGHTFOLD return the left/right operand reference
**   without emitting an instruction.
**
** - CSEFOLD and EMITFOLD pass the instruction directly to CSE or emit
**   it without passing through any further optimizations.
**
** - FAILFOLD, DROPFOLD and CONDFOLD only apply to instructions which have
**   no result (e.g. guarded assertions): FAILFOLD means the guard would
**   always fail, i.e. the current trace is pointless. DROPFOLD means
**   the guard is always true and has been eliminated. CONDFOLD is a
**   shortcut for FAILFOLD + cond (i.e. drop if true, otherwise fail).
**
** - Any other return value is interpreted as an IRRef or TRef. This
**   can be a reference to an existing or a newly created instruction.
**   Only the least-significant 16 bits (IRRef1) are used to form a TRef
**   which is finally returned to the caller.
**
** The FOLD engine receives instructions both from the trace recorder and
** substituted instructions from LOOP unrolling. This means all types
** of instructions may end up here, even though the recorder bypasses
** FOLD in some cases. Thus all loads, stores and allocations must have
** an any/any rule to avoid being passed on to CSE.
**
** Carefully read the following requirements before adding or modifying
** any fold rules:
**
** Requirement #1: All fold rules must preserve their destination type.
**
** Consistently use INTFOLD() (KINT result) or lj_ir_knum() (KNUM result).
** Never use lj_ir_knumint() which can have either a KINT or KNUM result.
**
** Requirement #2: Fold rules should not create *new* instructions which
** reference operands *across* PHIs.
**
** E.g. a RETRYFOLD with 'fins->op1 = fleft->op1' is invalid if the
** left operand is a PHI. Then fleft->op1 would point across the PHI
** frontier to an invariant instruction. Adding a PHI for this instruction
** would be counterproductive. The solution is to add a barrier which
** prevents folding across PHIs, i.e. 'PHIBARRIER(fleft)' in this case.
** The only exception is for recurrences with high latencies like
** repeated int->num->int conversions.
**
** One could relax this condition a bit if the referenced instruction is
** a PHI, too. But this often leads to worse code due to excessive
** register shuffling.
**
** Note: returning *existing* instructions (e.g. LEFTFOLD) is ok, though.
** Even returning fleft->op1 would be ok, because a new PHI will added,
** if needed. But again, this leads to excessive register shuffling and
** should be avoided.
**
** Requirement #3: The set of all fold rules must be monotonic to guarantee
** termination.
**
** The goal is optimization, so one primarily wants to add strength-reducing
** rules. This means eliminating an instruction or replacing an instruction
** with one or more simpler instructions. Don't add fold rules which point
** into the other direction.
**
** Some rules (like commutativity) do not directly reduce the strength of
** an instruction, but enable other fold rules (e.g. by moving constants
** to the right operand). These rules must be made unidirectional to avoid
** cycles.
**
** Rule of thumb: the trace recorder expands the IR and FOLD shrinks it.
*/

/* Some local macros to save typing. Undef'd at the end. */
#define IR(ref)		(&J->cur.ir[(ref)])
#define fins		(&J->fold.ins)
#define fleft		(J->fold.left)
#define fright		(J->fold.right)
#define knumleft	(ir_knum(fleft)->n)
#define knumright	(ir_knum(fright)->n)

/* Pass IR on to next optimization in chain (FOLD). */
#define emitir(ot, a, b)	(lj_ir_set(J, (ot), (a), (b)), lj_opt_fold(J))

/* Fold function type. Fastcall on x86 significantly reduces their size. */
typedef IRRef (*FoldFunc)(jit_State *J);

/* Macros for the fold specs, so buildvm can recognize them. */
#define LJFOLD(x)
#define LJFOLDX(x)
#define LJFOLDF(name)	static TRef fold_##name(jit_State *J)
/* Note: They must be at the start of a line or buildvm ignores them! */

/* Barrier to prevent using operands across PHIs. */
#define PHIBARRIER(ir)	if (irt_isphi((ir)->t)) return NEXTFOLD

/* Barrier to prevent folding across a GC step.
** GC steps can only happen at the head of a trace and at LOOP.
** And the GC is only driven forward if there's at least one allocation.
*/
#define gcstep_barrier(J, ref) \
  ((ref) < J->chain[IR_LOOP] && \
   (J->chain[IR_SNEW] || J->chain[IR_XSNEW] || \
    J->chain[IR_TNEW] || J->chain[IR_TDUP] || \
    J->chain[IR_CNEW] || J->chain[IR_CNEWI] || \
    J->chain[IR_BUFSTR] || J->chain[IR_TOSTR] || J->chain[IR_CALLA]))

/* -- Constant folding for FP numbers ------------------------------------- */

LJFOLD(ADD KNUM KNUM)
LJFOLD(SUB KNUM KNUM)
LJFOLD(MUL KNUM KNUM)
LJFOLD(DIV KNUM KNUM)
LJFOLD(LDEXP KNUM KNUM)
LJFOLD(MIN KNUM KNUM)
LJFOLD(MAX KNUM KNUM)
LJFOLDF(kfold_numarith)
{
  lua_Number a = knumleft;
  lua_Number b = knumright;
  lua_Number y = lj_vm_foldarith(a, b, fins->o - IR_ADD);
  return lj_ir_knum(J, y);
}

LJFOLD(NEG KNUM FLOAD)
LJFOLD(ABS KNUM FLOAD)
LJFOLDF(kfold_numabsneg)
{
  lua_Number a = knumleft;
  lua_Number y = lj_vm_foldarith(a, a, fins->o - IR_ADD);
  return lj_ir_knum(J, y);
}

LJFOLD(LDEXP KNUM KINT)
LJFOLDF(kfold_ldexp)
{
  UNUSED(J);
  return NEXTFOLD;
}

LJFOLD(FPMATH KNUM any)
LJFOLDF(kfold_fpmath)
{
  lua_Number a = knumleft;
  lua_Number y = lj_vm_foldfpm(a, fins->op2);
  return lj_ir_knum(J, y);
}

LJFOLD(CALLN KNUM any)
LJFOLDF(kfold_fpcall1)
{
  const CCallInfo *ci = &lj_ir_callinfo[fins->op2];
  if (CCI_TYPE(ci) == IRT_NUM) {
    double y = ((double (*)(double))ci->func)(knumleft);
    return lj_ir_knum(J, y);
  }
  return NEXTFOLD;
}

LJFOLD(CALLN CARG IRCALL_atan2)
LJFOLDF(kfold_fpcall2)
{
  if (irref_isk(fleft->op1) && irref_isk(fleft->op2)) {
    const CCallInfo *ci = &lj_ir_callinfo[fins->op2];
    double a = ir_knum(IR(fleft->op1))->n;
    double b = ir_knum(IR(fleft->op2))->n;
    double y = ((double (*)(double, double))ci->func)(a, b);
    return lj_ir_knum(J, y);
  }
  return NEXTFOLD;
}

LJFOLD(POW KNUM KNUM)
LJFOLDF(kfold_numpow)
{
  return lj_ir_knum(J, lj_vm_foldarith(knumleft, knumright, IR_POW - IR_ADD));
}

/* Must not use kfold_kref for numbers (could be NaN). */
LJFOLD(EQ KNUM KNUM)
LJFOLD(NE KNUM KNUM)
LJFOLD(LT KNUM KNUM)
LJFOLD(GE KNUM KNUM)
LJFOLD(LE KNUM KNUM)
LJFOLD(GT KNUM KNUM)
LJFOLD(ULT KNUM KNUM)
LJFOLD(UGE KNUM KNUM)
LJFOLD(ULE KNUM KNUM)
LJFOLD(UGT KNUM KNUM)
LJFOLDF(kfold_numcomp)
{
  return CONDFOLD(lj_ir_numcmp(knumleft, knumright, (IROp)fins->o));
}

/* -- Constant folding for 32 bit integers -------------------------------- */

static int32_t kfold_intop(int32_t k1, int32_t k2, IROp op)
{
  switch (op) {
  case IR_ADD: k1 += k2; break;
  case IR_SUB: k1 -= k2; break;
  case IR_MUL: k1 *= k2; break;
  case IR_MOD: k1 = lj_vm_modi(k1, k2); break;
  case IR_NEG: k1 = (int32_t)(~(uint32_t)k1+1u); break;
  case IR_BAND: k1 &= k2; break;
  case IR_BOR: k1 |= k2; break;
  case IR_BXOR: k1 ^= k2; break;
  case IR_BSHL: k1 <<= (k2 & 31); break;
  case IR_BSHR: k1 = (int32_t)((uint32_t)k1 >> (k2 & 31)); break;
  case IR_BSAR: k1 >>= (k2 & 31); break;
  case IR_BROL: k1 = (int32_t)lj_rol((uint32_t)k1, (k2 & 31)); break;
  case IR_BROR: k1 = (int32_t)lj_ror((uint32_t)k1, (k2 & 31)); break;
  case IR_MIN: k1 = k1 < k2 ? k1 : k2; break;
  case IR_MAX: k1 = k1 > k2 ? k1 : k2; break;
  default: lj_assertX(0, "bad IR op %d", op); break;
  }
  return k1;
}

LJFOLD(ADD KINT KINT)
LJFOLD(SUB KINT KINT)
LJFOLD(MUL KINT KINT)
LJFOLD(MOD KINT KINT)
LJFOLD(NEG KINT KINT)
LJFOLD(BAND KINT KINT)
LJFOLD(BOR KINT KINT)
LJFOLD(BXOR KINT KINT)
LJFOLD(BSHL KINT KINT)
LJFOLD(BSHR KINT KINT)
LJFOLD(BSAR KINT KINT)
LJFOLD(BROL KINT KINT)
LJFOLD(BROR KINT KINT)
LJFOLD(MIN KINT KINT)
LJFOLD(MAX KINT KINT)
LJFOLDF(kfold_intarith)
{
  return INTFOLD(kfold_intop(fleft->i, fright->i, (IROp)fins->o));
}

LJFOLD(ADDOV KINT KINT)
LJFOLD(SUBOV KINT KINT)
LJFOLD(MULOV KINT KINT)
LJFOLDF(kfold_intovarith)
{
  lua_Number n = lj_vm_foldarith((lua_Number)fleft->i, (lua_Number)fright->i,
				 fins->o - IR_ADDOV);
  int32_t k = lj_num2int(n);
  if (n != (lua_Number)k)
    return FAILFOLD;
  return INTFOLD(k);
}

LJFOLD(BNOT KINT)
LJFOLDF(kfold_bnot)
{
  return INTFOLD(~fleft->i);
}

LJFOLD(BSWAP KINT)
LJFOLDF(kfold_bswap)
{
  return INTFOLD((int32_t)lj_bswap((uint32_t)fleft->i));
}

LJFOLD(LT KINT KINT)
LJFOLD(GE KINT KINT)
LJFOLD(LE KINT KINT)
LJFOLD(GT KINT KINT)
LJFOLD(ULT KINT KINT)
LJFOLD(UGE KINT KINT)
LJFOLD(ULE KINT KINT)
LJFOLD(UGT KINT KINT)
LJFOLD(ABC KINT KINT)
LJFOLDF(kfold_intcomp)
{
  int32_t a = fleft->i, b = fright->i;
  switch ((IROp)fins->o) {
  case IR_LT: return CONDFOLD(a < b);
  case IR_GE: return CONDFOLD(a >= b);
  case IR_LE: return CONDFOLD(a <= b);
  case IR_GT: return CONDFOLD(a > b);
  case IR_ULT: return CONDFOLD((uint32_t)a < (uint32_t)b);
  case IR_UGE: return CONDFOLD((uint32_t)a >= (uint32_t)b);
  case IR_ULE: return CONDFOLD((uint32_t)a <= (uint32_t)b);
  case IR_ABC:
  case IR_UGT: return CONDFOLD((uint32_t)a > (uint32_t)b);
  default: lj_assertJ(0, "bad IR op %d", fins->o); return FAILFOLD;
  }
}

LJFOLD(UGE any KINT)
LJFOLDF(kfold_intcomp0)
{
  if (fright->i == 0)
    return DROPFOLD;
  return NEXTFOLD;
}

/* -- Constant folding for 64 bit integers -------------------------------- */

static uint64_t kfold_int64arith(jit_State *J, uint64_t k1, uint64_t k2,
				 IROp op)
{
<<<<<<< HEAD
=======
  UNUSED(J);
#if LJ_HASFFI
>>>>>>> 72efc42e
  switch (op) {
  case IR_ADD: k1 += k2; break;
  case IR_SUB: k1 -= k2; break;
  case IR_MUL: k1 *= k2; break;
  case IR_BAND: k1 &= k2; break;
  case IR_BOR: k1 |= k2; break;
  case IR_BXOR: k1 ^= k2; break;
  case IR_BSHL: k1 <<= (k2 & 63); break;
  case IR_BSHR: k1 = (int32_t)((uint32_t)k1 >> (k2 & 63)); break;
  case IR_BSAR: k1 >>= (k2 & 63); break;
  case IR_BROL: k1 = (int32_t)lj_rol((uint32_t)k1, (k2 & 63)); break;
  case IR_BROR: k1 = (int32_t)lj_ror((uint32_t)k1, (k2 & 63)); break;
<<<<<<< HEAD
  default: UNUSED(k2); lua_assert(0); break;
=======
  default: lj_assertJ(0, "bad IR op %d", op); break;
>>>>>>> 72efc42e
  }
#else
  UNUSED(k2); UNUSED(op);
  lj_assertJ(0, "FFI IR op without FFI");
#endif
  return k1;
}

LJFOLD(ADD KINT64 KINT64)
LJFOLD(SUB KINT64 KINT64)
LJFOLD(MUL KINT64 KINT64)
LJFOLD(BAND KINT64 KINT64)
LJFOLD(BOR KINT64 KINT64)
LJFOLD(BXOR KINT64 KINT64)
LJFOLDF(kfold_int64arith)
{
  return INT64FOLD(kfold_int64arith(J, ir_k64(fleft)->u64,
				    ir_k64(fright)->u64, (IROp)fins->o));
}

LJFOLD(DIV KINT64 KINT64)
LJFOLD(MOD KINT64 KINT64)
LJFOLD(POW KINT64 KINT64)
LJFOLDF(kfold_int64arith2)
{
  uint64_t k1 = ir_k64(fleft)->u64, k2 = ir_k64(fright)->u64;
  if (irt_isi64(fins->t)) {
    k1 = fins->o == IR_DIV ? lj_carith_divi64((int64_t)k1, (int64_t)k2) :
	 fins->o == IR_MOD ? lj_carith_modi64((int64_t)k1, (int64_t)k2) :
			     lj_carith_powi64((int64_t)k1, (int64_t)k2);
  } else {
    k1 = fins->o == IR_DIV ? lj_carith_divu64(k1, k2) :
	 fins->o == IR_MOD ? lj_carith_modu64(k1, k2) :
			     lj_carith_powu64(k1, k2);
  }
  return INT64FOLD(k1);
<<<<<<< HEAD
=======
#else
  UNUSED(J); lj_assertJ(0, "FFI IR op without FFI"); return FAILFOLD;
#endif
>>>>>>> 72efc42e
}

LJFOLD(BSHL KINT64 KINT)
LJFOLD(BSHR KINT64 KINT)
LJFOLD(BSAR KINT64 KINT)
LJFOLD(BROL KINT64 KINT)
LJFOLD(BROR KINT64 KINT)
LJFOLDF(kfold_int64shift)
{
  uint64_t k = ir_k64(fleft)->u64;
  int32_t sh = (fright->i & 63);
  return INT64FOLD(lj_carith_shift64(k, sh, fins->o - IR_BSHL));
<<<<<<< HEAD
=======
#else
  UNUSED(J); lj_assertJ(0, "FFI IR op without FFI"); return FAILFOLD;
#endif
>>>>>>> 72efc42e
}

LJFOLD(BNOT KINT64)
LJFOLDF(kfold_bnot64)
{
  return INT64FOLD(~ir_k64(fleft)->u64);
<<<<<<< HEAD
=======
#else
  UNUSED(J); lj_assertJ(0, "FFI IR op without FFI"); return FAILFOLD;
#endif
>>>>>>> 72efc42e
}

LJFOLD(BSWAP KINT64)
LJFOLDF(kfold_bswap64)
{
  return INT64FOLD(lj_bswap64(ir_k64(fleft)->u64));
<<<<<<< HEAD
=======
#else
  UNUSED(J); lj_assertJ(0, "FFI IR op without FFI"); return FAILFOLD;
#endif
>>>>>>> 72efc42e
}

LJFOLD(LT KINT64 KINT64)
LJFOLD(GE KINT64 KINT64)
LJFOLD(LE KINT64 KINT64)
LJFOLD(GT KINT64 KINT64)
LJFOLD(ULT KINT64 KINT64)
LJFOLD(UGE KINT64 KINT64)
LJFOLD(ULE KINT64 KINT64)
LJFOLD(UGT KINT64 KINT64)
LJFOLDF(kfold_int64comp)
{
  uint64_t a = ir_k64(fleft)->u64, b = ir_k64(fright)->u64;
  switch ((IROp)fins->o) {
  case IR_LT: return CONDFOLD((int64_t)a < (int64_t)b);
  case IR_GE: return CONDFOLD((int64_t)a >= (int64_t)b);
  case IR_LE: return CONDFOLD((int64_t)a <= (int64_t)b);
  case IR_GT: return CONDFOLD((int64_t)a > (int64_t)b);
  case IR_ULT: return CONDFOLD(a < b);
  case IR_UGE: return CONDFOLD(a >= b);
  case IR_ULE: return CONDFOLD(a <= b);
  case IR_UGT: return CONDFOLD(a > b);
  default: lj_assertJ(0, "bad IR op %d", fins->o); return FAILFOLD;
  }
<<<<<<< HEAD
=======
#else
  UNUSED(J); lj_assertJ(0, "FFI IR op without FFI"); return FAILFOLD;
#endif
>>>>>>> 72efc42e
}

LJFOLD(UGE any KINT64)
LJFOLDF(kfold_int64comp0)
{
  if (ir_k64(fright)->u64 == 0)
    return DROPFOLD;
  return NEXTFOLD;
<<<<<<< HEAD
=======
#else
  UNUSED(J); lj_assertJ(0, "FFI IR op without FFI"); return FAILFOLD;
#endif
>>>>>>> 72efc42e
}

/* -- Constant folding for strings ---------------------------------------- */

LJFOLD(SNEW KKPTR KINT)
LJFOLDF(kfold_snew_kptr)
{
  GCstr *s = lj_str_new(J->L, (const char *)ir_kptr(fleft), (size_t)fright->i);
  return lj_ir_kstr(J, s);
}

LJFOLD(SNEW any KINT)
LJFOLD(XSNEW any KINT)
LJFOLDF(kfold_snew_empty)
{
  if (fright->i == 0)
    return lj_ir_kstr(J, &J2G(J)->strempty);
  return NEXTFOLD;
}

LJFOLD(STRREF KGC KINT)
LJFOLDF(kfold_strref)
{
  GCstr *str = ir_kstr(fleft);
  lj_assertJ((MSize)fright->i <= str->len, "bad string ref");
  return lj_ir_kkptr(J, (char *)strdata(str) + fright->i);
}

LJFOLD(STRREF SNEW any)
LJFOLDF(kfold_strref_snew)
{
  PHIBARRIER(fleft);
  if (irref_isk(fins->op2) && fright->i == 0) {
    return fleft->op1;  /* strref(snew(ptr, len), 0) ==> ptr */
  } else {
    /* Reassociate: strref(snew(strref(str, a), len), b) ==> strref(str, a+b) */
    IRIns *ir = IR(fleft->op1);
    if (ir->o == IR_STRREF) {
      IRRef1 str = ir->op1;  /* IRIns * is not valid across emitir. */
      PHIBARRIER(ir);
      fins->op2 = emitir(IRTI(IR_ADD), ir->op2, fins->op2); /* Clobbers fins! */
      fins->op1 = str;
      fins->ot = IRT(IR_STRREF, IRT_PGC);
      return RETRYFOLD;
    }
  }
  return NEXTFOLD;
}

LJFOLD(CALLN CARG IRCALL_lj_str_cmp)
LJFOLDF(kfold_strcmp)
{
  if (irref_isk(fleft->op1) && irref_isk(fleft->op2)) {
    GCstr *a = ir_kstr(IR(fleft->op1));
    GCstr *b = ir_kstr(IR(fleft->op2));
    return INTFOLD(lj_str_cmp(a, b));
  }
  return NEXTFOLD;
}

/* -- Constant folding and forwarding for buffers ------------------------- */

/*
** Buffer ops perform stores, but their effect is limited to the buffer
** itself. Also, buffer ops are chained: a use of an op implies a use of
** all other ops up the chain. Conversely, if an op is unused, all ops
** up the chain can go unsed. This largely eliminates the need to treat
** them as stores.
**
** Alas, treating them as normal (IRM_N) ops doesn't work, because they
** cannot be CSEd in isolation. CSE for IRM_N is implicitly done in LOOP
** or if FOLD is disabled.
**
** The compromise is to declare them as loads, emit them like stores and
** CSE whole chains manually when the BUFSTR is to be emitted. Any chain
** fragments left over from CSE are eliminated by DCE.
**
** The string buffer methods emit a USE instead of a BUFSTR to keep the
** chain alive.
*/

LJFOLD(BUFHDR any any)
LJFOLDF(bufhdr_merge)
{
  return fins->op2 == IRBUFHDR_WRITE ? CSEFOLD : EMITFOLD;
}

LJFOLD(BUFPUT any BUFSTR)
LJFOLDF(bufput_bufstr)
{
  if ((J->flags & JIT_F_OPT_FWD)) {
    IRRef hdr = fright->op2;
    /* New buffer, no other buffer op inbetween and same buffer? */
    if (fleft->o == IR_BUFHDR && fleft->op2 == IRBUFHDR_RESET &&
	fleft->prev == hdr &&
	fleft->op1 == IR(hdr)->op1 &&
	!(irt_isphi(fright->t) && IR(hdr)->prev) &&
	(!LJ_HASBUFFER || J->chain[IR_CALLA] < hdr)) {
      IRRef ref = fins->op1;
      IR(ref)->op2 = IRBUFHDR_APPEND;  /* Modify BUFHDR. */
      IR(ref)->op1 = fright->op1;
      return ref;
    }
    /* Replay puts to global temporary buffer. */
    if (IR(hdr)->op2 == IRBUFHDR_RESET && !irt_isphi(fright->t)) {
      IRIns *ir = IR(fright->op1);
      /* For now only handle single string.reverse .lower .upper .rep. */
      if (ir->o == IR_CALLL &&
	  ir->op2 >= IRCALL_lj_buf_putstr_reverse &&
	  ir->op2 <= IRCALL_lj_buf_putstr_rep) {
	IRIns *carg1 = IR(ir->op1);
	if (ir->op2 == IRCALL_lj_buf_putstr_rep) {
	  IRIns *carg2 = IR(carg1->op1);
	  if (carg2->op1 == hdr) {
	    return lj_ir_call(J, ir->op2, fins->op1, carg2->op2, carg1->op2);
	  }
	} else if (carg1->op1 == hdr) {
	  return lj_ir_call(J, ir->op2, fins->op1, carg1->op2);
	}
      }
    }
  }
  return EMITFOLD;  /* Always emit, CSE later. */
}

LJFOLD(BUFPUT any any)
LJFOLDF(bufput_kgc)
{
  if (LJ_LIKELY(J->flags & JIT_F_OPT_FOLD) && fright->o == IR_KGC) {
    GCstr *s2 = ir_kstr(fright);
    if (s2->len == 0) {  /* Empty string? */
      return LEFTFOLD;
    } else {
      if (fleft->o == IR_BUFPUT && irref_isk(fleft->op2) &&
	  !irt_isphi(fleft->t)) {  /* Join two constant string puts in a row. */
	GCstr *s1 = ir_kstr(IR(fleft->op2));
	IRRef kref = lj_ir_kstr(J, lj_buf_cat2str(J->L, s1, s2));
	/* lj_ir_kstr() may realloc the IR and invalidates any IRIns *. */
	IR(fins->op1)->op2 = kref;  /* Modify previous BUFPUT. */
	return fins->op1;
      }
    }
  }
  return EMITFOLD;  /* Always emit, CSE later. */
}

LJFOLD(BUFSTR any any)
LJFOLDF(bufstr_kfold_cse)
{
  lj_assertJ(fleft->o == IR_BUFHDR || fleft->o == IR_BUFPUT ||
	     fleft->o == IR_CALLL,
	     "bad buffer constructor IR op %d", fleft->o);
  if (LJ_LIKELY(J->flags & JIT_F_OPT_FOLD)) {
    if (fleft->o == IR_BUFHDR) {  /* No put operations? */
      if (fleft->op2 == IRBUFHDR_RESET)  /* Empty buffer? */
	return lj_ir_kstr(J, &J2G(J)->strempty);
      fins->op1 = fleft->op1;
      fins->op2 = fleft->prev;  /* Relies on checks in bufput_append. */
      return CSEFOLD;
    } else if (fleft->o == IR_BUFPUT) {
      IRIns *irb = IR(fleft->op1);
      if (irb->o == IR_BUFHDR && irb->op2 == IRBUFHDR_RESET)
	return fleft->op2;  /* Shortcut for a single put operation. */
    }
  }
  /* Try to CSE the whole chain. */
  if (LJ_LIKELY(J->flags & JIT_F_OPT_CSE)) {
    IRRef ref = J->chain[IR_BUFSTR];
    while (ref) {
      IRIns *irs = IR(ref), *ira = fleft, *irb = IR(irs->op1);
      while (ira->o == irb->o && ira->op2 == irb->op2) {
	lj_assertJ(ira->o == IR_BUFHDR || ira->o == IR_BUFPUT ||
		   ira->o == IR_CALLL || ira->o == IR_CARG,
		   "bad buffer constructor IR op %d", ira->o);
	if (ira->o == IR_BUFHDR && ira->op2 == IRBUFHDR_RESET)
	  return ref;  /* CSE succeeded. */
	if (ira->o == IR_CALLL && ira->op2 == IRCALL_lj_buf_puttab)
	  break;
	ira = IR(ira->op1);
	irb = IR(irb->op1);
      }
      ref = irs->prev;
    }
  }
  return EMITFOLD;  /* No CSE possible. */
}

LJFOLD(CALLL CARG IRCALL_lj_buf_putstr_reverse)
LJFOLD(CALLL CARG IRCALL_lj_buf_putstr_upper)
LJFOLD(CALLL CARG IRCALL_lj_buf_putstr_lower)
LJFOLD(CALLL CARG IRCALL_lj_strfmt_putquoted)
LJFOLDF(bufput_kfold_op)
{
  if (irref_isk(fleft->op2)) {
    const CCallInfo *ci = &lj_ir_callinfo[fins->op2];
    SBuf *sb = lj_buf_tmp_(J->L);
    sb = ((SBuf * (*)(SBuf *, GCstr *))ci->func)(sb,
						       ir_kstr(IR(fleft->op2)));
    fins->o = IR_BUFPUT;
    fins->op1 = fleft->op1;
    fins->op2 = lj_ir_kstr(J, lj_buf_tostr(sb));
    return RETRYFOLD;
  }
  return EMITFOLD;  /* Always emit, CSE later. */
}

LJFOLD(CALLL CARG IRCALL_lj_buf_putstr_rep)
LJFOLDF(bufput_kfold_rep)
{
  if (irref_isk(fleft->op2)) {
    IRIns *irc = IR(fleft->op1);
    if (irref_isk(irc->op2)) {
      SBuf *sb = lj_buf_tmp_(J->L);
      sb = lj_buf_putstr_rep(sb, ir_kstr(IR(irc->op2)), IR(fleft->op2)->i);
      fins->o = IR_BUFPUT;
      fins->op1 = irc->op1;
      fins->op2 = lj_ir_kstr(J, lj_buf_tostr(sb));
      return RETRYFOLD;
    }
  }
  return EMITFOLD;  /* Always emit, CSE later. */
}

LJFOLD(CALLL CARG IRCALL_lj_strfmt_putfxint)
LJFOLD(CALLL CARG IRCALL_lj_strfmt_putfnum_int)
LJFOLD(CALLL CARG IRCALL_lj_strfmt_putfnum_uint)
LJFOLD(CALLL CARG IRCALL_lj_strfmt_putfnum)
LJFOLD(CALLL CARG IRCALL_lj_strfmt_putfstr)
LJFOLD(CALLL CARG IRCALL_lj_strfmt_putfchar)
LJFOLDF(bufput_kfold_fmt)
{
  IRIns *irc = IR(fleft->op1);
  lj_assertJ(irref_isk(irc->op2), "SFormat must be const");
  if (irref_isk(fleft->op2)) {
    SFormat sf = (SFormat)IR(irc->op2)->i;
    IRIns *ira = IR(fleft->op2);
    SBuf *sb = lj_buf_tmp_(J->L);
    switch (fins->op2) {
    case IRCALL_lj_strfmt_putfxint:
      sb = lj_strfmt_putfxint(sb, sf, ir_k64(ira)->u64);
      break;
    case IRCALL_lj_strfmt_putfstr:
      sb = lj_strfmt_putfstr(sb, sf, ir_kstr(ira));
      break;
    case IRCALL_lj_strfmt_putfchar:
      sb = lj_strfmt_putfchar(sb, sf, ira->i);
      break;
    case IRCALL_lj_strfmt_putfnum_int:
    case IRCALL_lj_strfmt_putfnum_uint:
    case IRCALL_lj_strfmt_putfnum:
    default: {
      const CCallInfo *ci = &lj_ir_callinfo[fins->op2];
      sb = ((SBuf * (*)(SBuf *, SFormat, lua_Number))ci->func)(sb, sf,
							 ir_knum(ira)->n);
      break;
      }
    }
    fins->o = IR_BUFPUT;
    fins->op1 = irc->op1;
    fins->op2 = lj_ir_kstr(J, lj_buf_tostr(sb));
    return RETRYFOLD;
  }
  return EMITFOLD;  /* Always emit, CSE later. */
}

/* -- Constant folding of pointer arithmetic ------------------------------ */

LJFOLD(ADD KGC KINT)
LJFOLD(ADD KGC KINT64)
LJFOLDF(kfold_add_kgc)
{
  GCobj *o = ir_kgc(fleft);
  ptrdiff_t ofs = (ptrdiff_t)ir_kint64(fright)->u64;
  if (irt_iscdata(fleft->t)) {
    CType *ct = ctype_raw(ctype_ctsG(J2G(J)), gco2cd(o)->ctypeid);
    if (ctype_isnum(ct->info) || ctype_isenum(ct->info) ||
	ctype_isptr(ct->info) || ctype_isfunc(ct->info) ||
	ctype_iscomplex(ct->info) || ctype_isvector(ct->info))
      return lj_ir_kkptr(J, (char *)o + ofs);
  }
  return lj_ir_kptr(J, (char *)o + ofs);
}

LJFOLD(ADD KPTR KINT)
LJFOLD(ADD KPTR KINT64)
LJFOLD(ADD KKPTR KINT)
LJFOLD(ADD KKPTR KINT64)
LJFOLDF(kfold_add_kptr)
{
  void *p = ir_kptr(fleft);
  ptrdiff_t ofs = (ptrdiff_t)ir_kint64(fright)->u64;
  return lj_ir_kptr_(J, fleft->o, (char *)p + ofs);
}

LJFOLD(ADD any KGC)
LJFOLD(ADD any KPTR)
LJFOLD(ADD any KKPTR)
LJFOLDF(kfold_add_kright)
{
  if (fleft->o == IR_KINT || fleft->o == IR_KINT64) {
    IRRef1 tmp = fins->op1; fins->op1 = fins->op2; fins->op2 = tmp;
    return RETRYFOLD;
  }
  return NEXTFOLD;
}

/* -- Constant folding of conversions ------------------------------------- */

LJFOLD(TOBIT KNUM KNUM)
LJFOLDF(kfold_tobit)
{
  return INTFOLD(lj_num2bit(knumleft));
}

LJFOLD(CONV KINT IRCONV_NUM_INT)
LJFOLDF(kfold_conv_kint_num)
{
  return lj_ir_knum(J, (lua_Number)fleft->i);
}

LJFOLD(CONV KINT IRCONV_NUM_U32)
LJFOLDF(kfold_conv_kintu32_num)
{
  return lj_ir_knum(J, (lua_Number)(uint32_t)fleft->i);
}

LJFOLD(CONV KINT IRCONV_INT_I8)
LJFOLD(CONV KINT IRCONV_INT_U8)
LJFOLD(CONV KINT IRCONV_INT_I16)
LJFOLD(CONV KINT IRCONV_INT_U16)
LJFOLDF(kfold_conv_kint_ext)
{
  int32_t k = fleft->i;
  if ((fins->op2 & IRCONV_SRCMASK) == IRT_I8) k = (int8_t)k;
  else if ((fins->op2 & IRCONV_SRCMASK) == IRT_U8) k = (uint8_t)k;
  else if ((fins->op2 & IRCONV_SRCMASK) == IRT_I16) k = (int16_t)k;
  else k = (uint16_t)k;
  return INTFOLD(k);
}

LJFOLD(CONV KINT IRCONV_I64_INT)
LJFOLD(CONV KINT IRCONV_U64_INT)
LJFOLD(CONV KINT IRCONV_I64_U32)
LJFOLD(CONV KINT IRCONV_U64_U32)
LJFOLDF(kfold_conv_kint_i64)
{
  if ((fins->op2 & IRCONV_SEXT))
    return INT64FOLD((uint64_t)(int64_t)fleft->i);
  else
    return INT64FOLD((uint64_t)(int64_t)(uint32_t)fleft->i);
}

LJFOLD(CONV KINT64 IRCONV_NUM_I64)
LJFOLDF(kfold_conv_kint64_num_i64)
{
  return lj_ir_knum(J, (lua_Number)(int64_t)ir_kint64(fleft)->u64);
}

LJFOLD(CONV KINT64 IRCONV_NUM_U64)
LJFOLDF(kfold_conv_kint64_num_u64)
{
  return lj_ir_knum(J, (lua_Number)ir_kint64(fleft)->u64);
}

LJFOLD(CONV KINT64 IRCONV_INT_I64)
LJFOLD(CONV KINT64 IRCONV_U32_I64)
LJFOLDF(kfold_conv_kint64_int_i64)
{
  return INTFOLD((int32_t)ir_kint64(fleft)->u64);
}

LJFOLD(CONV KNUM IRCONV_INT_NUM)
LJFOLDF(kfold_conv_knum_int_num)
{
  lua_Number n = knumleft;
  int32_t k = lj_num2int(n);
  if (irt_isguard(fins->t) && n != (lua_Number)k) {
    /* We're about to create a guard which always fails, like CONV +1.5.
    ** Some pathological loops cause this during LICM, e.g.:
    **   local x,k,t = 0,1.5,{1,[1.5]=2}
    **   for i=1,200 do x = x+ t[k]; k = k == 1 and 1.5 or 1 end
    **   assert(x == 300)
    */
    return FAILFOLD;
  }
  return INTFOLD(k);
}

LJFOLD(CONV KNUM IRCONV_U32_NUM)
LJFOLDF(kfold_conv_knum_u32_num)
{
  return INTFOLD((int32_t)(uint32_t)knumleft);
}

LJFOLD(CONV KNUM IRCONV_I64_NUM)
LJFOLDF(kfold_conv_knum_i64_num)
{
  return INT64FOLD((uint64_t)(int64_t)knumleft);
}

LJFOLD(CONV KNUM IRCONV_U64_NUM)
LJFOLDF(kfold_conv_knum_u64_num)
{
  return INT64FOLD(lj_num2u64(knumleft));
}

LJFOLD(TOSTR KNUM any)
LJFOLDF(kfold_tostr_knum)
{
  return lj_ir_kstr(J, lj_strfmt_num(J->L, ir_knum(fleft)));
}

LJFOLD(TOSTR KINT any)
LJFOLDF(kfold_tostr_kint)
{
  return lj_ir_kstr(J, fins->op2 == IRTOSTR_INT ?
		       lj_strfmt_int(J->L, fleft->i) :
		       lj_strfmt_char(J->L, fleft->i));
}

LJFOLD(STRTO KGC)
LJFOLDF(kfold_strto)
{
  TValue n;
  if (lj_strscan_num(ir_kstr(fleft), &n))
    return lj_ir_knum(J, numV(&n));
  return FAILFOLD;
}

/* -- Constant folding of equality checks --------------------------------- */

/* Don't constant-fold away FLOAD checks against KNULL. */
LJFOLD(EQ FLOAD KNULL)
LJFOLD(NE FLOAD KNULL)
LJFOLDX(lj_opt_cse)

/* But fold all other KNULL compares, since only KNULL is equal to KNULL. */
LJFOLD(EQ any KNULL)
LJFOLD(NE any KNULL)
LJFOLD(EQ KNULL any)
LJFOLD(NE KNULL any)
LJFOLD(EQ KINT KINT)  /* Constants are unique, so same refs <==> same value. */
LJFOLD(NE KINT KINT)
LJFOLD(EQ KINT64 KINT64)
LJFOLD(NE KINT64 KINT64)
LJFOLD(EQ KGC KGC)
LJFOLD(NE KGC KGC)
LJFOLDF(kfold_kref)
{
  return CONDFOLD((fins->op1 == fins->op2) ^ (fins->o == IR_NE));
}

/* -- Algebraic shortcuts ------------------------------------------------- */

LJFOLD(FPMATH FPMATH IRFPM_FLOOR)
LJFOLD(FPMATH FPMATH IRFPM_CEIL)
LJFOLD(FPMATH FPMATH IRFPM_TRUNC)
LJFOLDF(shortcut_round)
{
  IRFPMathOp op = (IRFPMathOp)fleft->op2;
  if (op == IRFPM_FLOOR || op == IRFPM_CEIL || op == IRFPM_TRUNC)
    return LEFTFOLD;  /* round(round_left(x)) = round_left(x) */
  return NEXTFOLD;
}

LJFOLD(ABS ABS FLOAD)
LJFOLDF(shortcut_left)
{
  return LEFTFOLD;  /* f(g(x)) ==> g(x) */
}

LJFOLD(ABS NEG FLOAD)
LJFOLDF(shortcut_dropleft)
{
  PHIBARRIER(fleft);
  fins->op1 = fleft->op1;  /* abs(neg(x)) ==> abs(x) */
  return RETRYFOLD;
}

/* Note: no safe shortcuts with STRTO and TOSTR ("1e2" ==> +100 ==> "100"). */
LJFOLD(NEG NEG any)
LJFOLD(BNOT BNOT)
LJFOLD(BSWAP BSWAP)
LJFOLDF(shortcut_leftleft)
{
  PHIBARRIER(fleft);  /* See above. Fold would be ok, but not beneficial. */
  return fleft->op1;  /* f(g(x)) ==> x */
}

/* -- FP algebraic simplifications ---------------------------------------- */

/* FP arithmetic is tricky -- there's not much to simplify.
** Please note the following common pitfalls before sending "improvements":
**   x+0 ==> x  is INVALID for x=-0
**   0-x ==> -x is INVALID for x=+0
**   x*0 ==> 0  is INVALID for x=-0, x=+-Inf or x=NaN
*/

LJFOLD(ADD NEG any)
LJFOLDF(simplify_numadd_negx)
{
  PHIBARRIER(fleft);
  fins->o = IR_SUB;  /* (-a) + b ==> b - a */
  fins->op1 = fins->op2;
  fins->op2 = fleft->op1;
  return RETRYFOLD;
}

LJFOLD(ADD any NEG)
LJFOLDF(simplify_numadd_xneg)
{
  PHIBARRIER(fright);
  fins->o = IR_SUB;  /* a + (-b) ==> a - b */
  fins->op2 = fright->op1;
  return RETRYFOLD;
}

LJFOLD(SUB any KNUM)
LJFOLDF(simplify_numsub_k)
{
  if (ir_knum(fright)->u64 == 0)  /* x - (+0) ==> x */
    return LEFTFOLD;
  return NEXTFOLD;
}

LJFOLD(SUB NEG KNUM)
LJFOLDF(simplify_numsub_negk)
{
  PHIBARRIER(fleft);
  fins->op2 = fleft->op1;  /* (-x) - k ==> (-k) - x */
  fins->op1 = (IRRef1)lj_ir_knum(J, -knumright);
  return RETRYFOLD;
}

LJFOLD(SUB any NEG)
LJFOLDF(simplify_numsub_xneg)
{
  PHIBARRIER(fright);
  fins->o = IR_ADD;  /* a - (-b) ==> a + b */
  fins->op2 = fright->op1;
  return RETRYFOLD;
}

LJFOLD(MUL any KNUM)
LJFOLD(DIV any KNUM)
LJFOLDF(simplify_nummuldiv_k)
{
  lua_Number n = knumright;
  if (n == 1.0) {  /* x o 1 ==> x */
    return LEFTFOLD;
  } else if (n == -1.0) {  /* x o -1 ==> -x */
    IRRef op1 = fins->op1;
    fins->op2 = (IRRef1)lj_ir_ksimd(J, LJ_KSIMD_NEG);  /* Modifies fins. */
    fins->op1 = op1;
    fins->o = IR_NEG;
    return RETRYFOLD;
  } else if (fins->o == IR_MUL && n == 2.0) {  /* x * 2 ==> x + x */
    fins->o = IR_ADD;
    fins->op2 = fins->op1;
    return RETRYFOLD;
  } else if (fins->o == IR_DIV) {  /* x / 2^k ==> x * 2^-k */
    uint64_t u = ir_knum(fright)->u64;
    uint32_t ex = ((uint32_t)(u >> 52) & 0x7ff);
    if ((u & U64x(000fffff,ffffffff)) == 0 && ex - 1 < 0x7fd) {
      u = (u & ((uint64_t)1 << 63)) | ((uint64_t)(0x7fe - ex) << 52);
      fins->o = IR_MUL;  /* Multiply by exact reciprocal. */
      fins->op2 = lj_ir_knum_u64(J, u);
      return RETRYFOLD;
    }
  }
  return NEXTFOLD;
}

LJFOLD(MUL NEG KNUM)
LJFOLD(DIV NEG KNUM)
LJFOLDF(simplify_nummuldiv_negk)
{
  PHIBARRIER(fleft);
  fins->op1 = fleft->op1;  /* (-a) o k ==> a o (-k) */
  fins->op2 = (IRRef1)lj_ir_knum(J, -knumright);
  return RETRYFOLD;
}

LJFOLD(MUL NEG NEG)
LJFOLD(DIV NEG NEG)
LJFOLDF(simplify_nummuldiv_negneg)
{
  PHIBARRIER(fleft);
  PHIBARRIER(fright);
  fins->op1 = fleft->op1;  /* (-a) o (-b) ==> a o b */
  fins->op2 = fright->op1;
  return RETRYFOLD;
}

LJFOLD(POW any KNUM)
LJFOLDF(simplify_numpow_k)
{
  if (knumright == 0.0)  /* x ^ 0 ==> 1 */
    return lj_ir_knum_one(J);  /* Result must be a number, not an int. */
  else if (knumright == 1.0)  /* x ^ 1 ==> x */
    return LEFTFOLD;
  else if (knumright == 2.0)  /* x ^ 2 ==> x * x */
    return emitir(IRTN(IR_MUL), fins->op1, fins->op1);
  else
    return NEXTFOLD;
<<<<<<< HEAD
  if (k < 0) {  /* x ^ (-k) ==> (1/x) ^ k. */
    ref = emitir(IRTN(IR_DIV), lj_ir_knum_one(J), ref);
    k = -k;
  }
  /* Unroll x^k for 1 <= k <= 65536. */
  for (; (k & 1) == 0; k >>= 1)  /* Handle leading zeros. */
    ref = emitir(IRTN(IR_MUL), ref, ref);
  if ((k >>= 1) != 0) {  /* Handle trailing bits. */
    TRef tmp = emitir(IRTN(IR_MUL), ref, ref);
    for (; k != 1; k >>= 1) {
      if (k & 1)
	ref = emitir(IRTN(IR_MUL), ref, tmp);
      tmp = emitir(IRTN(IR_MUL), tmp, tmp);
    }
    ref = emitir(IRTN(IR_MUL), ref, tmp);
  }
  return ref;
}

LJFOLD(POW KNUM any)
LJFOLDF(simplify_numpow_kx)
{
  lua_Number n = knumleft;
  if (n == 2.0) {  /* 2.0 ^ i ==> ldexp(1.0, tonum(i)) */
    fins->o = IR_CONV;
    fins->op1 = fins->op2;
    fins->op2 = IRCONV_NUM_INT;
    fins->op2 = (IRRef1)lj_opt_fold(J);
    fins->op1 = (IRRef1)lj_ir_knum_one(J);
    fins->o = IR_LDEXP;
    return RETRYFOLD;
  }
  return NEXTFOLD;
=======
>>>>>>> 72efc42e
}

/* -- Simplify conversions ------------------------------------------------ */

LJFOLD(CONV CONV IRCONV_NUM_INT)  /* _NUM */
LJFOLDF(shortcut_conv_num_int)
{
  PHIBARRIER(fleft);
  /* Only safe with a guarded conversion to int. */
  if ((fleft->op2 & IRCONV_SRCMASK) == IRT_NUM && irt_isguard(fleft->t))
    return fleft->op1;  /* f(g(x)) ==> x */
  return NEXTFOLD;
}

LJFOLD(CONV CONV IRCONV_INT_NUM)  /* _INT */
LJFOLD(CONV CONV IRCONV_U32_NUM)  /* _U32*/
LJFOLDF(simplify_conv_int_num)
{
  /* Fold even across PHI to avoid expensive num->int conversions in loop. */
  if ((fleft->op2 & IRCONV_SRCMASK) ==
      ((fins->op2 & IRCONV_DSTMASK) >> IRCONV_DSH))
    return fleft->op1;
  return NEXTFOLD;
}

LJFOLD(CONV CONV IRCONV_I64_NUM)  /* _INT or _U32 */
LJFOLD(CONV CONV IRCONV_U64_NUM)  /* _INT or _U32 */
LJFOLDF(simplify_conv_i64_num)
{
  PHIBARRIER(fleft);
  if ((fleft->op2 & IRCONV_SRCMASK) == IRT_INT) {
    /* Reduce to a sign-extension. */
    fins->op1 = fleft->op1;
    fins->op2 = ((IRT_I64<<5)|IRT_INT|IRCONV_SEXT);
    return RETRYFOLD;
  } else if ((fleft->op2 & IRCONV_SRCMASK) == IRT_U32) {
    return fleft->op1;
  }
  return NEXTFOLD;
}

LJFOLD(CONV CONV IRCONV_INT_I64)  /* _INT or _U32 */
LJFOLD(CONV CONV IRCONV_INT_U64)  /* _INT or _U32 */
LJFOLD(CONV CONV IRCONV_U32_I64)  /* _INT or _U32 */
LJFOLD(CONV CONV IRCONV_U32_U64)  /* _INT or _U32 */
LJFOLDF(simplify_conv_int_i64)
{
  int src;
  PHIBARRIER(fleft);
  src = (fleft->op2 & IRCONV_SRCMASK);
  if (src == IRT_INT || src == IRT_U32) {
    if (src == ((fins->op2 & IRCONV_DSTMASK) >> IRCONV_DSH)) {
      return fleft->op1;
    } else {
      fins->op2 = ((fins->op2 & IRCONV_DSTMASK) | src);
      fins->op1 = fleft->op1;
      return RETRYFOLD;
    }
  }
  return NEXTFOLD;
}

LJFOLD(CONV CONV IRCONV_FLOAT_NUM)  /* _FLOAT */
LJFOLDF(simplify_conv_flt_num)
{
  PHIBARRIER(fleft);
  if ((fleft->op2 & IRCONV_SRCMASK) == IRT_FLOAT)
    return fleft->op1;
  return NEXTFOLD;
}

/* Shortcut TOBIT + IRT_NUM <- IRT_INT/IRT_U32 conversion. */
LJFOLD(TOBIT CONV KNUM)
LJFOLDF(simplify_tobit_conv)
{
  /* Fold even across PHI to avoid expensive num->int conversions in loop. */
  if ((fleft->op2 & IRCONV_SRCMASK) == IRT_INT) {
    lj_assertJ(irt_isnum(fleft->t), "expected TOBIT number arg");
    return fleft->op1;
  } else if ((fleft->op2 & IRCONV_SRCMASK) == IRT_U32) {
    lj_assertJ(irt_isnum(fleft->t), "expected TOBIT number arg");
    fins->o = IR_CONV;
    fins->op1 = fleft->op1;
    fins->op2 = (IRT_INT<<5)|IRT_U32;
    return RETRYFOLD;
  }
  return NEXTFOLD;
}

/* Shortcut floor/ceil/round + IRT_NUM <- IRT_INT/IRT_U32 conversion. */
LJFOLD(FPMATH CONV IRFPM_FLOOR)
LJFOLD(FPMATH CONV IRFPM_CEIL)
LJFOLD(FPMATH CONV IRFPM_TRUNC)
LJFOLDF(simplify_floor_conv)
{
  if ((fleft->op2 & IRCONV_SRCMASK) == IRT_INT ||
      (fleft->op2 & IRCONV_SRCMASK) == IRT_U32)
    return LEFTFOLD;
  return NEXTFOLD;
}

/* Strength reduction of widening. */
LJFOLD(CONV any IRCONV_I64_INT)
LJFOLD(CONV any IRCONV_U64_INT)
LJFOLDF(simplify_conv_sext)
{
  IRRef ref = fins->op1;
  int64_t ofs = 0;
  if (!(fins->op2 & IRCONV_SEXT))
    return NEXTFOLD;
  PHIBARRIER(fleft);
  if (fleft->o == IR_XLOAD && (irt_isu8(fleft->t) || irt_isu16(fleft->t)))
    goto ok_reduce;
  if (fleft->o == IR_ADD && irref_isk(fleft->op2)) {
    ofs = (int64_t)IR(fleft->op2)->i;
    ref = fleft->op1;
  }
  /* Use scalar evolution analysis results to strength-reduce sign-extension. */
  if (ref == J->scev.idx) {
    IRRef lo = J->scev.dir ? J->scev.start : J->scev.stop;
    lj_assertJ(irt_isint(J->scev.t), "only int SCEV supported");
    if (lo && IR(lo)->o == IR_KINT && IR(lo)->i + ofs >= 0) {
    ok_reduce:
      /* Eliminate widening. All 32 bit ops do an implicit zero-extension. */
      return LEFTFOLD;
    }
  }
  return NEXTFOLD;
}

/* Strength reduction of narrowing. */
LJFOLD(CONV ADD IRCONV_INT_I64)
LJFOLD(CONV SUB IRCONV_INT_I64)
LJFOLD(CONV MUL IRCONV_INT_I64)
LJFOLD(CONV ADD IRCONV_INT_U64)
LJFOLD(CONV SUB IRCONV_INT_U64)
LJFOLD(CONV MUL IRCONV_INT_U64)
LJFOLD(CONV ADD IRCONV_U32_I64)
LJFOLD(CONV SUB IRCONV_U32_I64)
LJFOLD(CONV MUL IRCONV_U32_I64)
LJFOLD(CONV ADD IRCONV_U32_U64)
LJFOLD(CONV SUB IRCONV_U32_U64)
LJFOLD(CONV MUL IRCONV_U32_U64)
LJFOLDF(simplify_conv_narrow)
{
#if LJ_64
  UNUSED(J);
  return NEXTFOLD;
#else
  IROp op = (IROp)fleft->o;
  IRType t = irt_type(fins->t);
  IRRef op1 = fleft->op1, op2 = fleft->op2, mode = fins->op2;
  PHIBARRIER(fleft);
  op1 = emitir(IRT(IR_CONV, t), op1, mode);
  op2 = emitir(IRT(IR_CONV, t), op2, mode);
  fins->ot = IRT(op, t);
  fins->op1 = op1;
  fins->op2 = op2;
  return RETRYFOLD;
#endif
}

/* Special CSE rule for CONV. */
LJFOLD(CONV any any)
LJFOLDF(cse_conv)
{
  if (LJ_LIKELY(J->flags & JIT_F_OPT_CSE)) {
    IRRef op1 = fins->op1, op2 = (fins->op2 & IRCONV_MODEMASK);
    uint8_t guard = irt_isguard(fins->t);
    IRRef ref = J->chain[IR_CONV];
    while (ref > op1) {
      IRIns *ir = IR(ref);
      /* Commoning with stronger checks is ok. */
      if (ir->op1 == op1 && (ir->op2 & IRCONV_MODEMASK) == op2 &&
	  irt_isguard(ir->t) >= guard)
	return ref;
      ref = ir->prev;
    }
  }
  return EMITFOLD;  /* No fallthrough to regular CSE. */
}

/* FP conversion narrowing. */
LJFOLD(TOBIT ADD KNUM)
LJFOLD(TOBIT SUB KNUM)
LJFOLD(CONV ADD IRCONV_INT_NUM)
LJFOLD(CONV SUB IRCONV_INT_NUM)
LJFOLD(CONV ADD IRCONV_I64_NUM)
LJFOLD(CONV SUB IRCONV_I64_NUM)
LJFOLDF(narrow_convert)
{
  PHIBARRIER(fleft);
  /* Narrowing ignores PHIs and repeating it inside the loop is not useful. */
  if (J->chain[IR_LOOP])
    return NEXTFOLD;
  lj_assertJ(fins->o != IR_CONV || (fins->op2&IRCONV_CONVMASK) != IRCONV_TOBIT,
	     "unexpected CONV TOBIT");
  return lj_opt_narrow_convert(J);
}

/* -- Integer algebraic simplifications ----------------------------------- */

LJFOLD(ADD any KINT)
LJFOLD(ADDOV any KINT)
LJFOLD(SUBOV any KINT)
LJFOLDF(simplify_intadd_k)
{
  if (fright->i == 0)  /* i o 0 ==> i */
    return LEFTFOLD;
  return NEXTFOLD;
}

LJFOLD(MULOV any KINT)
LJFOLDF(simplify_intmul_k)
{
  if (fright->i == 0)  /* i * 0 ==> 0 */
    return RIGHTFOLD;
  if (fright->i == 1)  /* i * 1 ==> i */
    return LEFTFOLD;
  if (fright->i == 2) {  /* i * 2 ==> i + i */
    fins->o = IR_ADDOV;
    fins->op2 = fins->op1;
    return RETRYFOLD;
  }
  return NEXTFOLD;
}

LJFOLD(SUB any KINT)
LJFOLDF(simplify_intsub_k)
{
  if (fright->i == 0)  /* i - 0 ==> i */
    return LEFTFOLD;
  fins->o = IR_ADD;  /* i - k ==> i + (-k) */
  fins->op2 = (IRRef1)lj_ir_kint(J, (int32_t)(~(uint32_t)fright->i+1u));  /* Overflow for -2^31 ok. */
  return RETRYFOLD;
}

LJFOLD(SUB KINT any)
LJFOLD(SUB KINT64 any)
LJFOLDF(simplify_intsub_kleft)
{
  if (fleft->o == IR_KINT ? (fleft->i == 0) : (ir_kint64(fleft)->u64 == 0)) {
    fins->o = IR_NEG;  /* 0 - i ==> -i */
    fins->op1 = fins->op2;
    return RETRYFOLD;
  }
  return NEXTFOLD;
}

LJFOLD(ADD any KINT64)
LJFOLDF(simplify_intadd_k64)
{
  if (ir_kint64(fright)->u64 == 0)  /* i + 0 ==> i */
    return LEFTFOLD;
  return NEXTFOLD;
}

LJFOLD(SUB any KINT64)
LJFOLDF(simplify_intsub_k64)
{
  uint64_t k = ir_kint64(fright)->u64;
  if (k == 0)  /* i - 0 ==> i */
    return LEFTFOLD;
  fins->o = IR_ADD;  /* i - k ==> i + (-k) */
  fins->op2 = (IRRef1)lj_ir_kint64(J, ~k+1u);
  return RETRYFOLD;
}

static TRef simplify_intmul_k(jit_State *J, int32_t k)
{
  /* Note: many more simplifications are possible, e.g. 2^k1 +- 2^k2.
  ** But this is mainly intended for simple address arithmetic.
  ** Also it's easier for the backend to optimize the original multiplies.
  */
  if (k == 0) {  /* i * 0 ==> 0 */
    return RIGHTFOLD;
  } else if (k == 1) {  /* i * 1 ==> i */
    return LEFTFOLD;
  } else if ((k & (k-1)) == 0) {  /* i * 2^k ==> i << k */
    fins->o = IR_BSHL;
    fins->op2 = lj_ir_kint(J, lj_fls((uint32_t)k));
    return RETRYFOLD;
  }
  return NEXTFOLD;
}

LJFOLD(MUL any KINT)
LJFOLDF(simplify_intmul_k32)
{
  if (fright->i >= 0)
    return simplify_intmul_k(J, fright->i);
  return NEXTFOLD;
}

LJFOLD(MUL any KINT64)
LJFOLDF(simplify_intmul_k64)
{
  if (ir_kint64(fright)->u64 < 0x80000000u)
    return simplify_intmul_k(J, (int32_t)ir_kint64(fright)->u64);
  return NEXTFOLD;
<<<<<<< HEAD
=======
#else
  UNUSED(J); lj_assertJ(0, "FFI IR op without FFI"); return FAILFOLD;
#endif
>>>>>>> 72efc42e
}

LJFOLD(MOD any KINT)
LJFOLDF(simplify_intmod_k)
{
  int32_t k = fright->i;
  lj_assertJ(k != 0, "integer mod 0");
  if (k > 0 && (k & (k-1)) == 0) {  /* i % (2^k) ==> i & (2^k-1) */
    fins->o = IR_BAND;
    fins->op2 = lj_ir_kint(J, k-1);
    return RETRYFOLD;
  }
  return NEXTFOLD;
}

LJFOLD(MOD KINT any)
LJFOLDF(simplify_intmod_kleft)
{
  if (fleft->i == 0)
    return INTFOLD(0);
  return NEXTFOLD;
}

LJFOLD(SUB any any)
LJFOLD(SUBOV any any)
LJFOLDF(simplify_intsub)
{
  if (fins->op1 == fins->op2 && !irt_isnum(fins->t))  /* i - i ==> 0 */
    return irt_is64(fins->t) ? INT64FOLD(0) : INTFOLD(0);
  return NEXTFOLD;
}

LJFOLD(SUB ADD any)
LJFOLDF(simplify_intsubadd_leftcancel)
{
  if (!irt_isnum(fins->t)) {
    PHIBARRIER(fleft);
    if (fins->op2 == fleft->op1)  /* (i + j) - i ==> j */
      return fleft->op2;
    if (fins->op2 == fleft->op2)  /* (i + j) - j ==> i */
      return fleft->op1;
  }
  return NEXTFOLD;
}

LJFOLD(SUB SUB any)
LJFOLDF(simplify_intsubsub_leftcancel)
{
  if (!irt_isnum(fins->t)) {
    PHIBARRIER(fleft);
    if (fins->op2 == fleft->op1) {  /* (i - j) - i ==> 0 - j */
      fins->op1 = (IRRef1)lj_ir_kint(J, 0);
      fins->op2 = fleft->op2;
      return RETRYFOLD;
    }
  }
  return NEXTFOLD;
}

LJFOLD(SUB any SUB)
LJFOLDF(simplify_intsubsub_rightcancel)
{
  if (!irt_isnum(fins->t)) {
    PHIBARRIER(fright);
    if (fins->op1 == fright->op1)  /* i - (i - j) ==> j */
      return fright->op2;
  }
  return NEXTFOLD;
}

LJFOLD(SUB any ADD)
LJFOLDF(simplify_intsubadd_rightcancel)
{
  if (!irt_isnum(fins->t)) {
    PHIBARRIER(fright);
    if (fins->op1 == fright->op1) {  /* i - (i + j) ==> 0 - j */
      fins->op2 = fright->op2;
      fins->op1 = (IRRef1)lj_ir_kint(J, 0);
      return RETRYFOLD;
    }
    if (fins->op1 == fright->op2) {  /* i - (j + i) ==> 0 - j */
      fins->op2 = fright->op1;
      fins->op1 = (IRRef1)lj_ir_kint(J, 0);
      return RETRYFOLD;
    }
  }
  return NEXTFOLD;
}

LJFOLD(SUB ADD ADD)
LJFOLDF(simplify_intsubaddadd_cancel)
{
  if (!irt_isnum(fins->t)) {
    PHIBARRIER(fleft);
    PHIBARRIER(fright);
    if (fleft->op1 == fright->op1) {  /* (i + j1) - (i + j2) ==> j1 - j2 */
      fins->op1 = fleft->op2;
      fins->op2 = fright->op2;
      return RETRYFOLD;
    }
    if (fleft->op1 == fright->op2) {  /* (i + j1) - (j2 + i) ==> j1 - j2 */
      fins->op1 = fleft->op2;
      fins->op2 = fright->op1;
      return RETRYFOLD;
    }
    if (fleft->op2 == fright->op1) {  /* (j1 + i) - (i + j2) ==> j1 - j2 */
      fins->op1 = fleft->op1;
      fins->op2 = fright->op2;
      return RETRYFOLD;
    }
    if (fleft->op2 == fright->op2) {  /* (j1 + i) - (j2 + i) ==> j1 - j2 */
      fins->op1 = fleft->op1;
      fins->op2 = fright->op1;
      return RETRYFOLD;
    }
  }
  return NEXTFOLD;
}

LJFOLD(BAND any KINT)
LJFOLD(BAND any KINT64)
LJFOLDF(simplify_band_k)
{
  int64_t k = fright->o == IR_KINT ? (int64_t)fright->i :
				     (int64_t)ir_k64(fright)->u64;
  if (k == 0)  /* i & 0 ==> 0 */
    return RIGHTFOLD;
  if (k == -1)  /* i & -1 ==> i */
    return LEFTFOLD;
  return NEXTFOLD;
}

LJFOLD(BOR any KINT)
LJFOLD(BOR any KINT64)
LJFOLDF(simplify_bor_k)
{
  int64_t k = fright->o == IR_KINT ? (int64_t)fright->i :
				     (int64_t)ir_k64(fright)->u64;
  if (k == 0)  /* i | 0 ==> i */
    return LEFTFOLD;
  if (k == -1)  /* i | -1 ==> -1 */
    return RIGHTFOLD;
  return NEXTFOLD;
}

LJFOLD(BXOR any KINT)
LJFOLD(BXOR any KINT64)
LJFOLDF(simplify_bxor_k)
{
  int64_t k = fright->o == IR_KINT ? (int64_t)fright->i :
				     (int64_t)ir_k64(fright)->u64;
  if (k == 0)  /* i xor 0 ==> i */
    return LEFTFOLD;
  if (k == -1) {  /* i xor -1 ==> ~i */
    fins->o = IR_BNOT;
    fins->op2 = 0;
    return RETRYFOLD;
  }
  return NEXTFOLD;
}

LJFOLD(BSHL any KINT)
LJFOLD(BSHR any KINT)
LJFOLD(BSAR any KINT)
LJFOLD(BROL any KINT)
LJFOLD(BROR any KINT)
LJFOLDF(simplify_shift_ik)
{
  int32_t mask = irt_is64(fins->t) ? 63 : 31;
  int32_t k = (fright->i & mask);
  if (k == 0)  /* i o 0 ==> i */
    return LEFTFOLD;
  if (k == 1 && fins->o == IR_BSHL) {  /* i << 1 ==> i + i */
    fins->o = IR_ADD;
    fins->op2 = fins->op1;
    return RETRYFOLD;
  }
  if (k != fright->i) {  /* i o k ==> i o (k & mask) */
    fins->op2 = (IRRef1)lj_ir_kint(J, k);
    return RETRYFOLD;
  }
#ifndef LJ_TARGET_UNIFYROT
  if (fins->o == IR_BROR) {  /* bror(i, k) ==> brol(i, (-k)&mask) */
    fins->o = IR_BROL;
    fins->op2 = (IRRef1)lj_ir_kint(J, (-k)&mask);
    return RETRYFOLD;
  }
#endif
  return NEXTFOLD;
}

LJFOLD(BSHL any BAND)
LJFOLD(BSHR any BAND)
LJFOLD(BSAR any BAND)
LJFOLD(BROL any BAND)
LJFOLD(BROR any BAND)
LJFOLDF(simplify_shift_andk)
{
  IRIns *irk = IR(fright->op2);
  PHIBARRIER(fright);
  if ((fins->o < IR_BROL ? LJ_TARGET_MASKSHIFT : LJ_TARGET_MASKROT) &&
      irk->o == IR_KINT) {  /* i o (j & mask) ==> i o j */
    int32_t mask = irt_is64(fins->t) ? 63 : 31;
    int32_t k = irk->i & mask;
    if (k == mask) {
      fins->op2 = fright->op1;
      return RETRYFOLD;
    }
  }
  return NEXTFOLD;
}

LJFOLD(BSHL KINT any)
LJFOLD(BSHR KINT any)
LJFOLD(BSHL KINT64 any)
LJFOLD(BSHR KINT64 any)
LJFOLDF(simplify_shift1_ki)
{
  int64_t k = fleft->o == IR_KINT ? (int64_t)fleft->i :
				    (int64_t)ir_k64(fleft)->u64;
  if (k == 0)  /* 0 o i ==> 0 */
    return LEFTFOLD;
  return NEXTFOLD;
}

LJFOLD(BSAR KINT any)
LJFOLD(BROL KINT any)
LJFOLD(BROR KINT any)
LJFOLD(BSAR KINT64 any)
LJFOLD(BROL KINT64 any)
LJFOLD(BROR KINT64 any)
LJFOLDF(simplify_shift2_ki)
{
  int64_t k = fleft->o == IR_KINT ? (int64_t)fleft->i :
				    (int64_t)ir_k64(fleft)->u64;
  if (k == 0 || k == -1)  /* 0 o i ==> 0; -1 o i ==> -1 */
    return LEFTFOLD;
  return NEXTFOLD;
}

LJFOLD(BSHL BAND KINT)
LJFOLD(BSHR BAND KINT)
LJFOLD(BROL BAND KINT)
LJFOLD(BROR BAND KINT)
LJFOLDF(simplify_shiftk_andk)
{
  IRIns *irk = IR(fleft->op2);
  PHIBARRIER(fleft);
  if (irk->o == IR_KINT) {  /* (i & k1) o k2 ==> (i o k2) & (k1 o k2) */
    int32_t k = kfold_intop(irk->i, fright->i, (IROp)fins->o);
    fins->op1 = fleft->op1;
    fins->op1 = (IRRef1)lj_opt_fold(J);
    fins->op2 = (IRRef1)lj_ir_kint(J, k);
    fins->ot = IRTI(IR_BAND);
    return RETRYFOLD;
  } else if (irk->o == IR_KINT64) {
    uint64_t k = kfold_int64arith(J, ir_k64(irk)->u64, fright->i,
				  (IROp)fins->o);
    IROpT ot = fleft->ot;
    fins->op1 = fleft->op1;
    fins->op1 = (IRRef1)lj_opt_fold(J);
    fins->op2 = (IRRef1)lj_ir_kint64(J, k);
    fins->ot = ot;
    return RETRYFOLD;
  }
  return NEXTFOLD;
}

LJFOLD(BAND BSHL KINT)
LJFOLD(BAND BSHR KINT)
LJFOLDF(simplify_andk_shiftk)
{
  IRIns *irk = IR(fleft->op2);
  if (irk->o == IR_KINT &&
      kfold_intop(-1, irk->i, (IROp)fleft->o) == fright->i)
    return LEFTFOLD;  /* (i o k1) & k2 ==> i, if (-1 o k1) == k2 */
  return NEXTFOLD;
}

LJFOLD(BAND BOR KINT)
LJFOLD(BOR BAND KINT)
LJFOLDF(simplify_andor_k)
{
  IRIns *irk = IR(fleft->op2);
  PHIBARRIER(fleft);
  if (irk->o == IR_KINT) {
    int32_t k = kfold_intop(irk->i, fright->i, (IROp)fins->o);
    /* (i | k1) & k2 ==> i & k2, if (k1 & k2) == 0. */
    /* (i & k1) | k2 ==> i | k2, if (k1 | k2) == -1. */
    if (k == (fins->o == IR_BAND ? 0 : -1)) {
      fins->op1 = fleft->op1;
      return RETRYFOLD;
    }
  }
  return NEXTFOLD;
}

LJFOLD(BAND BOR KINT64)
LJFOLD(BOR BAND KINT64)
LJFOLDF(simplify_andor_k64)
{
  IRIns *irk = IR(fleft->op2);
  PHIBARRIER(fleft);
  if (irk->o == IR_KINT64) {
    uint64_t k = kfold_int64arith(J, ir_k64(irk)->u64, ir_k64(fright)->u64,
				  (IROp)fins->o);
    /* (i | k1) & k2 ==> i & k2, if (k1 & k2) == 0. */
    /* (i & k1) | k2 ==> i | k2, if (k1 | k2) == -1. */
    if (k == (fins->o == IR_BAND ? (uint64_t)0 : ~(uint64_t)0)) {
      fins->op1 = fleft->op1;
      return RETRYFOLD;
    }
  }
  return NEXTFOLD;
<<<<<<< HEAD
=======
#else
  UNUSED(J); lj_assertJ(0, "FFI IR op without FFI"); return FAILFOLD;
#endif
>>>>>>> 72efc42e
}

/* -- Reassociation ------------------------------------------------------- */

LJFOLD(ADD ADD KINT)
LJFOLD(MUL MUL KINT)
LJFOLD(BAND BAND KINT)
LJFOLD(BOR BOR KINT)
LJFOLD(BXOR BXOR KINT)
LJFOLDF(reassoc_intarith_k)
{
  IRIns *irk = IR(fleft->op2);
  if (irk->o == IR_KINT) {
    int32_t k = kfold_intop(irk->i, fright->i, (IROp)fins->o);
    if (k == irk->i)  /* (i o k1) o k2 ==> i o k1, if (k1 o k2) == k1. */
      return LEFTFOLD;
    PHIBARRIER(fleft);
    fins->op1 = fleft->op1;
    fins->op2 = (IRRef1)lj_ir_kint(J, k);
    return RETRYFOLD;  /* (i o k1) o k2 ==> i o (k1 o k2) */
  }
  return NEXTFOLD;
}

LJFOLD(ADD ADD KINT64)
LJFOLD(MUL MUL KINT64)
LJFOLD(BAND BAND KINT64)
LJFOLD(BOR BOR KINT64)
LJFOLD(BXOR BXOR KINT64)
LJFOLDF(reassoc_intarith_k64)
{
  IRIns *irk = IR(fleft->op2);
  if (irk->o == IR_KINT64) {
    uint64_t k = kfold_int64arith(J, ir_k64(irk)->u64, ir_k64(fright)->u64,
				  (IROp)fins->o);
    PHIBARRIER(fleft);
    fins->op1 = fleft->op1;
    fins->op2 = (IRRef1)lj_ir_kint64(J, k);
    return RETRYFOLD;  /* (i o k1) o k2 ==> i o (k1 o k2) */
  }
  return NEXTFOLD;
<<<<<<< HEAD
=======
#else
  UNUSED(J); lj_assertJ(0, "FFI IR op without FFI"); return FAILFOLD;
#endif
>>>>>>> 72efc42e
}

LJFOLD(BAND BAND any)
LJFOLD(BOR BOR any)
LJFOLDF(reassoc_dup)
{
  if (fins->op2 == fleft->op1 || fins->op2 == fleft->op2)
    return LEFTFOLD;  /* (a o b) o a ==> a o b; (a o b) o b ==> a o b */
  return NEXTFOLD;
}

LJFOLD(MIN MIN any)
LJFOLD(MAX MAX any)
LJFOLDF(reassoc_dup_minmax)
{
  if (fins->op2 == fleft->op2)
    return LEFTFOLD;  /* (a o b) o b ==> a o b */
  return NEXTFOLD;
}

LJFOLD(BXOR BXOR any)
LJFOLDF(reassoc_bxor)
{
  PHIBARRIER(fleft);
  if (fins->op2 == fleft->op1)  /* (a xor b) xor a ==> b */
    return fleft->op2;
  if (fins->op2 == fleft->op2)  /* (a xor b) xor b ==> a */
    return fleft->op1;
  return NEXTFOLD;
}

LJFOLD(BSHL BSHL KINT)
LJFOLD(BSHR BSHR KINT)
LJFOLD(BSAR BSAR KINT)
LJFOLD(BROL BROL KINT)
LJFOLD(BROR BROR KINT)
LJFOLDF(reassoc_shift)
{
  IRIns *irk = IR(fleft->op2);
  PHIBARRIER(fleft);  /* The (shift any KINT) rule covers k2 == 0 and more. */
  if (irk->o == IR_KINT) {  /* (i o k1) o k2 ==> i o (k1 + k2) */
    int32_t mask = irt_is64(fins->t) ? 63 : 31;
    int32_t k = (irk->i & mask) + (fright->i & mask);
    if (k > mask) {  /* Combined shift too wide? */
      if (fins->o == IR_BSHL || fins->o == IR_BSHR)
	return mask == 31 ? INTFOLD(0) : INT64FOLD(0);
      else if (fins->o == IR_BSAR)
	k = mask;
      else
	k &= mask;
    }
    fins->op1 = fleft->op1;
    fins->op2 = (IRRef1)lj_ir_kint(J, k);
    return RETRYFOLD;
  }
  return NEXTFOLD;
}

LJFOLD(MIN MIN KINT)
LJFOLD(MAX MAX KINT)
LJFOLDF(reassoc_minmax_k)
{
  IRIns *irk = IR(fleft->op2);
  if (irk->o == IR_KINT) {
    int32_t a = irk->i;
    int32_t y = kfold_intop(a, fright->i, fins->o);
    if (a == y)  /* (x o k1) o k2 ==> x o k1, if (k1 o k2) == k1. */
      return LEFTFOLD;
    PHIBARRIER(fleft);
    fins->op1 = fleft->op1;
    fins->op2 = (IRRef1)lj_ir_kint(J, y);
    return RETRYFOLD;  /* (x o k1) o k2 ==> x o (k1 o k2) */
  }
  return NEXTFOLD;
}

/* -- Array bounds check elimination -------------------------------------- */

/* Eliminate ABC across PHIs to handle t[i-1] forwarding case.
** ABC(asize, (i+k)+(-k)) ==> ABC(asize, i), but only if it already exists.
** Could be generalized to (i+k1)+k2 ==> i+(k1+k2), but needs better disambig.
*/
LJFOLD(ABC any ADD)
LJFOLDF(abc_fwd)
{
  if (LJ_LIKELY(J->flags & JIT_F_OPT_ABC)) {
    if (irref_isk(fright->op2)) {
      IRIns *add2 = IR(fright->op1);
      if (add2->o == IR_ADD && irref_isk(add2->op2) &&
	  IR(fright->op2)->i == -IR(add2->op2)->i) {
	IRRef ref = J->chain[IR_ABC];
	IRRef lim = add2->op1;
	if (fins->op1 > lim) lim = fins->op1;
	while (ref > lim) {
	  IRIns *ir = IR(ref);
	  if (ir->op1 == fins->op1 && ir->op2 == add2->op1)
	    return DROPFOLD;
	  ref = ir->prev;
	}
      }
    }
  }
  return NEXTFOLD;
}

/* Eliminate ABC for constants.
** ABC(asize, k1), ABC(asize k2) ==> ABC(asize, max(k1, k2))
** Drop second ABC if k2 is lower. Otherwise patch first ABC with k2.
*/
LJFOLD(ABC any KINT)
LJFOLDF(abc_k)
{
  PHIBARRIER(fleft);
  if (LJ_LIKELY(J->flags & JIT_F_OPT_ABC)) {
    IRRef ref = J->chain[IR_ABC];
    IRRef asize = fins->op1;
    while (ref > asize) {
      IRIns *ir = IR(ref);
      if (ir->op1 == asize && irref_isk(ir->op2)) {
	uint32_t k = (uint32_t)IR(ir->op2)->i;
	if ((uint32_t)fright->i > k)
	  ir->op2 = fins->op2;
	return DROPFOLD;
      }
      ref = ir->prev;
    }
    return EMITFOLD;  /* Already performed CSE. */
  }
  return NEXTFOLD;
}

/* Eliminate invariant ABC inside loop. */
LJFOLD(ABC any any)
LJFOLDF(abc_invar)
{
  /* Invariant ABC marked as PTR. Drop if op1 is invariant, too. */
  if (!irt_isint(fins->t) && fins->op1 < J->chain[IR_LOOP] &&
      !irt_isphi(IR(fins->op1)->t))
    return DROPFOLD;
  return NEXTFOLD;
}

/* -- Commutativity ------------------------------------------------------- */

/* The refs of commutative ops are canonicalized. Lower refs go to the right.
** Rationale behind this:
** - It (also) moves constants to the right.
** - It reduces the number of FOLD rules (e.g. (BOR any KINT) suffices).
** - It helps CSE to find more matches.
** - The assembler generates better code with constants at the right.
*/

LJFOLD(ADD any any)
LJFOLD(MUL any any)
LJFOLD(ADDOV any any)
LJFOLD(MULOV any any)
LJFOLDF(comm_swap)
{
  if (fins->op1 < fins->op2) {  /* Move lower ref to the right. */
    IRRef1 tmp = fins->op1;
    fins->op1 = fins->op2;
    fins->op2 = tmp;
    return RETRYFOLD;
  }
  return NEXTFOLD;
}

LJFOLD(EQ any any)
LJFOLD(NE any any)
LJFOLDF(comm_equal)
{
  /* For non-numbers only: x == x ==> drop; x ~= x ==> fail */
  if (fins->op1 == fins->op2 && !irt_isnum(fins->t))
    return CONDFOLD(fins->o == IR_EQ);
  return fold_comm_swap(J);
}

LJFOLD(LT any any)
LJFOLD(GE any any)
LJFOLD(LE any any)
LJFOLD(GT any any)
LJFOLD(ULT any any)
LJFOLD(UGE any any)
LJFOLD(ULE any any)
LJFOLD(UGT any any)
LJFOLDF(comm_comp)
{
  /* For non-numbers only: x <=> x ==> drop; x <> x ==> fail */
  if (fins->op1 == fins->op2 && !irt_isnum(fins->t))
    return CONDFOLD((fins->o ^ (fins->o >> 1)) & 1);
  if (fins->op1 < fins->op2) {  /* Move lower ref to the right. */
    IRRef1 tmp = fins->op1;
    fins->op1 = fins->op2;
    fins->op2 = tmp;
    fins->o ^= 3; /* GT <-> LT, GE <-> LE, does not affect U */
    return RETRYFOLD;
  }
  return NEXTFOLD;
}

LJFOLD(BAND any any)
LJFOLD(BOR any any)
LJFOLDF(comm_dup)
{
  if (fins->op1 == fins->op2)  /* x o x ==> x */
    return LEFTFOLD;
  return fold_comm_swap(J);
}

LJFOLD(MIN any any)
LJFOLD(MAX any any)
LJFOLDF(comm_dup_minmax)
{
  if (fins->op1 == fins->op2)  /* x o x ==> x */
    return LEFTFOLD;
  return NEXTFOLD;
}

LJFOLD(BXOR any any)
LJFOLDF(comm_bxor)
{
  if (fins->op1 == fins->op2)  /* i xor i ==> 0 */
    return irt_is64(fins->t) ? INT64FOLD(0) : INTFOLD(0);
  return fold_comm_swap(J);
}

/* -- Simplification of compound expressions ------------------------------ */

static TRef kfold_xload(jit_State *J, IRIns *ir, const void *p)
{
  int32_t k;
  switch (irt_type(ir->t)) {
  case IRT_NUM: return lj_ir_knum_u64(J, *(uint64_t *)p);
  case IRT_I8: k = (int32_t)*(int8_t *)p; break;
  case IRT_U8: k = (int32_t)*(uint8_t *)p; break;
  case IRT_I16: k = (int32_t)(int16_t)lj_getu16(p); break;
  case IRT_U16: k = (int32_t)(uint16_t)lj_getu16(p); break;
  case IRT_INT: case IRT_U32: k = (int32_t)lj_getu32(p); break;
  case IRT_I64: case IRT_U64: return lj_ir_kint64(J, *(uint64_t *)p);
  default: return 0;
  }
  return lj_ir_kint(J, k);
}

/* Turn: string.sub(str, a, b) == kstr
** into: string.byte(str, a) == string.byte(kstr, 1) etc.
** Note: this creates unaligned XLOADs on x86/x64.
*/
LJFOLD(EQ SNEW KGC)
LJFOLD(NE SNEW KGC)
LJFOLDF(merge_eqne_snew_kgc)
{
  GCstr *kstr = ir_kstr(fright);
  int32_t len = (int32_t)kstr->len;
  lj_assertJ(irt_isstr(fins->t), "bad equality IR type");

#if LJ_TARGET_UNALIGNED
#define FOLD_SNEW_MAX_LEN	4  /* Handle string lengths 0, 1, 2, 3, 4. */
#define FOLD_SNEW_TYPE8		IRT_I8	/* Creates shorter immediates. */
#else
#define FOLD_SNEW_MAX_LEN	1  /* Handle string lengths 0 or 1. */
#define FOLD_SNEW_TYPE8		IRT_U8  /* Prefer unsigned loads. */
#endif

  PHIBARRIER(fleft);
  if (len <= FOLD_SNEW_MAX_LEN) {
    IROp op = (IROp)fins->o;
    IRRef strref = fleft->op1;
    if (IR(strref)->o != IR_STRREF)
      return NEXTFOLD;
    if (op == IR_EQ) {
      emitir(IRTGI(IR_EQ), fleft->op2, lj_ir_kint(J, len));
      /* Caveat: fins/fleft/fright is no longer valid after emitir. */
    } else {
      /* NE is not expanded since this would need an OR of two conds. */
      if (!irref_isk(fleft->op2))  /* Only handle the constant length case. */
	return NEXTFOLD;
      if (IR(fleft->op2)->i != len)
	return DROPFOLD;
    }
    if (len > 0) {
      /* A 4 byte load for length 3 is ok -- all strings have an extra NUL. */
      uint16_t ot = (uint16_t)(len == 1 ? IRT(IR_XLOAD, FOLD_SNEW_TYPE8) :
			       len == 2 ? IRT(IR_XLOAD, IRT_U16) :
			       IRTI(IR_XLOAD));
      TRef tmp = emitir(ot, strref,
			IRXLOAD_READONLY | (len > 1 ? IRXLOAD_UNALIGNED : 0));
      TRef val = kfold_xload(J, IR(tref_ref(tmp)), strdata(kstr));
      if (len == 3)
	tmp = emitir(IRTI(IR_BAND), tmp,
		     lj_ir_kint(J, LJ_ENDIAN_SELECT(0x00ffffff, 0xffffff00)));
      fins->op1 = (IRRef1)tmp;
      fins->op2 = (IRRef1)val;
      fins->ot = (IROpT)IRTGI(op);
      return RETRYFOLD;
    } else {
      return DROPFOLD;
    }
  }
  return NEXTFOLD;
}

/* -- Loads --------------------------------------------------------------- */

/* Loads cannot be folded or passed on to CSE in general.
** Alias analysis is needed to check for forwarding opportunities.
**
** Caveat: *all* loads must be listed here or they end up at CSE!
*/

LJFOLD(ALOAD any)
LJFOLDX(lj_opt_fwd_aload)

/* From HREF fwd (see below). Must eliminate, not supported by fwd/backend. */
LJFOLD(HLOAD KKPTR)
LJFOLDF(kfold_hload_kkptr)
{
  UNUSED(J);
  lj_assertJ(ir_kptr(fleft) == niltvg(J2G(J)), "expected niltv");
  return TREF_NIL;
}

LJFOLD(HLOAD any)
LJFOLDX(lj_opt_fwd_hload)

LJFOLD(ULOAD any)
LJFOLDX(lj_opt_fwd_uload)

LJFOLD(ALEN any any)
LJFOLDX(lj_opt_fwd_alen)

/* Upvalue refs are really loads, but there are no corresponding stores.
** So CSE is ok for them, except for UREFO across a GC step (see below).
** If the referenced function is const, its upvalue addresses are const, too.
** This can be used to improve CSE by looking for the same address,
** even if the upvalues originate from a different function.
*/
LJFOLD(UREFO KGC any)
LJFOLD(UREFC KGC any)
LJFOLDF(cse_uref)
{
  if (LJ_LIKELY(J->flags & JIT_F_OPT_CSE)) {
    IRRef ref = J->chain[fins->o];
    GCfunc *fn = ir_kfunc(fleft);
    GCupval *uv = gco2uv(gcref(fn->l.uvptr[(fins->op2 >> 8)]));
    while (ref > 0) {
      IRIns *ir = IR(ref);
      if (irref_isk(ir->op1)) {
	GCfunc *fn2 = ir_kfunc(IR(ir->op1));
	if (gco2uv(gcref(fn2->l.uvptr[(ir->op2 >> 8)])) == uv) {
	  if (fins->o == IR_UREFO && gcstep_barrier(J, ref))
	    break;
	  return ref;
	}
      }
      ref = ir->prev;
    }
  }
  return EMITFOLD;
}

LJFOLD(HREFK any any)
LJFOLDX(lj_opt_fwd_hrefk)

LJFOLD(HREF TNEW any)
LJFOLDF(fwd_href_tnew)
{
  if (lj_opt_fwd_href_nokey(J))
    return lj_ir_kkptr(J, niltvg(J2G(J)));
  return NEXTFOLD;
}

LJFOLD(HREF TDUP KPRI)
LJFOLD(HREF TDUP KGC)
LJFOLD(HREF TDUP KNUM)
LJFOLDF(fwd_href_tdup)
{
  TValue keyv;
  lj_ir_kvalue(J->L, &keyv, fright);
  if (lj_tab_get(J->L, ir_ktab(IR(fleft->op1)), &keyv) == niltvg(J2G(J)) &&
      lj_opt_fwd_href_nokey(J))
    return lj_ir_kkptr(J, niltvg(J2G(J)));
  return NEXTFOLD;
}

/* We can safely FOLD/CSE array/hash refs and field loads, since there
** are no corresponding stores. But we need to check for any NEWREF with
** an aliased table, as it may invalidate all of the pointers and fields.
** Only HREF needs the NEWREF check -- AREF and HREFK already depend on
** FLOADs. And NEWREF itself is treated like a store (see below).
** LREF is constant (per trace) since coroutine switches are not inlined.
*/
LJFOLD(FLOAD TNEW IRFL_TAB_ASIZE)
LJFOLDF(fload_tab_tnew_asize)
{
  if (LJ_LIKELY(J->flags & JIT_F_OPT_FOLD) && lj_opt_fwd_tptr(J, fins->op1))
    return INTFOLD(fleft->op1);
  return NEXTFOLD;
}

LJFOLD(FLOAD TNEW IRFL_TAB_HMASK)
LJFOLDF(fload_tab_tnew_hmask)
{
  if (LJ_LIKELY(J->flags & JIT_F_OPT_FOLD) && lj_opt_fwd_tptr(J, fins->op1))
    return INTFOLD((1 << fleft->op2)-1);
  return NEXTFOLD;
}

LJFOLD(FLOAD TDUP IRFL_TAB_ASIZE)
LJFOLDF(fload_tab_tdup_asize)
{
  if (LJ_LIKELY(J->flags & JIT_F_OPT_FOLD) && lj_opt_fwd_tptr(J, fins->op1))
    return INTFOLD((int32_t)ir_ktab(IR(fleft->op1))->asize);
  return NEXTFOLD;
}

LJFOLD(FLOAD TDUP IRFL_TAB_HMASK)
LJFOLDF(fload_tab_tdup_hmask)
{
  if (LJ_LIKELY(J->flags & JIT_F_OPT_FOLD) && lj_opt_fwd_tptr(J, fins->op1))
    return INTFOLD((int32_t)ir_ktab(IR(fleft->op1))->hmask);
  return NEXTFOLD;
}

LJFOLD(HREF any any)
LJFOLD(FLOAD any IRFL_TAB_ARRAY)
LJFOLD(FLOAD any IRFL_TAB_NODE)
LJFOLD(FLOAD any IRFL_TAB_ASIZE)
LJFOLD(FLOAD any IRFL_TAB_HMASK)
LJFOLDF(fload_tab_ah)
{
  TRef tr = lj_opt_cse(J);
  return lj_opt_fwd_tptr(J, tref_ref(tr)) ? tr : EMITFOLD;
}

/* Strings are immutable, so we can safely FOLD/CSE the related FLOAD. */
LJFOLD(FLOAD KGC IRFL_STR_LEN)
LJFOLDF(fload_str_len_kgc)
{
  if (LJ_LIKELY(J->flags & JIT_F_OPT_FOLD))
    return INTFOLD((int32_t)ir_kstr(fleft)->len);
  return NEXTFOLD;
}

LJFOLD(FLOAD SNEW IRFL_STR_LEN)
LJFOLDF(fload_str_len_snew)
{
  if (LJ_LIKELY(J->flags & JIT_F_OPT_FOLD)) {
    PHIBARRIER(fleft);
    return fleft->op2;
  }
  return NEXTFOLD;
}

LJFOLD(FLOAD TOSTR IRFL_STR_LEN)
LJFOLDF(fload_str_len_tostr)
{
  if (LJ_LIKELY(J->flags & JIT_F_OPT_FOLD) && fleft->op2 == IRTOSTR_CHAR)
    return INTFOLD(1);
  return NEXTFOLD;
}

LJFOLD(FLOAD any IRFL_SBUF_W)
LJFOLD(FLOAD any IRFL_SBUF_E)
LJFOLD(FLOAD any IRFL_SBUF_B)
LJFOLD(FLOAD any IRFL_SBUF_L)
LJFOLD(FLOAD any IRFL_SBUF_REF)
LJFOLD(FLOAD any IRFL_SBUF_R)
LJFOLDF(fload_sbuf)
{
  TRef tr = lj_opt_fwd_fload(J);
  return lj_opt_fwd_sbuf(J, tref_ref(tr)) ? tr : EMITFOLD;
}

/* The fast function ID of function objects is immutable. */
LJFOLD(FLOAD KGC IRFL_FUNC_FFID)
LJFOLDF(fload_func_ffid_kgc)
{
  if (LJ_LIKELY(J->flags & JIT_F_OPT_FOLD))
    return INTFOLD((int32_t)ir_kfunc(fleft)->c.ffid);
  return NEXTFOLD;
}

/* The C type ID of cdata objects is immutable. */
LJFOLD(FLOAD KGC IRFL_CDATA_CTYPEID)
LJFOLDF(fload_cdata_typeid_kgc)
{
  if (LJ_LIKELY(J->flags & JIT_F_OPT_FOLD))
    return INTFOLD((int32_t)ir_kcdata(fleft)->ctypeid);
  return NEXTFOLD;
}

/* Get the contents of immutable cdata objects. */
LJFOLD(FLOAD KGC IRFL_CDATA_PTR)
LJFOLD(FLOAD KGC IRFL_CDATA_INT)
LJFOLD(FLOAD KGC IRFL_CDATA_INT64)
LJFOLDF(fload_cdata_int64_kgc)
{
  if (LJ_LIKELY(J->flags & JIT_F_OPT_FOLD)) {
    void *p = cdataptr(ir_kcdata(fleft));
    if (irt_is64(fins->t))
      return INT64FOLD(*(uint64_t *)p);
    else
      return INTFOLD(*(int32_t *)p);
  }
  return NEXTFOLD;
}

LJFOLD(FLOAD CNEW IRFL_CDATA_CTYPEID)
LJFOLD(FLOAD CNEWI IRFL_CDATA_CTYPEID)
LJFOLDF(fload_cdata_typeid_cnew)
{
  if (LJ_LIKELY(J->flags & JIT_F_OPT_FOLD))
    return fleft->op1;  /* No PHI barrier needed. CNEW/CNEWI op1 is const. */
  return NEXTFOLD;
}

/* Pointer, int and int64 cdata objects are immutable. */
LJFOLD(FLOAD CNEWI IRFL_CDATA_PTR)
LJFOLD(FLOAD CNEWI IRFL_CDATA_INT)
LJFOLD(FLOAD CNEWI IRFL_CDATA_INT64)
LJFOLDF(fload_cdata_ptr_int64_cnew)
{
  if (LJ_LIKELY(J->flags & JIT_F_OPT_FOLD))
    return fleft->op2;  /* Fold even across PHI to avoid allocations. */
  return NEXTFOLD;
}

LJFOLD(FLOAD any IRFL_STR_LEN)
LJFOLD(FLOAD any IRFL_FUNC_ENV)
LJFOLD(FLOAD any IRFL_THREAD_ENV)
LJFOLD(FLOAD any IRFL_CDATA_CTYPEID)
LJFOLD(FLOAD any IRFL_CDATA_PTR)
LJFOLD(FLOAD any IRFL_CDATA_INT)
LJFOLD(FLOAD any IRFL_CDATA_INT64)
LJFOLD(VLOAD any any)  /* Vararg loads have no corresponding stores. */
LJFOLDX(lj_opt_cse)

/* All other field loads need alias analysis. */
LJFOLD(FLOAD any any)
LJFOLDX(lj_opt_fwd_fload)

/* This is for LOOP only. Recording handles SLOADs internally. */
LJFOLD(SLOAD any any)
LJFOLDF(fwd_sload)
{
  if ((fins->op2 & IRSLOAD_FRAME)) {
    TRef tr = lj_opt_cse(J);
    return tref_ref(tr) < J->chain[IR_RETF] ? EMITFOLD : tr;
  } else {
    lj_assertJ(J->slot[fins->op1] != 0, "uninitialized slot accessed");
    return J->slot[fins->op1];
  }
}

/* Only fold for KKPTR. The pointer _and_ the contents must be const. */
LJFOLD(XLOAD KKPTR any)
LJFOLDF(xload_kptr)
{
  TRef tr = kfold_xload(J, fins, ir_kptr(fleft));
  return tr ? tr : NEXTFOLD;
}

LJFOLD(XLOAD any any)
LJFOLDX(lj_opt_fwd_xload)

/* -- Frame handling ------------------------------------------------------ */

/* Prevent CSE of a REF_BASE operand across IR_RETF. */
LJFOLD(SUB any BASE)
LJFOLD(SUB BASE any)
LJFOLD(EQ any BASE)
LJFOLDF(fold_base)
{
  return lj_opt_cselim(J, J->chain[IR_RETF]);
}

/* -- Write barriers ------------------------------------------------------ */

/* Write barriers are amenable to CSE, but not across any incremental
** GC steps.
**
** The same logic applies to open upvalue references, because a stack
** may be resized during a GC step (not the current stack, but maybe that
** of a coroutine).
*/
LJFOLD(TBAR any)
LJFOLD(OBAR any any)
LJFOLD(UREFO any any)
LJFOLDF(barrier_tab)
{
  TRef tr = lj_opt_cse(J);
  if (gcstep_barrier(J, tref_ref(tr)))  /* CSE across GC step? */
    return EMITFOLD;  /* Raw emit. Assumes fins is left intact by CSE. */
  return tr;
}

LJFOLD(TBAR TNEW)
LJFOLD(TBAR TDUP)
LJFOLDF(barrier_tnew_tdup)
{
  /* New tables are always white and never need a barrier. */
  if (fins->op1 < J->chain[IR_LOOP])  /* Except across a GC step. */
    return NEXTFOLD;
  return DROPFOLD;
}

/* -- Stores and allocations ---------------------------------------------- */

/* Stores and allocations cannot be folded or passed on to CSE in general.
** But some stores can be eliminated with dead-store elimination (DSE).
**
** Caveat: *all* stores and allocs must be listed here or they end up at CSE!
*/

LJFOLD(ASTORE any any)
LJFOLD(HSTORE any any)
LJFOLDX(lj_opt_dse_ahstore)

LJFOLD(USTORE any any)
LJFOLDX(lj_opt_dse_ustore)

LJFOLD(FSTORE any any)
LJFOLDX(lj_opt_dse_fstore)

LJFOLD(XSTORE any any)
LJFOLDX(lj_opt_dse_xstore)

LJFOLD(NEWREF any any)  /* Treated like a store. */
LJFOLD(TMPREF any any)
LJFOLD(CALLA any any)
LJFOLD(CALLL any any)  /* Safeguard fallback. */
LJFOLD(CALLS any any)
LJFOLD(CALLXS any any)
LJFOLD(XBAR)
LJFOLD(RETF any any)  /* Modifies BASE. */
LJFOLD(TNEW any any)
LJFOLD(TDUP any)
LJFOLD(CNEW any any)
LJFOLD(XSNEW any any)
LJFOLDX(lj_ir_emit)

/* ------------------------------------------------------------------------ */

/* Every entry in the generated hash table is a 32 bit pattern:
**
** xxxxxxxx iiiiiii lllllll rrrrrrrrrr
**
**   xxxxxxxx = 8 bit index into fold function table
**    iiiiiii = 7 bit folded instruction opcode
**    lllllll = 7 bit left instruction opcode
** rrrrrrrrrr = 8 bit right instruction opcode or 10 bits from literal field
*/

#include "lj_folddef.h"

/* ------------------------------------------------------------------------ */

/* Fold IR instruction. */
TRef lj_opt_fold(jit_State *J)
{
  uint32_t key, any;
  IRRef ref;

  if (LJ_UNLIKELY((J->flags & JIT_F_OPT_MASK) != JIT_F_OPT_DEFAULT)) {
    lj_assertJ(((JIT_F_OPT_FOLD|JIT_F_OPT_FWD|JIT_F_OPT_CSE|JIT_F_OPT_DSE) |
		JIT_F_OPT_DEFAULT) == JIT_F_OPT_DEFAULT,
	       "bad JIT_F_OPT_DEFAULT");
    /* Folding disabled? Chain to CSE, but not for loads/stores/allocs. */
    if (!(J->flags & JIT_F_OPT_FOLD) && irm_kind(lj_ir_mode[fins->o]) == IRM_N)
      return lj_opt_cse(J);

    /* No FOLD, forwarding or CSE? Emit raw IR for loads, except for SLOAD. */
    if ((J->flags & (JIT_F_OPT_FOLD|JIT_F_OPT_FWD|JIT_F_OPT_CSE)) !=
		    (JIT_F_OPT_FOLD|JIT_F_OPT_FWD|JIT_F_OPT_CSE) &&
	irm_kind(lj_ir_mode[fins->o]) == IRM_L && fins->o != IR_SLOAD)
      return lj_ir_emit(J);

    /* No FOLD or DSE? Emit raw IR for stores. */
    if ((J->flags & (JIT_F_OPT_FOLD|JIT_F_OPT_DSE)) !=
		    (JIT_F_OPT_FOLD|JIT_F_OPT_DSE) &&
	irm_kind(lj_ir_mode[fins->o]) == IRM_S)
      return lj_ir_emit(J);
  }

  /* Fold engine start/retry point. */
retry:
  /* Construct key from opcode and operand opcodes (unless literal/none). */
  key = ((uint32_t)fins->o << 17);
  if (fins->op1 >= J->cur.nk) {
    key += (uint32_t)IR(fins->op1)->o << 10;
    *fleft = *IR(fins->op1);
    if (fins->op1 < REF_TRUE)
      fleft[1] = IR(fins->op1)[1];
  }
  if (fins->op2 >= J->cur.nk) {
    key += (uint32_t)IR(fins->op2)->o;
    *fright = *IR(fins->op2);
    if (fins->op2 < REF_TRUE)
      fright[1] = IR(fins->op2)[1];
  } else {
    key += (fins->op2 & 0x3ffu);  /* Literal mask. Must include IRCONV_*MASK. */
  }

  /* Check for a match in order from most specific to least specific. */
  any = 0;
  for (;;) {
    uint32_t k = key | (any & 0x1ffff);
    uint32_t h = fold_hashkey(k);
    uint32_t fh = fold_hash[h];  /* Lookup key in semi-perfect hash table. */
    if ((fh & 0xffffff) == k || (fh = fold_hash[h+1], (fh & 0xffffff) == k)) {
      ref = (IRRef)tref_ref(fold_func[fh >> 24](J));
      if (ref != NEXTFOLD)
	break;
    }
    if (any == 0xfffff)  /* Exhausted folding. Pass on to CSE. */
      return lj_opt_cse(J);
    any = (any | (any >> 10)) ^ 0xffc00;
  }

  /* Return value processing, ordered by frequency. */
  if (LJ_LIKELY(ref >= MAX_FOLD))
    return TREF(ref, irt_t(IR(ref)->t));
  if (ref == RETRYFOLD)
    goto retry;
  if (ref == KINTFOLD)
    return lj_ir_kint(J, fins->i);
  if (ref == FAILFOLD)
    lj_trace_err(J, LJ_TRERR_GFAIL);
  lj_assertJ(ref == DROPFOLD, "bad fold result");
  return REF_DROP;
}

/* -- Common-Subexpression Elimination ------------------------------------ */

/* CSE an IR instruction. This is very fast due to the skip-list chains. */
TRef lj_opt_cse(jit_State *J)
{
  /* Avoid narrow to wide store-to-load forwarding stall */
  IRRef2 op12 = (IRRef2)fins->op1 + ((IRRef2)fins->op2 << 16);
  IROp op = fins->o;
  if (LJ_LIKELY(J->flags & JIT_F_OPT_CSE)) {
    /* Limited search for same operands in per-opcode chain. */
    IRRef ref = J->chain[op];
    IRRef lim = fins->op1;
    if (fins->op2 > lim) lim = fins->op2;  /* Relies on lit < REF_BIAS. */
    while (ref > lim) {
      if (IR(ref)->op12 == op12)
	return TREF(ref, irt_t(IR(ref)->t));  /* Common subexpression found. */
      ref = IR(ref)->prev;
    }
  }
  /* Otherwise emit IR (inlined for speed). */
  {
    IRRef ref = lj_ir_nextins(J);
    IRIns *ir = IR(ref);
    ir->prev = J->chain[op];
    ir->op12 = op12;
    J->chain[op] = (IRRef1)ref;
    ir->o = fins->o;
    J->guardemit.irt |= fins->t.irt;
    return TREF(ref, irt_t((ir->t = fins->t)));
  }
}

/* CSE with explicit search limit. */
TRef lj_opt_cselim(jit_State *J, IRRef lim)
{
  IRRef ref = J->chain[fins->o];
  IRRef2 op12 = (IRRef2)fins->op1 + ((IRRef2)fins->op2 << 16);
  while (ref > lim) {
    if (IR(ref)->op12 == op12)
      return ref;
    ref = IR(ref)->prev;
  }
  return lj_ir_emit(J);
}

/* ------------------------------------------------------------------------ */

#undef IR
#undef fins
#undef fleft
#undef fright
#undef knumleft
#undef knumright
#undef emitir
<|MERGE_RESOLUTION|>--- conflicted
+++ resolved
@@ -360,11 +360,7 @@
 static uint64_t kfold_int64arith(jit_State *J, uint64_t k1, uint64_t k2,
 				 IROp op)
 {
-<<<<<<< HEAD
-=======
   UNUSED(J);
-#if LJ_HASFFI
->>>>>>> 72efc42e
   switch (op) {
   case IR_ADD: k1 += k2; break;
   case IR_SUB: k1 -= k2; break;
@@ -377,16 +373,8 @@
   case IR_BSAR: k1 >>= (k2 & 63); break;
   case IR_BROL: k1 = (int32_t)lj_rol((uint32_t)k1, (k2 & 63)); break;
   case IR_BROR: k1 = (int32_t)lj_ror((uint32_t)k1, (k2 & 63)); break;
-<<<<<<< HEAD
-  default: UNUSED(k2); lua_assert(0); break;
-=======
-  default: lj_assertJ(0, "bad IR op %d", op); break;
->>>>>>> 72efc42e
-  }
-#else
-  UNUSED(k2); UNUSED(op);
-  lj_assertJ(0, "FFI IR op without FFI");
-#endif
+  default: UNUSED(k2); lj_assertJ(0, "bad IR op %d", op); break;
+  }
   return k1;
 }
 
@@ -418,12 +406,6 @@
 			     lj_carith_powu64(k1, k2);
   }
   return INT64FOLD(k1);
-<<<<<<< HEAD
-=======
-#else
-  UNUSED(J); lj_assertJ(0, "FFI IR op without FFI"); return FAILFOLD;
-#endif
->>>>>>> 72efc42e
 }
 
 LJFOLD(BSHL KINT64 KINT)
@@ -436,36 +418,18 @@
   uint64_t k = ir_k64(fleft)->u64;
   int32_t sh = (fright->i & 63);
   return INT64FOLD(lj_carith_shift64(k, sh, fins->o - IR_BSHL));
-<<<<<<< HEAD
-=======
-#else
-  UNUSED(J); lj_assertJ(0, "FFI IR op without FFI"); return FAILFOLD;
-#endif
->>>>>>> 72efc42e
 }
 
 LJFOLD(BNOT KINT64)
 LJFOLDF(kfold_bnot64)
 {
   return INT64FOLD(~ir_k64(fleft)->u64);
-<<<<<<< HEAD
-=======
-#else
-  UNUSED(J); lj_assertJ(0, "FFI IR op without FFI"); return FAILFOLD;
-#endif
->>>>>>> 72efc42e
 }
 
 LJFOLD(BSWAP KINT64)
 LJFOLDF(kfold_bswap64)
 {
   return INT64FOLD(lj_bswap64(ir_k64(fleft)->u64));
-<<<<<<< HEAD
-=======
-#else
-  UNUSED(J); lj_assertJ(0, "FFI IR op without FFI"); return FAILFOLD;
-#endif
->>>>>>> 72efc42e
 }
 
 LJFOLD(LT KINT64 KINT64)
@@ -490,12 +454,6 @@
   case IR_UGT: return CONDFOLD(a > b);
   default: lj_assertJ(0, "bad IR op %d", fins->o); return FAILFOLD;
   }
-<<<<<<< HEAD
-=======
-#else
-  UNUSED(J); lj_assertJ(0, "FFI IR op without FFI"); return FAILFOLD;
-#endif
->>>>>>> 72efc42e
 }
 
 LJFOLD(UGE any KINT64)
@@ -504,12 +462,6 @@
   if (ir_k64(fright)->u64 == 0)
     return DROPFOLD;
   return NEXTFOLD;
-<<<<<<< HEAD
-=======
-#else
-  UNUSED(J); lj_assertJ(0, "FFI IR op without FFI"); return FAILFOLD;
-#endif
->>>>>>> 72efc42e
 }
 
 /* -- Constant folding for strings ---------------------------------------- */
@@ -1115,42 +1067,6 @@
     return emitir(IRTN(IR_MUL), fins->op1, fins->op1);
   else
     return NEXTFOLD;
-<<<<<<< HEAD
-  if (k < 0) {  /* x ^ (-k) ==> (1/x) ^ k. */
-    ref = emitir(IRTN(IR_DIV), lj_ir_knum_one(J), ref);
-    k = -k;
-  }
-  /* Unroll x^k for 1 <= k <= 65536. */
-  for (; (k & 1) == 0; k >>= 1)  /* Handle leading zeros. */
-    ref = emitir(IRTN(IR_MUL), ref, ref);
-  if ((k >>= 1) != 0) {  /* Handle trailing bits. */
-    TRef tmp = emitir(IRTN(IR_MUL), ref, ref);
-    for (; k != 1; k >>= 1) {
-      if (k & 1)
-	ref = emitir(IRTN(IR_MUL), ref, tmp);
-      tmp = emitir(IRTN(IR_MUL), tmp, tmp);
-    }
-    ref = emitir(IRTN(IR_MUL), ref, tmp);
-  }
-  return ref;
-}
-
-LJFOLD(POW KNUM any)
-LJFOLDF(simplify_numpow_kx)
-{
-  lua_Number n = knumleft;
-  if (n == 2.0) {  /* 2.0 ^ i ==> ldexp(1.0, tonum(i)) */
-    fins->o = IR_CONV;
-    fins->op1 = fins->op2;
-    fins->op2 = IRCONV_NUM_INT;
-    fins->op2 = (IRRef1)lj_opt_fold(J);
-    fins->op1 = (IRRef1)lj_ir_knum_one(J);
-    fins->o = IR_LDEXP;
-    return RETRYFOLD;
-  }
-  return NEXTFOLD;
-=======
->>>>>>> 72efc42e
 }
 
 /* -- Simplify conversions ------------------------------------------------ */
@@ -1296,21 +1212,8 @@
 LJFOLD(CONV MUL IRCONV_U32_U64)
 LJFOLDF(simplify_conv_narrow)
 {
-#if LJ_64
   UNUSED(J);
   return NEXTFOLD;
-#else
-  IROp op = (IROp)fleft->o;
-  IRType t = irt_type(fins->t);
-  IRRef op1 = fleft->op1, op2 = fleft->op2, mode = fins->op2;
-  PHIBARRIER(fleft);
-  op1 = emitir(IRT(IR_CONV, t), op1, mode);
-  op2 = emitir(IRT(IR_CONV, t), op2, mode);
-  fins->ot = IRT(op, t);
-  fins->op1 = op1;
-  fins->op2 = op2;
-  return RETRYFOLD;
-#endif
 }
 
 /* Special CSE rule for CONV. */
@@ -1451,12 +1354,6 @@
   if (ir_kint64(fright)->u64 < 0x80000000u)
     return simplify_intmul_k(J, (int32_t)ir_kint64(fright)->u64);
   return NEXTFOLD;
-<<<<<<< HEAD
-=======
-#else
-  UNUSED(J); lj_assertJ(0, "FFI IR op without FFI"); return FAILFOLD;
-#endif
->>>>>>> 72efc42e
 }
 
 LJFOLD(MOD any KINT)
@@ -1771,12 +1668,6 @@
     }
   }
   return NEXTFOLD;
-<<<<<<< HEAD
-=======
-#else
-  UNUSED(J); lj_assertJ(0, "FFI IR op without FFI"); return FAILFOLD;
-#endif
->>>>>>> 72efc42e
 }
 
 /* -- Reassociation ------------------------------------------------------- */
@@ -1818,12 +1709,6 @@
     return RETRYFOLD;  /* (i o k1) o k2 ==> i o (k1 o k2) */
   }
   return NEXTFOLD;
-<<<<<<< HEAD
-=======
-#else
-  UNUSED(J); lj_assertJ(0, "FFI IR op without FFI"); return FAILFOLD;
-#endif
->>>>>>> 72efc42e
 }
 
 LJFOLD(BAND BAND any)
