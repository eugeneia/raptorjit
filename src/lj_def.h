/*
** LuaJIT common internal definitions.
** Copyright (C) 2005-2022 Mike Pall. See Copyright Notice in luajit.h
*/

#ifndef _LJ_DEF_H
#define _LJ_DEF_H

#include "lua.h"

<<<<<<< HEAD
=======
#if defined(_MSC_VER) && (_MSC_VER < 1700)
/* Old MSVC is stuck in the last century and doesn't have C99's stdint.h. */
typedef __int8 int8_t;
typedef __int16 int16_t;
typedef __int32 int32_t;
typedef __int64 int64_t;
typedef unsigned __int8 uint8_t;
typedef unsigned __int16 uint16_t;
typedef unsigned __int32 uint32_t;
typedef unsigned __int64 uint64_t;
#ifdef _WIN64
typedef __int64 intptr_t;
typedef unsigned __int64 uintptr_t;
#else
typedef __int32 intptr_t;
typedef unsigned __int32 uintptr_t;
#endif
#elif defined(__symbian__)
/* Cough. */
typedef signed char int8_t;
typedef short int int16_t;
typedef int int32_t;
typedef long long int64_t;
typedef unsigned char uint8_t;
typedef unsigned short int uint16_t;
typedef unsigned int uint32_t;
typedef unsigned long long uint64_t;
typedef int intptr_t;
typedef unsigned int uintptr_t;
#else
>>>>>>> 72efc42e
#include <stdint.h>

/* Needed everywhere. */
#include <string.h>
#include <stdlib.h>

/* Various VM limits. */
#define LJ_MAX_MEM32	0x7fffff00	/* Max. 32 bit memory allocation. */
#define LJ_MAX_MEM64	((uint64_t)1<<47)  /* Max. 64 bit memory allocation. */
/* Max. total memory allocation. */
#define LJ_MAX_MEM	LJ_MAX_MEM64
#define LJ_MAX_ALLOC	LJ_MAX_MEM	/* Max. individual allocation length. */
#define LJ_MAX_STR	LJ_MAX_MEM32	/* Max. string length. */
#define LJ_MAX_BUF	LJ_MAX_MEM32	/* Max. buffer length. */
#define LJ_MAX_UDATA	LJ_MAX_MEM32	/* Max. userdata length. */

#define LJ_MAX_STRTAB	(1<<26)		/* Max. string table size. */
#define LJ_MAX_HBITS	26		/* Max. hash bits. */
#define LJ_MAX_ABITS	28		/* Max. bits of array key. */
#define LJ_MAX_ASIZE	((1<<(LJ_MAX_ABITS-1))+1)  /* Max. array part size. */
#define LJ_MAX_COLOSIZE	16		/* Max. elems for colocated array. */

#define LJ_MAX_LINE	LJ_MAX_MEM32	/* Max. source code line number. */
#define LJ_MAX_XLEVEL	200		/* Max. syntactic nesting level. */
#define LJ_MAX_BCINS	(1<<26)		/* Max. # of bytecode instructions. */
#define LJ_MAX_SLOTS	250		/* Max. # of slots in a Lua func. */
#define LJ_MAX_LOCVAR	200		/* Max. # of local variables. */
#define LJ_MAX_UPVAL	60		/* Max. # of upvalues. */

#define LJ_MAX_IDXCHAIN	100		/* __index/__newindex chain limit. */
#define LJ_STACK_EXTRA	(5+2*LJ_FR2)	/* Extra stack space (metamethods). */

#define LJ_NUM_CBPAGE	1		/* Number of FFI callback pages. */

/* Minimum table/buffer sizes. */
#define LJ_MIN_GLOBAL	6		/* Min. global table size (hbits). */
#define LJ_MIN_REGISTRY	2		/* Min. registry size (hbits). */
#define LJ_MIN_STRTAB	256		/* Min. string table size (pow2). */
#define LJ_MIN_SBUF	32		/* Min. string buffer length. */
#define LJ_MIN_VECSZ	8		/* Min. size for growable vectors. */
#define LJ_MIN_IRSZ	32		/* Min. size for growable IR. */

/* JIT compiler limits. */
#define LJ_MAX_JSLOTS	250		/* Max. # of stack slots for a trace. */
#define LJ_MAX_PHI	64		/* Max. # of PHIs for a loop. */
#define LJ_MAX_EXITSTUBGR	16	/* Max. # of exit stub groups. */

/* Various macros. */
#ifndef UNUSED
#define UNUSED(x)	((void)(x))	/* to avoid warnings */
#endif

#define U64x(hi, lo)	(((uint64_t)0x##hi << 32) + (uint64_t)0x##lo)
#define i32ptr(p)	((int32_t)(intptr_t)(void *)(p))
#define u32ptr(p)	((uint32_t)(intptr_t)(void *)(p))
#define i64ptr(p)	((int64_t)(intptr_t)(void *)(p))
#define u64ptr(p)	((uint64_t)(intptr_t)(void *)(p))
#define igcptr(p)	i64ptr(p)

#define checki8(x)	((x) == (int32_t)(int8_t)(x))
#define checku8(x)	((x) == (int32_t)(uint8_t)(x))
#define checki16(x)	((x) == (int32_t)(int16_t)(x))
#define checku16(x)	((x) == (int32_t)(uint16_t)(x))
#define checki32(x)	((x) == (int32_t)(x))
#define checku32(x)	((x) == (uint32_t)(x))
#define checkptr31(x)	(((uint64_t)(uintptr_t)(x) >> 31) == 0)
#define checkptr32(x)	((uintptr_t)(x) == (uint32_t)(uintptr_t)(x))
#define checkptr47(x)	(((uint64_t)(uintptr_t)(x) >> 47) == 0)
<<<<<<< HEAD
#define checkptrGC(x)	checkptr47((x))
=======
#define checkptrGC(x)	(LJ_GC64 ? checkptr47((x)) : LJ_64 ? checkptr31((x)) :1)
>>>>>>> 72efc42e

/* Every half-decent C compiler transforms this into a rotate instruction. */
#define lj_rol(x, n)	(((x)<<(n)) | ((x)>>(-(int)(n)&(8*sizeof(x)-1))))
#define lj_ror(x, n)	(((x)<<(-(int)(n)&(8*sizeof(x)-1))) | ((x)>>(n)))

/* A really naive Bloom filter. But sufficient for our needs. */
typedef uintptr_t BloomFilter;
#define BLOOM_MASK	(8*sizeof(BloomFilter) - 1)
#define bloombit(x)	((uintptr_t)1 << ((x) & BLOOM_MASK))
#define bloomset(b, x)	((b) |= bloombit((x)))
#define bloomtest(b, x)	((b) & bloombit((x)))

#if defined(__GNUC__) || defined(__clang__) || defined(__psp2__)

#define LJ_NORET	__attribute__((noreturn))
#define LJ_ALIGN(n)	__attribute__((aligned(n)))
#define LJ_INLINE	inline
#define LJ_AINLINE	inline __attribute__((always_inline))
#define LJ_NOINLINE	__attribute__((noinline))

#if defined(__ELF__) || defined(__MACH__) || defined(__psp2__)
#define LJ_NOAPI	extern __attribute__((visibility("hidden")))
#endif

/* Note: it's only beneficial to use fastcall on x86 and then only for up to
** two non-FP args. The amalgamated compile covers all LJ_FUNC cases. Only
** indirect calls and related tail-called C functions are marked as fastcall.
*/

#define LJ_LIKELY(x)	__builtin_expect(!!(x), 1)
#define LJ_UNLIKELY(x)	__builtin_expect(!!(x), 0)

#define lj_ffs(x)	((uint32_t)__builtin_ctz(x))
/* Don't ask ... */
#if defined(__INTEL_COMPILER) && (defined(__i386__) || defined(__x86_64__))
static LJ_AINLINE uint32_t lj_fls(uint32_t x)
{
  uint32_t r; __asm__("bsrl %1, %0" : "=r" (r) : "rm" (x) : "cc"); return r;
}
#else
#define lj_fls(x)	((uint32_t)(__builtin_clz(x)^31))
#endif

<<<<<<< HEAD
#if   (__GNUC__ > 4) || (__GNUC__ == 4 && __GNUC_MINOR__ >= 3)
=======
#if defined(__arm__)
static LJ_AINLINE uint32_t lj_bswap(uint32_t x)
{
#if defined(__psp2__)
  return __builtin_rev(x);
#else
  uint32_t r;
#if __ARM_ARCH_6__ || __ARM_ARCH_6J__ || __ARM_ARCH_6T2__ || __ARM_ARCH_6Z__ ||\
    __ARM_ARCH_6ZK__ || __ARM_ARCH_7__ || __ARM_ARCH_7A__ || __ARM_ARCH_7R__
  __asm__("rev %0, %1" : "=r" (r) : "r" (x));
  return r;
#else
#ifdef __thumb__
  r = x ^ lj_ror(x, 16);
#else
  __asm__("eor %0, %1, %1, ror #16" : "=r" (r) : "r" (x));
#endif
  return ((r & 0xff00ffffu) >> 8) ^ lj_ror(x, 8);
#endif
#endif
}

static LJ_AINLINE uint64_t lj_bswap64(uint64_t x)
{
  return ((uint64_t)lj_bswap((uint32_t)x)<<32) | lj_bswap((uint32_t)(x>>32));
}
#elif (__GNUC__ > 4) || (__GNUC__ == 4 && __GNUC_MINOR__ >= 3) || __clang__
>>>>>>> 72efc42e
static LJ_AINLINE uint32_t lj_bswap(uint32_t x)
{
  return (uint32_t)__builtin_bswap32((int32_t)x);
}

static LJ_AINLINE uint64_t lj_bswap64(uint64_t x)
{
  return (uint64_t)__builtin_bswap64((int64_t)x);
}
#elif defined(__i386__) || defined(__x86_64__)
static LJ_AINLINE uint32_t lj_bswap(uint32_t x)
{
  uint32_t r; __asm__("bswap %0" : "=r" (r) : "0" (x)); return r;
}

static LJ_AINLINE uint64_t lj_bswap64(uint64_t x)
{
  uint64_t r; __asm__("bswap %0" : "=r" (r) : "0" (x)); return r;
}
#else
static LJ_AINLINE uint32_t lj_bswap(uint32_t x)
{
  return (x << 24) | ((x & 0xff00) << 8) | ((x >> 8) & 0xff00) | (x >> 24);
}

static LJ_AINLINE uint64_t lj_bswap64(uint64_t x)
{
  return (uint64_t)lj_bswap((uint32_t)(x >> 32)) |
	 ((uint64_t)lj_bswap((uint32_t)x) << 32);
}
#endif

typedef union __attribute__((packed)) Unaligned16 {
  uint16_t u;
  uint8_t b[2];
} Unaligned16;

typedef union __attribute__((packed)) Unaligned32 {
  uint32_t u;
  uint8_t b[4];
} Unaligned32;

/* Unaligned load of uint16_t. */
static LJ_AINLINE uint16_t lj_getu16(const void *p)
{
  return ((const Unaligned16 *)p)->u;
}

/* Unaligned load of uint32_t. */
static LJ_AINLINE uint32_t lj_getu32(const void *p)
{
  return ((const Unaligned32 *)p)->u;
}

<<<<<<< HEAD
=======
#elif defined(_MSC_VER)

#define LJ_NORET	__declspec(noreturn)
#define LJ_ALIGN(n)	__declspec(align(n))
#define LJ_INLINE	__inline
#define LJ_AINLINE	__forceinline
#define LJ_NOINLINE	__declspec(noinline)
#if defined(_M_IX86)
#define LJ_FASTCALL	__fastcall
#endif

#ifdef _M_PPC
unsigned int _CountLeadingZeros(long);
#pragma intrinsic(_CountLeadingZeros)
static LJ_AINLINE uint32_t lj_fls(uint32_t x)
{
  return _CountLeadingZeros(x) ^ 31;
}
#else
unsigned char _BitScanForward(unsigned long *, unsigned long);
unsigned char _BitScanReverse(unsigned long *, unsigned long);
#pragma intrinsic(_BitScanForward)
#pragma intrinsic(_BitScanReverse)

static LJ_AINLINE uint32_t lj_ffs(uint32_t x)
{
  unsigned long r; _BitScanForward(&r, x); return (uint32_t)r;
}

static LJ_AINLINE uint32_t lj_fls(uint32_t x)
{
  unsigned long r; _BitScanReverse(&r, x); return (uint32_t)r;
}
#endif

unsigned long _byteswap_ulong(unsigned long);
uint64_t _byteswap_uint64(uint64_t);
#define lj_bswap(x)	(_byteswap_ulong((x)))
#define lj_bswap64(x)	(_byteswap_uint64((x)))

#if defined(_M_PPC) && defined(LUAJIT_NO_UNALIGNED)
/*
** Replacement for unaligned loads on Xbox 360. Disabled by default since it's
** usually more costly than the occasional stall when crossing a cache-line.
*/
static LJ_AINLINE uint16_t lj_getu16(const void *v)
{
  const uint8_t *p = (const uint8_t *)v;
  return (uint16_t)((p[0]<<8) | p[1]);
}
static LJ_AINLINE uint32_t lj_getu32(const void *v)
{
  const uint8_t *p = (const uint8_t *)v;
  return (uint32_t)((p[0]<<24) | (p[1]<<16) | (p[2]<<8) | p[3]);
}
#else
/* Unaligned loads are generally ok on x86/x64. */
#define lj_getu16(p)	(*(uint16_t *)(p))
#define lj_getu32(p)	(*(uint32_t *)(p))
#endif

>>>>>>> 72efc42e
#else
#error "missing defines for your compiler"
#endif

/* Optional defines. */
#ifndef LJ_NORET
#define LJ_NORET
#endif
#ifndef LJ_NOAPI
#define LJ_NOAPI	extern
#endif
#ifndef LJ_LIKELY
#define LJ_LIKELY(x)	(x)
#define LJ_UNLIKELY(x)	(x)
#endif

/* Attributes for internal functions. */
#define LJ_DATA		LJ_NOAPI
#define LJ_DATADEF
#define LJ_ASMF		LJ_NOAPI
#define LJ_FUNCA	LJ_NOAPI
#define LJ_FUNC		LJ_NOAPI
#define LJ_FUNC_NORET	LJ_FUNC LJ_NORET
#define LJ_FUNCA_NORET	LJ_FUNCA LJ_NORET
#define LJ_ASMF_NORET	LJ_ASMF LJ_NORET

/* Internal assertions. */
#if defined(LUA_USE_ASSERT) || defined(LUA_USE_APICHECK)
#define lj_assert_check(g, c, ...) \
  ((c) ? (void)0 : \
   (lj_assert_fail((g), __FILE__, __LINE__, __func__, __VA_ARGS__), 0))
#define lj_checkapi(c, ...)	lj_assert_check(G(L), (c), __VA_ARGS__)
#else
#define lj_checkapi(c, ...)	((void)L)
#endif

#ifdef LUA_USE_ASSERT
#define lj_assertG_(g, c, ...)	lj_assert_check((g), (c), __VA_ARGS__)
#define lj_assertG(c, ...)	lj_assert_check(g, (c), __VA_ARGS__)
#define lj_assertL(c, ...)	lj_assert_check(G(L), (c), __VA_ARGS__)
#define lj_assertX(c, ...)	lj_assert_check(NULL, (c), __VA_ARGS__)
#define check_exp(c, e)		(lj_assertX((c), #c), (e))
#else
#define lj_assertG_(g, c, ...)	((void)0)
#define lj_assertG(c, ...)	((void)g)
#define lj_assertL(c, ...)	((void)L)
#define lj_assertX(c, ...)	((void)0)
#define check_exp(c, e)		(e)
#endif

/* Static assertions. */
#define LJ_ASSERT_NAME2(name, line)	name ## line
#define LJ_ASSERT_NAME(line)		LJ_ASSERT_NAME2(lj_assert_, line)
#ifdef __COUNTER__
#define LJ_STATIC_ASSERT(cond) \
  extern void LJ_ASSERT_NAME(__COUNTER__)(int STATIC_ASSERTION_FAILED[(cond)?1:-1])
#else
#define LJ_STATIC_ASSERT(cond) \
  extern void LJ_ASSERT_NAME(__LINE__)(int STATIC_ASSERTION_FAILED[(cond)?1:-1])
#endif

/* PRNG state. Need this here, details in lj_prng.h. */
typedef struct PRNGState {
  uint64_t u[4];
} PRNGState;

#endif<|MERGE_RESOLUTION|>--- conflicted
+++ resolved
@@ -8,39 +8,6 @@
 
 #include "lua.h"
 
-<<<<<<< HEAD
-=======
-#if defined(_MSC_VER) && (_MSC_VER < 1700)
-/* Old MSVC is stuck in the last century and doesn't have C99's stdint.h. */
-typedef __int8 int8_t;
-typedef __int16 int16_t;
-typedef __int32 int32_t;
-typedef __int64 int64_t;
-typedef unsigned __int8 uint8_t;
-typedef unsigned __int16 uint16_t;
-typedef unsigned __int32 uint32_t;
-typedef unsigned __int64 uint64_t;
-#ifdef _WIN64
-typedef __int64 intptr_t;
-typedef unsigned __int64 uintptr_t;
-#else
-typedef __int32 intptr_t;
-typedef unsigned __int32 uintptr_t;
-#endif
-#elif defined(__symbian__)
-/* Cough. */
-typedef signed char int8_t;
-typedef short int int16_t;
-typedef int int32_t;
-typedef long long int64_t;
-typedef unsigned char uint8_t;
-typedef unsigned short int uint16_t;
-typedef unsigned int uint32_t;
-typedef unsigned long long uint64_t;
-typedef int intptr_t;
-typedef unsigned int uintptr_t;
-#else
->>>>>>> 72efc42e
 #include <stdint.h>
 
 /* Needed everywhere. */
@@ -106,14 +73,9 @@
 #define checku16(x)	((x) == (int32_t)(uint16_t)(x))
 #define checki32(x)	((x) == (int32_t)(x))
 #define checku32(x)	((x) == (uint32_t)(x))
-#define checkptr31(x)	(((uint64_t)(uintptr_t)(x) >> 31) == 0)
 #define checkptr32(x)	((uintptr_t)(x) == (uint32_t)(uintptr_t)(x))
 #define checkptr47(x)	(((uint64_t)(uintptr_t)(x) >> 47) == 0)
-<<<<<<< HEAD
 #define checkptrGC(x)	checkptr47((x))
-=======
-#define checkptrGC(x)	(LJ_GC64 ? checkptr47((x)) : LJ_64 ? checkptr31((x)) :1)
->>>>>>> 72efc42e
 
 /* Every half-decent C compiler transforms this into a rotate instruction. */
 #define lj_rol(x, n)	(((x)<<(n)) | ((x)>>(-(int)(n)&(8*sizeof(x)-1))))
@@ -157,37 +119,7 @@
 #define lj_fls(x)	((uint32_t)(__builtin_clz(x)^31))
 #endif
 
-<<<<<<< HEAD
-#if   (__GNUC__ > 4) || (__GNUC__ == 4 && __GNUC_MINOR__ >= 3)
-=======
-#if defined(__arm__)
-static LJ_AINLINE uint32_t lj_bswap(uint32_t x)
-{
-#if defined(__psp2__)
-  return __builtin_rev(x);
-#else
-  uint32_t r;
-#if __ARM_ARCH_6__ || __ARM_ARCH_6J__ || __ARM_ARCH_6T2__ || __ARM_ARCH_6Z__ ||\
-    __ARM_ARCH_6ZK__ || __ARM_ARCH_7__ || __ARM_ARCH_7A__ || __ARM_ARCH_7R__
-  __asm__("rev %0, %1" : "=r" (r) : "r" (x));
-  return r;
-#else
-#ifdef __thumb__
-  r = x ^ lj_ror(x, 16);
-#else
-  __asm__("eor %0, %1, %1, ror #16" : "=r" (r) : "r" (x));
-#endif
-  return ((r & 0xff00ffffu) >> 8) ^ lj_ror(x, 8);
-#endif
-#endif
-}
-
-static LJ_AINLINE uint64_t lj_bswap64(uint64_t x)
-{
-  return ((uint64_t)lj_bswap((uint32_t)x)<<32) | lj_bswap((uint32_t)(x>>32));
-}
-#elif (__GNUC__ > 4) || (__GNUC__ == 4 && __GNUC_MINOR__ >= 3) || __clang__
->>>>>>> 72efc42e
+#if   (__GNUC__ > 4) || (__GNUC__ == 4 && __GNUC_MINOR__ >= 3) || __clang__
 static LJ_AINLINE uint32_t lj_bswap(uint32_t x)
 {
   return (uint32_t)__builtin_bswap32((int32_t)x);
@@ -242,70 +174,6 @@
   return ((const Unaligned32 *)p)->u;
 }
 
-<<<<<<< HEAD
-=======
-#elif defined(_MSC_VER)
-
-#define LJ_NORET	__declspec(noreturn)
-#define LJ_ALIGN(n)	__declspec(align(n))
-#define LJ_INLINE	__inline
-#define LJ_AINLINE	__forceinline
-#define LJ_NOINLINE	__declspec(noinline)
-#if defined(_M_IX86)
-#define LJ_FASTCALL	__fastcall
-#endif
-
-#ifdef _M_PPC
-unsigned int _CountLeadingZeros(long);
-#pragma intrinsic(_CountLeadingZeros)
-static LJ_AINLINE uint32_t lj_fls(uint32_t x)
-{
-  return _CountLeadingZeros(x) ^ 31;
-}
-#else
-unsigned char _BitScanForward(unsigned long *, unsigned long);
-unsigned char _BitScanReverse(unsigned long *, unsigned long);
-#pragma intrinsic(_BitScanForward)
-#pragma intrinsic(_BitScanReverse)
-
-static LJ_AINLINE uint32_t lj_ffs(uint32_t x)
-{
-  unsigned long r; _BitScanForward(&r, x); return (uint32_t)r;
-}
-
-static LJ_AINLINE uint32_t lj_fls(uint32_t x)
-{
-  unsigned long r; _BitScanReverse(&r, x); return (uint32_t)r;
-}
-#endif
-
-unsigned long _byteswap_ulong(unsigned long);
-uint64_t _byteswap_uint64(uint64_t);
-#define lj_bswap(x)	(_byteswap_ulong((x)))
-#define lj_bswap64(x)	(_byteswap_uint64((x)))
-
-#if defined(_M_PPC) && defined(LUAJIT_NO_UNALIGNED)
-/*
-** Replacement for unaligned loads on Xbox 360. Disabled by default since it's
-** usually more costly than the occasional stall when crossing a cache-line.
-*/
-static LJ_AINLINE uint16_t lj_getu16(const void *v)
-{
-  const uint8_t *p = (const uint8_t *)v;
-  return (uint16_t)((p[0]<<8) | p[1]);
-}
-static LJ_AINLINE uint32_t lj_getu32(const void *v)
-{
-  const uint8_t *p = (const uint8_t *)v;
-  return (uint32_t)((p[0]<<24) | (p[1]<<16) | (p[2]<<8) | p[3]);
-}
-#else
-/* Unaligned loads are generally ok on x86/x64. */
-#define lj_getu16(p)	(*(uint16_t *)(p))
-#define lj_getu32(p)	(*(uint32_t *)(p))
-#endif
-
->>>>>>> 72efc42e
 #else
 #error "missing defines for your compiler"
 #endif
