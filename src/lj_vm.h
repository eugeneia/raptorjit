--- conflicted
+++ resolved
@@ -20,13 +20,6 @@
 LJ_ASMF void lj_vm_unwind_c_eh(void);
 LJ_ASMF void lj_vm_unwind_ff_eh(void);
 LJ_ASMF void lj_vm_unwind_rethrow(void);
-<<<<<<< HEAD
-=======
-#endif
-#if LJ_TARGET_MIPS
-LJ_ASMF void lj_vm_unwind_stub(void);
-#endif
->>>>>>> 72efc42e
 
 /* Miscellaneous functions. */
 LJ_ASMF int lj_vm_cpuid(uint32_t f, uint32_t res[4]);
@@ -41,20 +34,12 @@
 LJ_ASMF void lj_vm_inshook(void);
 LJ_ASMF void lj_vm_rethook(void);
 LJ_ASMF void lj_vm_callhook(void);
-<<<<<<< HEAD
-
-/* Trace exit handling. */
-LJ_ASMF void lj_vm_exit_handler(void);
-LJ_ASMF void lj_vm_exit_interp(void);
-LJ_ASMF void lj_vm_exit_interp_notrack(void);
-=======
-LJ_ASMF void lj_vm_profhook(void);
 LJ_ASMF void lj_vm_IITERN(void);
 
 /* Trace exit handling. */
 LJ_ASMF char lj_vm_exit_handler[];
 LJ_ASMF char lj_vm_exit_interp[];
->>>>>>> 72efc42e
+LJ_ASMF void lj_vm_exit_interp_notrack(void);
 
 /* Internal math helper functions. */
 LJ_ASMF double lj_vm_floor(double);
@@ -69,32 +54,9 @@
 LJ_ASMF void lj_vm_floor_sse(void);
 LJ_ASMF void lj_vm_ceil_sse(void);
 LJ_ASMF void lj_vm_trunc_sse(void);
-<<<<<<< HEAD
-LJ_ASMF void lj_vm_powi_sse(void);
-#define lj_vm_powi	NULL
 LJ_ASMF double lj_vm_trunc(double);
-#ifdef LUAJIT_NO_EXP2
-LJ_ASMF double lj_vm_exp2(double);
-#else
-#define lj_vm_exp2	exp2
-#endif
 LJ_ASMF int lj_vm_errno(void);
-=======
-#endif
-#if LJ_TARGET_PPC || LJ_TARGET_ARM64
-#define lj_vm_trunc	trunc
-#else
-LJ_ASMF double lj_vm_trunc(double);
-#if LJ_TARGET_ARM
-LJ_ASMF double lj_vm_trunc_sf(double);
-#endif
-#endif
-#if LJ_HASFFI
-LJ_ASMF int lj_vm_errno(void);
-#endif
 LJ_ASMF TValue *lj_vm_next(GCtab *t, uint32_t idx);
-#endif
->>>>>>> 72efc42e
 
 /* Continuations for metamethods. */
 LJ_ASMF void lj_cont_cat(void);  /* Continue with concatenation. */
@@ -109,6 +71,6 @@
 LJ_ASMF char lj_vm_asm_begin[];
 
 /* Bytecode offsets are relative to lj_vm_asm_begin. */
-#define makeasmfunc(ofs) lj_ptr_sign((ASMFunction)(lj_vm_asm_begin + (ofs)), 0)
+#define makeasmfunc(ofs) (ASMFunction)(lj_vm_asm_begin + (ofs))
 
 #endif