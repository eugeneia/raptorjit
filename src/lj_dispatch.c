--- conflicted
+++ resolved
@@ -217,15 +217,8 @@
     } else {
       if (!(mode & LUAJIT_MODE_ON))
 	G2J(g)->flags &= ~(uint32_t)JIT_F_ON;
-<<<<<<< HEAD
-      else if ((G2J(g)->flags & JIT_F_SSE2))
-	G2J(g)->flags |= (uint32_t)JIT_F_ON;
-      else
-	return 0;  /* Don't turn on JIT compiler without SSE2 support. */
-=======
       else
 	G2J(g)->flags |= (uint32_t)JIT_F_ON;
->>>>>>> 72efc42e
       lj_dispatch_update(g);
     }
     break;
