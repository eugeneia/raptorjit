--- conflicted
+++ resolved
@@ -2546,12 +2546,8 @@
   args[0] = ASMREF_TMP1;  /* global_State *g */
   args[1] = ASMREF_TMP2;  /* MSize steps     */
   asm_gencall(as, ci, args);
-<<<<<<< HEAD
+  l_end[-3] = MIPS_NOPATCH_GC_CHECK;  /* Replace the nop after the call. */
   emit_tsi(as, MIPSI_AADDIU, ra_releasetmp(as, ASMREF_TMP1), RID_JGL, -32768);
-=======
-  l_end[-3] = MIPS_NOPATCH_GC_CHECK;  /* Replace the nop after the call. */
-  emit_tsi(as, MIPSI_ADDIU, ra_releasetmp(as, ASMREF_TMP1), RID_JGL, -32768);
->>>>>>> e8ec6fe9
   tmp = ra_releasetmp(as, ASMREF_TMP2);
   emit_loadi(as, tmp, as->gcsteps);
   /* Jump around GC step if GC total < GC threshold. */
@@ -2697,17 +2693,12 @@
       if (((p[-1] ^ (px-p)) & 0xffffu) == 0 &&
 	  ((p[-1] & 0xf0000000u) == MIPSI_BEQ ||
 	   (p[-1] & 0xfc1e0000u) == MIPSI_BLTZ ||
-<<<<<<< HEAD
 #if !LJ_TARGET_MIPSR6
 	   (p[-1] & 0xffe00000u) == MIPSI_BC1F
 #else
 	   (p[-1] & 0xff600000u) == MIPSI_BC1EQZ
 #endif
-	  )) {
-=======
-	   (p[-1] & 0xffe00000u) == MIPSI_BC1F) &&
-	  p[-2] != MIPS_NOPATCH_GC_CHECK) {
->>>>>>> e8ec6fe9
+	  ) && p[-2] != MIPS_NOPATCH_GC_CHECK) {
 	ptrdiff_t delta = target - p;
 	if (((delta + 0x8000) >> 16) == 0) {  /* Patch in-range branch. */
 	patchbranch:
