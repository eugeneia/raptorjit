--- conflicted
+++ resolved
@@ -64,145 +64,6 @@
   return (const char *)dlsym(lib, sym);
 }
 
-<<<<<<< HEAD
-=======
-#elif LJ_TARGET_WINDOWS
-
-#define WIN32_LEAN_AND_MEAN
-#include <windows.h>
-
-#ifndef GET_MODULE_HANDLE_EX_FLAG_FROM_ADDRESS
-#define GET_MODULE_HANDLE_EX_FLAG_FROM_ADDRESS  4
-#define GET_MODULE_HANDLE_EX_FLAG_UNCHANGED_REFCOUNT  2
-BOOL WINAPI GetModuleHandleExA(DWORD, LPCSTR, HMODULE*);
-#endif
-
-#if LJ_TARGET_UWP
-void *LJ_WIN_LOADLIBA(const char *path)
-{
-  DWORD err = GetLastError();
-  wchar_t wpath[256];
-  HANDLE lib = NULL;
-  if (MultiByteToWideChar(CP_ACP, 0, path, -1, wpath, 256) > 0) {
-    lib = LoadPackagedLibrary(wpath, 0);
-  }
-  SetLastError(err);
-  return lib;
-}
-#endif
-
-#undef setprogdir
-
-static void setprogdir(lua_State *L)
-{
-  char buff[MAX_PATH + 1];
-  char *lb;
-  DWORD nsize = sizeof(buff);
-  DWORD n = GetModuleFileNameA(NULL, buff, nsize);
-  if (n == 0 || n == nsize || (lb = strrchr(buff, '\\')) == NULL) {
-    luaL_error(L, "unable to get ModuleFileName");
-  } else {
-    *lb = '\0';
-    luaL_gsub(L, lua_tostring(L, -1), LUA_EXECDIR, buff);
-    lua_remove(L, -2);  /* remove original string */
-  }
-}
-
-static void pusherror(lua_State *L)
-{
-  DWORD error = GetLastError();
-#if LJ_TARGET_XBOXONE
-  wchar_t wbuffer[128];
-  char buffer[128*2];
-  if (FormatMessageW(FORMAT_MESSAGE_IGNORE_INSERTS | FORMAT_MESSAGE_FROM_SYSTEM,
-      NULL, error, 0, wbuffer, sizeof(wbuffer)/sizeof(wchar_t), NULL) &&
-      WideCharToMultiByte(CP_ACP, 0, wbuffer, 128, buffer, 128*2, NULL, NULL))
-#else
-  char buffer[128];
-  if (FormatMessageA(FORMAT_MESSAGE_IGNORE_INSERTS | FORMAT_MESSAGE_FROM_SYSTEM,
-      NULL, error, 0, buffer, sizeof(buffer), NULL))
-#endif
-    lua_pushstring(L, buffer);
-  else
-    lua_pushfstring(L, "system error %d\n", error);
-}
-
-static void ll_unloadlib(void *lib)
-{
-  FreeLibrary((HINSTANCE)lib);
-}
-
-static void *ll_load(lua_State *L, const char *path, int gl)
-{
-  HINSTANCE lib = LJ_WIN_LOADLIBA(path);
-  if (lib == NULL) pusherror(L);
-  UNUSED(gl);
-  return lib;
-}
-
-static lua_CFunction ll_sym(lua_State *L, void *lib, const char *sym)
-{
-  lua_CFunction f = (lua_CFunction)GetProcAddress((HINSTANCE)lib, sym);
-  if (f == NULL) pusherror(L);
-  return f;
-}
-
-#if LJ_TARGET_UWP
-EXTERN_C IMAGE_DOS_HEADER __ImageBase;
-#endif
-
-static const char *ll_bcsym(void *lib, const char *sym)
-{
-  if (lib) {
-    return (const char *)GetProcAddress((HINSTANCE)lib, sym);
-  } else {
-#if LJ_TARGET_UWP
-    return (const char *)GetProcAddress((HINSTANCE)&__ImageBase, sym);
-#else
-    HINSTANCE h = GetModuleHandleA(NULL);
-    const char *p = (const char *)GetProcAddress(h, sym);
-    if (p == NULL && GetModuleHandleExA(GET_MODULE_HANDLE_EX_FLAG_FROM_ADDRESS|GET_MODULE_HANDLE_EX_FLAG_UNCHANGED_REFCOUNT,
-					(const char *)ll_bcsym, &h))
-      p = (const char *)GetProcAddress(h, sym);
-    return p;
-#endif
-  }
-}
-
-#else
-
-#undef PACKAGE_LIB_FAIL
-#define PACKAGE_LIB_FAIL	"absent"
-
-#define DLMSG	"dynamic libraries not enabled; no support for target OS"
-
-static void ll_unloadlib(void *lib)
-{
-  UNUSED(lib);
-}
-
-static void *ll_load(lua_State *L, const char *path, int gl)
-{
-  UNUSED(path); UNUSED(gl);
-  lua_pushliteral(L, DLMSG);
-  return NULL;
-}
-
-static lua_CFunction ll_sym(lua_State *L, void *lib, const char *sym)
-{
-  UNUSED(lib); UNUSED(sym);
-  lua_pushliteral(L, DLMSG);
-  return NULL;
-}
-
-static const char *ll_bcsym(void *lib, const char *sym)
-{
-  UNUSED(lib); UNUSED(sym);
-  return NULL;
-}
-
-#endif
->>>>>>> 72efc42e
 
 /* ------------------------------------------------------------------------ */
 
@@ -262,7 +123,7 @@
       const char *bcdata = ll_bcsym(*reg, mksymname(L, name, SYMPREFIX_BC));
       lua_pop(L, 1);
       if (bcdata) {
-	if (luaL_loadbuffer(L, bcdata, ~(size_t)0, name) != 0)
+	if (luaL_loadbuffer(L, bcdata, LJ_MAX_BUF, name) != 0)
 	  return PACKAGE_ERR_LOAD;
 	return 0;
       }
@@ -419,7 +280,7 @@
   if (lua_isnil(L, -1)) {  /* Not found? */
     const char *bcname = mksymname(L, name, SYMPREFIX_BC);
     const char *bcdata = ll_bcsym(NULL, bcname);
-    if (bcdata == NULL || luaL_loadbuffer(L, bcdata, ~(size_t)0, name) != 0)
+    if (bcdata == NULL || luaL_loadbuffer(L, bcdata, LJ_MAX_BUF, name) != 0)
       lua_pushfstring(L, "\n\tno field package.preload['%s']", name);
   }
   return 1;
