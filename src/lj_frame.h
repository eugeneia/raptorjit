--- conflicted
+++ resolved
@@ -87,99 +87,6 @@
 #define CFRAME_SIZE		(12*8)
 #define CFRAME_SIZE_JIT		(CFRAME_SIZE + 16)
 #define CFRAME_SHIFT_MULTRES	0
-<<<<<<< HEAD
-=======
-#endif
-#elif LJ_TARGET_ARM
-#define CFRAME_OFS_ERRF		24
-#define CFRAME_OFS_NRES		20
-#define CFRAME_OFS_PREV		16
-#define CFRAME_OFS_L		12
-#define CFRAME_OFS_PC		8
-#define CFRAME_OFS_MULTRES	4
-#if LJ_ARCH_HASFPU
-#define CFRAME_SIZE		128
-#else
-#define CFRAME_SIZE		64
-#endif
-#define CFRAME_SHIFT_MULTRES	3
-#elif LJ_TARGET_ARM64
-#define CFRAME_OFS_ERRF		36
-#define CFRAME_OFS_NRES		40
-#define CFRAME_OFS_PREV		0
-#define CFRAME_OFS_L		16
-#define CFRAME_OFS_PC		8
-#define CFRAME_OFS_MULTRES	32
-#define CFRAME_SIZE		208
-#define CFRAME_SHIFT_MULTRES	3
-#elif LJ_TARGET_PPC
-#if LJ_TARGET_XBOX360
-#define CFRAME_OFS_ERRF		424
-#define CFRAME_OFS_NRES		420
-#define CFRAME_OFS_PREV		400
-#define CFRAME_OFS_L		416
-#define CFRAME_OFS_PC		412
-#define CFRAME_OFS_MULTRES	408
-#define CFRAME_SIZE		384
-#define CFRAME_SHIFT_MULTRES	3
-#elif LJ_ARCH_PPC32ON64
-#define CFRAME_OFS_ERRF		472
-#define CFRAME_OFS_NRES		468
-#define CFRAME_OFS_PREV		448
-#define CFRAME_OFS_L		464
-#define CFRAME_OFS_PC		460
-#define CFRAME_OFS_MULTRES	456
-#define CFRAME_SIZE		400
-#define CFRAME_SHIFT_MULTRES	3
-#else
-#define CFRAME_OFS_ERRF		48
-#define CFRAME_OFS_NRES		44
-#define CFRAME_OFS_PREV		40
-#define CFRAME_OFS_L		36
-#define CFRAME_OFS_PC		32
-#define CFRAME_OFS_MULTRES	28
-#define CFRAME_SIZE		(LJ_ARCH_HASFPU ? 272 : 128)
-#define CFRAME_SHIFT_MULTRES	3
-#endif
-#elif LJ_TARGET_MIPS32
-#if LJ_ARCH_HASFPU
-#define CFRAME_OFS_ERRF		124
-#define CFRAME_OFS_NRES		120
-#define CFRAME_OFS_PREV		116
-#define CFRAME_OFS_L		112
-#define CFRAME_SIZE		112
-#else
-#define CFRAME_OFS_ERRF		76
-#define CFRAME_OFS_NRES		72
-#define CFRAME_OFS_PREV		68
-#define CFRAME_OFS_L		64
-#define CFRAME_SIZE		64
-#endif
-#define CFRAME_OFS_PC		20
-#define CFRAME_OFS_MULTRES	16
-#define CFRAME_SHIFT_MULTRES	3
-#elif LJ_TARGET_MIPS64
-#if LJ_ARCH_HASFPU
-#define CFRAME_OFS_ERRF		188
-#define CFRAME_OFS_NRES		184
-#define CFRAME_OFS_PREV		176
-#define CFRAME_OFS_L		168
-#define CFRAME_OFS_PC		160
-#define CFRAME_SIZE		192
-#else
-#define CFRAME_OFS_ERRF		124
-#define CFRAME_OFS_NRES		120
-#define CFRAME_OFS_PREV		112
-#define CFRAME_OFS_L		104
-#define CFRAME_OFS_PC		96
-#define CFRAME_SIZE		128
-#endif
-#define CFRAME_OFS_MULTRES	0
-#define CFRAME_SHIFT_MULTRES	3
-#else
-#error "Missing CFRAME_* definitions for this architecture"
-#endif
->>>>>>> 72efc42e
 
 #ifndef CFRAME_SIZE_JIT
 #define CFRAME_SIZE_JIT		CFRAME_SIZE
