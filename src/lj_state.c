/*
** State and stack handling.
** Copyright (C) 2005-2017 Mike Pall. See Copyright Notice in luajit.h
**
** Portions taken verbatim or adapted from the Lua interpreter.
** Copyright (C) 1994-2008 Lua.org, PUC-Rio. See Copyright Notice in lua.h
*/

#define lj_state_c
#define LUA_CORE

#include "lj_obj.h"
#include "lj_gc.h"
#include "lj_err.h"
#include "lj_buf.h"
#include "lj_str.h"
#include "lj_tab.h"
#include "lj_func.h"
#include "lj_meta.h"
#include "lj_state.h"
#include "lj_frame.h"
#include "lj_ctype.h"
#include "lj_trace.h"
#include "lj_dispatch.h"
#include "lj_vm.h"
#include "lj_lex.h"
#include "lj_alloc.h"
#include "luajit.h"

/* -- Stack handling ------------------------------------------------------ */

/* Stack sizes. */
#define LJ_STACK_MIN	LUA_MINSTACK	/* Min. stack size. */
#define LJ_STACK_MAX	LUAI_MAXSTACK	/* Max. stack size. */
#define LJ_STACK_START	(2*LJ_STACK_MIN)	/* Starting stack size. */
#define LJ_STACK_MAXEX	(LJ_STACK_MAX + 1 + LJ_STACK_EXTRA)

/* Explanation of LJ_STACK_EXTRA:
**
** Calls to metamethods store their arguments beyond the current top
** without checking for the stack limit. This avoids stack resizes which
** would invalidate passed TValue pointers. The stack check is performed
** later by the function header. This can safely resize the stack or raise
** an error. Thus we need some extra slots beyond the current stack limit.
**
** Most metamethods need 4 slots above top (cont, mobj, arg1, arg2) plus
** one extra slot if mobj is not a function. Only lj_meta_tset needs 5
** slots above top, but then mobj is always a function. So we can get by
** with 5 extra slots.
** LJ_FR2: We need 2 more slots for the frame PC and the continuation PC.
*/

/* Resize stack slots and adjust pointers in state. */
static void resizestack(lua_State *L, MSize n)
{
  TValue *st, *oldst = tvref(L->stack);
  ptrdiff_t delta;
  MSize oldsize = L->stacksize;
  MSize realsize = n + 1 + LJ_STACK_EXTRA;
  GCobj *up;
  lua_assert((MSize)(tvref(L->maxstack)-oldst)==L->stacksize-LJ_STACK_EXTRA-1);
  st = (TValue *)lj_mem_realloc(L, tvref(L->stack),
				(MSize)(oldsize*sizeof(TValue)),
				(MSize)(realsize*sizeof(TValue)));
  setmref(L->stack, st);
  delta = (char *)st - (char *)oldst;
  setmref(L->maxstack, st + n);
  while (oldsize < realsize)  /* Clear new slots. */
    setnilV(st + oldsize++);
  L->stacksize = realsize;
  if ((size_t)(mref(G(L)->jit_base, char) - (char *)oldst) < oldsize)
    setmref(G(L)->jit_base, mref(G(L)->jit_base, char) + delta);
  L->base = (TValue *)((char *)L->base + delta);
  L->top = (TValue *)((char *)L->top + delta);
  for (up = gcref(L->openupval); up != NULL; up = gcnext(up))
    setmref(gco2uv(up)->v, (TValue *)((char *)uvval(gco2uv(up)) + delta));
}

/* Relimit stack after error, in case the limit was overdrawn. */
void lj_state_relimitstack(lua_State *L)
{
  if (L->stacksize > LJ_STACK_MAXEX && L->top-tvref(L->stack) < LJ_STACK_MAX-1)
    resizestack(L, LJ_STACK_MAX);
}

/* Try to shrink the stack (called from GC). */
void lj_state_shrinkstack(lua_State *L, MSize used)
{
  if (L->stacksize > LJ_STACK_MAXEX)
    return;  /* Avoid stack shrinking while handling stack overflow. */
  if (4*used < L->stacksize &&
      2*(LJ_STACK_START+LJ_STACK_EXTRA) < L->stacksize &&
      /* Don't shrink stack of live trace. */
      (tvref(G(L)->jit_base) == NULL || obj2gco(L) != gcref(G(L)->cur_L)))
    resizestack(L, L->stacksize >> 1);
}

/* Try to grow stack. */
void lj_state_growstack(lua_State *L, MSize need)
{
  MSize n;
  if (L->stacksize > LJ_STACK_MAXEX)  /* Overflow while handling overflow? */
    lj_err_throw(L, LUA_ERRERR);
  n = L->stacksize + need;
  if (n > LJ_STACK_MAX) {
    n += 2*LUA_MINSTACK;
  } else if (n < 2*L->stacksize) {
    n = 2*L->stacksize;
    if (n >= LJ_STACK_MAX)
      n = LJ_STACK_MAX;
  }
  resizestack(L, n);
  if (L->stacksize > LJ_STACK_MAXEX)
    lj_err_msg(L, LJ_ERR_STKOV);
}

void lj_state_growstack1(lua_State *L)
{
  lj_state_growstack(L, 1);
}

/* Allocate basic stack for new state. */
static void stack_init(lua_State *L1, lua_State *L)
{
  TValue *stend, *st = lj_mem_newvec(L, LJ_STACK_START+LJ_STACK_EXTRA, TValue);
  setmref(L1->stack, st);
  L1->stacksize = LJ_STACK_START + LJ_STACK_EXTRA;
  stend = st + L1->stacksize;
  setmref(L1->maxstack, stend - LJ_STACK_EXTRA - 1);
  setthreadV(L1, st++, L1);  /* Needed for curr_funcisL() on empty stack. */
  if (LJ_FR2) setnilV(st++);
  L1->base = L1->top = st;
  while (st < stend)  /* Clear new slots. */
    setnilV(st++);
}

/* -- State handling ------------------------------------------------------ */

/* Open parts that may cause memory-allocation errors. */
static TValue *cpluaopen(lua_State *L, lua_CFunction dummy, void *ud)
{
  global_State *g = G(L);
  UNUSED(dummy);
  UNUSED(ud);
  stack_init(L, L);
  /* NOBARRIER: State initialization, all objects are white. */
  setgcref(L->env, obj2gco(lj_tab_new(L, 0, LJ_MIN_GLOBAL)));
  settabV(L, registry(L), lj_tab_new(L, 0, LJ_MIN_REGISTRY));
  lj_str_resize(L, LJ_MIN_STRTAB-1);
  lj_meta_init(L);
  lj_lex_init(L);
  fixstring(lj_err_str(L, LJ_ERR_ERRMEM));  /* Preallocate memory error msg. */
  g->gc.threshold = 4*g->gc.total;
  lj_trace_initstate(g);
  return NULL;
}

static void close_state(lua_State *L)
{
  global_State *g = G(L);
  jit_State *J = L2J(L);
  lj_func_closeuv(L, tvref(L->stack));
  lj_gc_freeall(g);
  lua_assert(gcref(g->gc.root) == obj2gco(L));
  lua_assert(g->strnum == 0);
  lj_trace_freestate(g);
  lj_ctype_freestate(g);
  lj_mem_freevec(g, g->strhash, g->strmask+1, GCRef);
  lj_buf_free(g, &g->tmpbuf);
  lj_mem_freevec(g, tvref(L->stack), L->stacksize, TValue);
  lj_mem_free(g, J->bclog, sizeof(BCRecLog)*65536);
  lj_mem_free(g, J->snapmapbuf, J->sizesnapmap);
  lj_mem_free(g, J->snapbuf, J->sizesnap);
  lj_mem_free(g, J->irbuf, 65536*sizeof(IRIns));
  lua_assert(g->gc.total == sizeof(GG_State));
#ifndef LUAJIT_USE_SYSMALLOC
  if (g->allocf == lj_alloc_f)
    lj_alloc_destroy(g->allocd);
  else
#endif
    g->allocf(g->allocd, G2GG(g), sizeof(GG_State), 0);
}

LUA_API lua_State *lua_newstate(lua_Alloc f, void *ud)
{
  GG_State *GG = (GG_State *)f(ud, NULL, 0, sizeof(GG_State));
  lua_State *L = &GG->L;
  global_State *g = &GG->g;
  jit_State *J = &GG->J;
  if (GG == NULL || !checkptrGC(GG)) return NULL;
  memset(GG, 0, sizeof(GG_State));
  L->gct = ~LJ_TTHREAD;
  L->marked = LJ_GC_WHITE0 | LJ_GC_FIXED | LJ_GC_SFIXED;  /* Prevent free. */
  L->dummy_ffid = FF_C;
  setmref(L->glref, g);
  g->gc.currentwhite = LJ_GC_WHITE0 | LJ_GC_FIXED;
  g->strempty.marked = LJ_GC_WHITE0;
  g->strempty.gct = ~LJ_TSTR;
  g->allocf = f;
  g->allocd = ud;
  setgcref(g->mainthref, obj2gco(L));
  setgcref(g->uvhead.prev, obj2gco(&g->uvhead));
  setgcref(g->uvhead.next, obj2gco(&g->uvhead));
  g->strmask = ~(MSize)0;
  setnilV(registry(L));
  setnilV(&g->nilnode.val);
  setnilV(&g->nilnode.key);
  lj_buf_init(NULL, &g->tmpbuf);
  g->gc.state = GCSpause;
  setgcref(g->gc.root, obj2gco(L));
  setmref(g->gc.sweep, &g->gc.root);
  g->gc.total = sizeof(GG_State);
  g->gc.pause = LUAI_GCPAUSE;
  g->gc.stepmul = LUAI_GCMUL;
  /* Statically allocate generous JIT scratch buffers. */
  J->sizesnap = sizeof(SnapShot)*65536;
  J->sizesnapmap = sizeof(SnapEntry)*65536;
  J->snapbuf = (SnapShot *)lj_mem_new(L, J->sizesnap);
  J->snapmapbuf = (SnapEntry *)lj_mem_new(L, J->sizesnapmap);
<<<<<<< HEAD
  J->irbuf = (IRIns *)lj_mem_new(L, sizeof(IRIns)*65536);
  if (J->irbuf == NULL || J->snapbuf == NULL || J->snapmapbuf == NULL)
=======
  J->maxbclog = 65536;
  J->bclog = (BCRecLog *)lj_mem_new(L, sizeof(BCRecLog)*J->maxbclog);
  J->nbclog = 0;
  IRIns *irbufmem = (IRIns *)lj_mem_new(L, sizeof(IRIns)*65536);
  if (irbufmem == NULL || J->snapbuf == NULL || J->snapmapbuf == NULL)
>>>>>>> 14120c11
    return NULL;
  lj_dispatch_init((GG_State *)L);
  L->status = LUA_ERRERR+1;  /* Avoid touching the stack upon memory error. */
  if (lj_vm_cpcall(L, NULL, NULL, cpluaopen) != 0) {
    /* Memory allocation error: free partial state. */
    close_state(L);
    return NULL;
  }
  L->status = LUA_OK;
  return L;
}

static TValue *cpfinalize(lua_State *L, lua_CFunction dummy, void *ud)
{
  UNUSED(dummy);
  UNUSED(ud);
  lj_gc_finalize_cdata(L);
  lj_gc_finalize_udata(L);
  /* Frame pop omitted. */
  return NULL;
}

LUA_API void lua_close(lua_State *L)
{
  global_State *g = G(L);
  int i;
  L = mainthread(g);  /* Only the main thread can be closed. */
  setgcrefnull(g->cur_L);
  lj_func_closeuv(L, tvref(L->stack));
  lj_gc_separateudata(g, 1);  /* Separate udata which have GC metamethods. */
  G2J(g)->flags &= ~JIT_F_ON;
  G2J(g)->state = LJ_TRACE_IDLE;
  lj_dispatch_update(g);
  for (i = 0;;) {
    hook_enter(g);
    L->status = LUA_OK;
    L->base = L->top = tvref(L->stack) + 1 + LJ_FR2;
    L->cframe = NULL;
    if (lj_vm_cpcall(L, NULL, NULL, cpfinalize) == LUA_OK) {
      if (++i >= 10) break;
      lj_gc_separateudata(g, 1);  /* Separate udata again. */
      if (gcref(g->gc.mmudata) == NULL)  /* Until nothing is left to do. */
	break;
    }
  }
  close_state(L);
}

lua_State *lj_state_new(lua_State *L)
{
  lua_State *L1 = lj_mem_newobj(L, lua_State);
  L1->gct = ~LJ_TTHREAD;
  L1->dummy_ffid = FF_C;
  L1->status = LUA_OK;
  L1->stacksize = 0;
  setmref(L1->stack, NULL);
  L1->cframe = NULL;
  /* NOBARRIER: The lua_State is new (marked white). */
  setgcrefnull(L1->openupval);
  setmrefr(L1->glref, L->glref);
  setgcrefr(L1->env, L->env);
  stack_init(L1, L);  /* init stack */
  lua_assert(iswhite(obj2gco(L1)));
  return L1;
}

void lj_state_free(global_State *g, lua_State *L)
{
  lua_assert(L != mainthread(g));
  if (obj2gco(L) == gcref(g->cur_L))
    setgcrefnull(g->cur_L);
  lj_func_closeuv(L, tvref(L->stack));
  lua_assert(gcref(L->openupval) == NULL);
  lj_mem_freevec(g, tvref(L->stack), L->stacksize, TValue);
  lj_mem_freet(g, L);
}
<|MERGE_RESOLUTION|>--- conflicted
+++ resolved
@@ -217,16 +217,12 @@
   J->sizesnapmap = sizeof(SnapEntry)*65536;
   J->snapbuf = (SnapShot *)lj_mem_new(L, J->sizesnap);
   J->snapmapbuf = (SnapEntry *)lj_mem_new(L, J->sizesnapmap);
-<<<<<<< HEAD
-  J->irbuf = (IRIns *)lj_mem_new(L, sizeof(IRIns)*65536);
-  if (J->irbuf == NULL || J->snapbuf == NULL || J->snapmapbuf == NULL)
-=======
   J->maxbclog = 65536;
   J->bclog = (BCRecLog *)lj_mem_new(L, sizeof(BCRecLog)*J->maxbclog);
   J->nbclog = 0;
-  IRIns *irbufmem = (IRIns *)lj_mem_new(L, sizeof(IRIns)*65536);
-  if (irbufmem == NULL || J->snapbuf == NULL || J->snapmapbuf == NULL)
->>>>>>> 14120c11
+  J->irbuf = (IRIns *)lj_mem_new(L, sizeof(IRIns)*65536);
+  if (J->irbuf == NULL || J->snapbuf == NULL ||
+      J->bclog == NULL || J->snapmapbuf == NULL)
     return NULL;
   lj_dispatch_init((GG_State *)L);
   L->status = LUA_ERRERR+1;  /* Avoid touching the stack upon memory error. */
