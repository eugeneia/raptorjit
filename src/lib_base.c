--- conflicted
+++ resolved
@@ -280,14 +280,6 @@
     unsigned long ul;
     if (base < 2 || base > 36)
       lj_err_arg(L, 2, LJ_ERR_BASERNG);
-<<<<<<< HEAD
-    ul = strtoul(p, &ep, base);
-    if (p != ep) {
-      while (lj_char_isspace((unsigned char)(*ep))) ep++;
-      if (*ep == '\0') {
-        setnumV(L->base-1-LJ_FR2, (lua_Number)ul);
-	return FFH_RES(1);
-=======
     while (lj_char_isspace((unsigned char)(*p))) p++;
     if (*p == '-') { p++; neg = 1; } else if (*p == '+') { p++; }
     if (lj_char_isalnum((unsigned char)(*p))) {
@@ -295,17 +287,11 @@
       if (p != ep) {
 	while (lj_char_isspace((unsigned char)(*ep))) ep++;
 	if (*ep == '\0') {
-	  if (LJ_DUALNUM && LJ_LIKELY(ul < 0x80000000u+neg)) {
-	    if (neg) ul = ~ul+1u;
-	    setintV(L->base-1-LJ_FR2, (int32_t)ul);
-	  } else {
-	    lua_Number n = (lua_Number)ul;
-	    if (neg) n = -n;
-	    setnumV(L->base-1-LJ_FR2, n);
-	  }
+	  lua_Number n = (lua_Number)ul;
+	  if (neg) n = -n;
+	  setnumV(L->base-1-LJ_FR2, n);
 	  return FFH_RES(1);
 	}
->>>>>>> 72efc42e
       }
     }
   }
@@ -513,7 +499,7 @@
     tv = L->top-1;
   }
   shortcut = (tvisfunc(tv) && funcV(tv)->c.ffid == FF_tostring) &&
-	     !gcrefu(basemt_it(G(L), LJ_TNUMX));
+	      !gcrefu(basemt_it(G(L), LJ_TNUMX));
   for (i = 0; i < nargs; i++) {
     cTValue *o = &L->base[i];
     const char *str;
