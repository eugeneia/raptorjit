--- conflicted
+++ resolved
@@ -94,12 +94,4 @@
 #define LIBINIT_FFID	0xfe
 #define LIBINIT_END	0xff
 
-<<<<<<< HEAD
-/* Exported library functions. */
-
-typedef struct RandomState RandomState;
-LJ_FUNC uint64_t lj_math_random_step(RandomState *rs);
-
-=======
->>>>>>> 72efc42e
 #endif