--- conflicted
+++ resolved
@@ -118,41 +118,16 @@
 	lj_assertJ(irt_t(ir->t) == tref_t(tr), "slot %d IR type mismatch", s);
       }
       if (s == 0) {
-<<<<<<< HEAD
-	lua_assert(tref_isfunc(tr));
+	lj_assertJ(tref_isfunc(tr), "frame slot 0 is not a function");
       } else if (s == 1) {
-	lua_assert((tr & ~TREF_FRAME) == 0);
+	lj_assertJ((tr & ~TREF_FRAME) == 0, "bad frame slot 1");
       } else if ((tr & TREF_FRAME)) {
 	GCfunc *fn = gco2func(frame_gc(tv));
 	BCReg delta = (BCReg)(tv - frame_prev(tv));
-	if (ref)
-	  lua_assert(ir_knum(ir)->u64 == tv->u64);
-	tr = J->slot[s-1];
-	ir = IR(tref_ref(tr));
-	lua_assert(tref_isfunc(tr));
-	if (tref_isk(tr)) lua_assert(fn == ir_kfunc(ir));
-	lua_assert(s > delta + LJ_FR2 ? (J->slot[s-delta] & TREF_FRAME)
-				      : (s == delta + LJ_FR2));
-	depth++;
-      } else if ((tr & TREF_CONT)) {
-	if (ref)
-	  lua_assert(ir_knum(ir)->u64 == tv->u64);
-	lua_assert((J->slot[s+1+LJ_FR2] & TREF_FRAME));
-=======
-	lj_assertJ(tref_isfunc(tr), "frame slot 0 is not a function");
-#if LJ_FR2
-      } else if (s == 1) {
-	lj_assertJ((tr & ~TREF_FRAME) == 0, "bad frame slot 1");
-#endif
-      } else if ((tr & TREF_FRAME)) {
-	GCfunc *fn = gco2func(frame_gc(tv));
-	BCReg delta = (BCReg)(tv - frame_prev(tv));
-#if LJ_FR2
 	lj_assertJ(!ref || ir_knum(ir)->u64 == tv->u64,
 		   "frame slot %d PC mismatch", s);
 	tr = J->slot[s-1];
 	ir = IR(tref_ref(tr));
-#endif
 	lj_assertJ(tref_isfunc(tr),
 		   "frame slot %d is not a function", s-LJ_FR2);
 	lj_assertJ(!tref_isk(tr) || fn == ir_kfunc(ir),
@@ -162,16 +137,10 @@
 		   "frame slot %d broken chain", s-LJ_FR2);
 	depth++;
       } else if ((tr & TREF_CONT)) {
-#if LJ_FR2
 	lj_assertJ(!ref || ir_knum(ir)->u64 == tv->u64,
 		   "cont slot %d continuation mismatch", s);
-#else
-	lj_assertJ(ir_kptr(ir) == gcrefp(tv->gcr, void),
-		   "cont slot %d continuation mismatch", s);
-#endif
 	lj_assertJ((J->slot[s+1+LJ_FR2] & TREF_FRAME),
 		   "cont slot %d not followed by frame", s);
->>>>>>> 72efc42e
 	depth++;
       } else if ((tr & TREF_KEYINDEX)) {
 	lj_assertJ(tref_isint(tr), "keyindex slot %d bad type %d",
@@ -480,14 +449,9 @@
   int mode = IRSLOAD_INHERIT + IRSLOAD_READONLY;
   TRef stop = fori_arg(J, fori, ra+FORL_STOP, t, mode);
   TRef step = fori_arg(J, fori, ra+FORL_STEP, t, mode);
-<<<<<<< HEAD
   int dir = rec_for_direction(&tv[FORL_STEP]);
-  lua_assert(bc_op(*fori) == BC_FORI || bc_op(*fori) == BC_JFORI);
-=======
-  int tc, dir = rec_for_direction(&tv[FORL_STEP]);
   lj_assertJ(bc_op(*fori) == BC_FORI || bc_op(*fori) == BC_JFORI,
 	     "bad bytecode %d instead of FORI/JFORI", bc_op(*fori));
->>>>>>> 72efc42e
   scev->t.irt = t;
   scev->dir = dir;
   scev->stop = tref_ref(stop);
@@ -660,29 +624,18 @@
   }  /* Side trace continues across a loop that's left or not entered. */
 }
 
-<<<<<<< HEAD
-=======
 /* Record ITERN. */
 static LoopEvent rec_itern(jit_State *J, BCReg ra, BCReg rb)
 {
-#if LJ_BE
-  /* YAGNI: Disabled on big-endian due to issues with lj_vm_next,
-  ** IR_HIOP, RID_RETLO/RID_RETHI and ra_destpair.
-  */
-  UNUSED(ra); UNUSED(rb);
-  setintV(&J->errinfo, (int32_t)BC_ITERN);
-  lj_trace_err_info(J, LJ_TRERR_NYIBC);
-#else
   RecordIndex ix;
   /* Since ITERN is recorded at the start, we need our own loop detection. */
   if (J->pc == J->startpc &&
       J->framedepth + J->retdepth == 0 && J->parent == 0 && J->exitno == 0) {
-    IRRef ref = REF_FIRST + LJ_HASPROFILE;
+    IRRef ref = REF_FIRST;
 #ifdef LUAJIT_ENABLE_CHECKHOOK
     ref += 3;
 #endif
-    if (J->cur.nins > ref ||
-       (LJ_HASPROFILE && J->cur.nins == ref && J->cur.ir[ref-1].o != IR_PROF)) {
+    if (J->cur.nins > ref) {
       J->instunroll = 0;  /* Cannot continue unrolling across an ITERN. */
       lj_record_stop(J, LJ_TRLINK_LOOP, J->cur.traceno);  /* Looping trace. */
       return LOOPEV_ENTER;
@@ -711,7 +664,6 @@
     J->pc += 2;
     return LOOPEV_LEAVE;
   }
-#endif
 }
 
 /* Record ISNEXT. */
@@ -733,54 +685,6 @@
   }
 }
 
-/* -- Record profiler hook checks ----------------------------------------- */
-
-#if LJ_HASPROFILE
-
-/* Need to insert profiler hook check? */
-static int rec_profile_need(jit_State *J, GCproto *pt, const BCIns *pc)
-{
-  GCproto *ppt;
-  lj_assertJ(J->prof_mode == 'f' || J->prof_mode == 'l',
-	     "bad profiler mode %c", J->prof_mode);
-  if (!pt)
-    return 0;
-  ppt = J->prev_pt;
-  J->prev_pt = pt;
-  if (pt != ppt && ppt) {
-    J->prev_line = -1;
-    return 1;
-  }
-  if (J->prof_mode == 'l') {
-    BCLine line = lj_debug_line(pt, proto_bcpos(pt, pc));
-    BCLine pline = J->prev_line;
-    J->prev_line = line;
-    if (pline != line)
-      return 1;
-  }
-  return 0;
-}
-
-static void rec_profile_ins(jit_State *J, const BCIns *pc)
-{
-  if (J->prof_mode && rec_profile_need(J, J->pt, pc)) {
-    emitir(IRTG(IR_PROF, IRT_NIL), 0, 0);
-    lj_snap_add(J);
-  }
-}
-
-static void rec_profile_ret(jit_State *J)
-{
-  if (J->prof_mode == 'f') {
-    emitir(IRTG(IR_PROF, IRT_NIL), 0, 0);
-    J->prev_pt = NULL;
-    lj_snap_add(J);
-  }
-}
-
-#endif
-
->>>>>>> 72efc42e
 /* -- Record calls and returns -------------------------------------------- */
 
 /* Specialize to the runtime value of the called function or its prototype. */
@@ -1100,12 +1004,7 @@
       return 0;  /* No metamethod. */
     }
     /* The cdata metatable is treated as immutable. */
-<<<<<<< HEAD
     if (tref_iscdata(ix->tab)) goto immutable_mt;
-    /* TODO: fix ARM32 asm_fload(), so we can use this for all archs. */
-=======
-    if (LJ_HASFFI && tref_iscdata(ix->tab)) goto immutable_mt;
->>>>>>> 72efc42e
     ix->mt = mix.tab = lj_ir_ggfload(J, IRT_TAB,
       GG_OFS(g.gcroot[GCROOT_BASEMT+itypemap(&ix->tabv)]));
     goto nocheck;
@@ -1606,7 +1505,7 @@
 	  key = emitir(IRTN(IR_CONV), key, IRCONV_NUM_INT);
 	else if (tref_isnumber(key) && tref_isk(key) && tvismzero(&ix->keyv))
 	  key = lj_ir_knum_zero(J);  /* Canonicalize -0.0 to +0.0. */
-	xref = emitir(IRT(IR_NEWREF, IRT_PGC), ix->tab, key);
+	xref = emitir(IRT(IR_NEWREF, IRT_P32), ix->tab, key);
 	keybarrier = 0;  /* NEWREF already takes care of the key barrier. */
 #ifdef LUAJIT_ENABLE_TABLE_BUMP
 	if ((J->flags & JIT_F_OPT_SINK))  /* Avoid a separate flag. */
@@ -1652,7 +1551,7 @@
   for (; idx < t->asize; idx++) {
     cTValue *a = arrayslot(t, idx);
     if (LJ_LIKELY(!tvisnil(a)))
-      return (LJ_DUALNUM ? IRT_INT : IRT_NUM) + (itype2irt(a) << 8);
+      return IRT_NUM + (itype2irt(a) << 8);
   }
   idx -= t->asize;
   for (; idx <= t->hmask; idx++) {
@@ -2234,13 +2133,9 @@
     copyTV(J->L, rcv, &lbase[rc]); ix.key = rc = getslot(J, rc); break;
   case BCMpri: setpriV(rcv, ~rc); ix.key = rc = TREF_PRI(IRT_NIL+rc); break;
   case BCMnum: { cTValue *tv = proto_knumtv(J->pt, rc);
-<<<<<<< HEAD
-    copyTV(J->L, rcv, tv); ix.key = rc = lj_ir_knumint(J, numV(tv)); } break;
-=======
-    copyTV(J->L, rcv, tv); ix.key = rc = tvisint(tv) ? lj_ir_kint(J, intV(tv)) :
+    copyTV(J->L, rcv, tv); ix.key = rc =
     tv->u32.hi == LJ_KEYINDEX ? (lj_ir_kint(J, 0) | TREF_KEYINDEX) :
     lj_ir_knumint(J, numV(tv)); } break;
->>>>>>> 72efc42e
   case BCMstr: { GCstr *s = gco2str(proto_kgc(J->pt, ~(ptrdiff_t)rc));
     setstrV(J->L, rcv, s); ix.key = rc = lj_ir_kstr(J, s); } break;
   default: break;  /* Handled later. */
