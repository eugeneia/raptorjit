/*
** Math library.
** Copyright (C) 2005-2022 Mike Pall. See Copyright Notice in luajit.h
*/

#include <math.h>

#define lib_math_c
#define LUA_LIB

#include "lua.h"
#include "lauxlib.h"
#include "lualib.h"

#include "lj_obj.h"
#include "lj_lib.h"
#include "lj_vm.h"
#include "lj_prng.h"

/* ------------------------------------------------------------------------ */

#define LJLIB_MODULE_math

LJLIB_ASM(math_abs)		LJLIB_REC(.)
{
  lj_lib_checknumber(L, 1);
  return FFH_RETRY;
}
LJLIB_ASM_(math_floor)		LJLIB_REC(math_round IRFPM_FLOOR)
LJLIB_ASM_(math_ceil)		LJLIB_REC(math_round IRFPM_CEIL)

LJLIB_ASM(math_sqrt)		LJLIB_REC(math_unary IRFPM_SQRT)
{
  lj_lib_checknum(L, 1);
  return FFH_RETRY;
}
LJLIB_ASM_(math_log10)		LJLIB_REC(math_call IRCALL_log10)
LJLIB_ASM_(math_exp)		LJLIB_REC(math_call IRCALL_exp)
LJLIB_ASM_(math_sin)		LJLIB_REC(math_call IRCALL_sin)
LJLIB_ASM_(math_cos)		LJLIB_REC(math_call IRCALL_cos)
LJLIB_ASM_(math_tan)		LJLIB_REC(math_call IRCALL_tan)
LJLIB_ASM_(math_asin)		LJLIB_REC(math_call IRCALL_asin)
LJLIB_ASM_(math_acos)		LJLIB_REC(math_call IRCALL_acos)
LJLIB_ASM_(math_atan)		LJLIB_REC(math_call IRCALL_atan)
LJLIB_ASM_(math_sinh)		LJLIB_REC(math_call IRCALL_sinh)
LJLIB_ASM_(math_cosh)		LJLIB_REC(math_call IRCALL_cosh)
LJLIB_ASM_(math_tanh)		LJLIB_REC(math_call IRCALL_tanh)
LJLIB_ASM_(math_frexp)
LJLIB_ASM_(math_modf)

LJLIB_ASM(math_log)		LJLIB_REC(math_log)
{
  double x = lj_lib_checknum(L, 1);
  if (L->base+1 < L->top) {
    double y = lj_lib_checknum(L, 2);
#ifdef LUAJIT_NO_LOG2
    x = log(x); y = 1.0 / log(y);
#else
    x = lj_vm_log2(x); y = 1.0 / lj_vm_log2(y);
#endif
    setnumV(L->base-1-LJ_FR2, x*y);  /* Do NOT join the expression to x / y. */
    return FFH_RES(1);
  }
  return FFH_RETRY;
}

LJLIB_LUA(math_deg) /* function(x) return x * 57.29577951308232 end */
LJLIB_LUA(math_rad) /* function(x) return x * 0.017453292519943295 end */

LJLIB_ASM(math_atan2)		LJLIB_REC(.)
{
  lj_lib_checknum(L, 1);
  lj_lib_checknum(L, 2);
  return FFH_RETRY;
}
LJLIB_ASM_(math_pow)		LJLIB_REC(.)
LJLIB_ASM_(math_fmod)

LJLIB_ASM(math_ldexp)		LJLIB_REC(.)
{
  lj_lib_checknum(L, 1);
  lj_lib_checknum(L, 2);
  return FFH_RETRY;
}

LJLIB_ASM(math_min)		LJLIB_REC(math_minmax IR_MIN)
{
  int i = 0;
  do { lj_lib_checknumber(L, ++i); } while (L->base+i < L->top);
  return FFH_RETRY;
}
LJLIB_ASM_(math_max)		LJLIB_REC(math_minmax IR_MAX)

LJLIB_PUSH(3.14159265358979323846) LJLIB_SET(pi)
LJLIB_PUSH(1e310) LJLIB_SET(huge)

/* ------------------------------------------------------------------------ */

/* This implements a Tausworthe PRNG with period 2^223. Based on:
**   Tables of maximally-equidistributed combined LFSR generators,
**   Pierre L'Ecuyer, 1991, table 3, 1st entry.
** Full-period ME-CF generator with L=64, J=4, k=223, N1=49.
*/

/* Union needed for bit-pattern conversion between uint64_t and double. */
typedef union { uint64_t u64; double d; } U64double;

<<<<<<< HEAD
/* Update generator i and compute a running xor of all states. */
#define TW223_GEN(i, k, q, s) \
  z = rs->gen[i]; \
  z = (((z<<q)^z) >> (k-s)) ^ ((z&((uint64_t)(int64_t)-1 << (64-k)))<<s); \
  r ^= z; rs->gen[i] = z;

/* PRNG step function. Returns a double in the range 1.0 <= d < 2.0. */
LJ_NOINLINE uint64_t lj_math_random_step(RandomState *rs)
{
  uint64_t z, r = 0;
  TW223_GEN(0, 63, 31, 18)
  TW223_GEN(1, 58, 19, 28)
  TW223_GEN(2, 55, 24,  7)
  TW223_GEN(3, 47, 21,  8)
  return (r & U64x(000fffff,ffffffff)) | U64x(3ff00000,00000000);
}

/* PRNG initialization function. */
static void random_init(RandomState *rs, double d)
=======
/* PRNG seeding function. */
static void random_seed(PRNGState *rs, double d)
>>>>>>> 72efc42e
{
  uint32_t r = 0x11090601;  /* 64-k[i] as four 8 bit constants. */
  int i;
  for (i = 0; i < 4; i++) {
    U64double u;
    uint32_t m = 1u << (r&255);
    r >>= 8;
    u.d = d = d * 3.14159265358979323846 + 2.7182818284590452354;
    if (u.u64 < m) u.u64 += m;  /* Ensure k[i] MSB of u[i] are non-zero. */
    rs->u[i] = u.u64;
  }
  for (i = 0; i < 10; i++)
    (void)lj_prng_u64(rs);
}

/* PRNG extract function. */
LJLIB_PUSH(top-2)  /* Upvalue holds userdata with PRNGState. */
LJLIB_CF(math_random)		LJLIB_REC(.)
{
  int n = (int)(L->top - L->base);
  PRNGState *rs = (PRNGState *)(uddata(udataV(lj_lib_upvalue(L, 1))));
  U64double u;
  double d;
  u.u64 = lj_prng_u64d(rs);
  d = u.d - 1.0;
  if (n > 0) {
    double r1 = lj_lib_checknum(L, 1);
    if (n == 1) {
      d = lj_vm_floor(d*r1) + 1.0;  /* d is an int in range [1, r1] */
    } else {
      double r2 = lj_lib_checknum(L, 2);
      d = lj_vm_floor(d*(r2-r1+1.0)) + r1;  /* d is an int in range [r1, r2] */
    }
  }  /* else: d is a double in range [0, 1] */
  setnumV(L->top++, d);
  return 1;
}

/* PRNG seed function. */
LJLIB_PUSH(top-2)  /* Upvalue holds userdata with PRNGState. */
LJLIB_CF(math_randomseed)
{
  PRNGState *rs = (PRNGState *)(uddata(udataV(lj_lib_upvalue(L, 1))));
  random_seed(rs, lj_lib_checknum(L, 1));
  return 0;
}

/* ------------------------------------------------------------------------ */

#include "lj_libdef.h"

LUALIB_API int luaopen_math(lua_State *L)
{
  PRNGState *rs = (PRNGState *)lua_newuserdata(L, sizeof(PRNGState));
  lj_prng_seed_fixed(rs);
  LJ_LIB_REG(L, LUA_MATHLIBNAME, math);
  return 1;
}
<|MERGE_RESOLUTION|>--- conflicted
+++ resolved
@@ -105,30 +105,8 @@
 /* Union needed for bit-pattern conversion between uint64_t and double. */
 typedef union { uint64_t u64; double d; } U64double;
 
-<<<<<<< HEAD
-/* Update generator i and compute a running xor of all states. */
-#define TW223_GEN(i, k, q, s) \
-  z = rs->gen[i]; \
-  z = (((z<<q)^z) >> (k-s)) ^ ((z&((uint64_t)(int64_t)-1 << (64-k)))<<s); \
-  r ^= z; rs->gen[i] = z;
-
-/* PRNG step function. Returns a double in the range 1.0 <= d < 2.0. */
-LJ_NOINLINE uint64_t lj_math_random_step(RandomState *rs)
-{
-  uint64_t z, r = 0;
-  TW223_GEN(0, 63, 31, 18)
-  TW223_GEN(1, 58, 19, 28)
-  TW223_GEN(2, 55, 24,  7)
-  TW223_GEN(3, 47, 21,  8)
-  return (r & U64x(000fffff,ffffffff)) | U64x(3ff00000,00000000);
-}
-
-/* PRNG initialization function. */
-static void random_init(RandomState *rs, double d)
-=======
 /* PRNG seeding function. */
 static void random_seed(PRNGState *rs, double d)
->>>>>>> 72efc42e
 {
   uint32_t r = 0x11090601;  /* 64-k[i] as four 8 bit constants. */
   int i;
