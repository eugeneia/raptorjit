--- conflicted
+++ resolved
@@ -1,19 +1,6 @@
 lib_aux.o: lib_aux.c lua.h luaconf.h lauxlib.h lj_obj.h lj_def.h \
-<<<<<<< HEAD
-  lj_arch.h lj_err.h lj_errmsg.h lj_state.h lj_trace.h lj_jit.h lj_ir.h \
-  lj_dispatch.h lj_bc.h lj_traceerr.h lj_lib.h
-lib_base.o: lib_base.c lua.h luaconf.h lauxlib.h lualib.h lj_obj.h \
-  lj_def.h lj_arch.h lj_gc.h lj_err.h lj_errmsg.h lj_debug.h lj_str.h \
-  lj_tab.h lj_meta.h lj_state.h lj_frame.h lj_bc.h lj_ctype.h lj_cconv.h \
-  lj_ff.h lj_ffdef.h lj_dispatch.h lj_jit.h lj_ir.h lj_char.h \
-  lj_strscan.h lj_strfmt.h lj_lib.h lj_libdef.h
-lib_bit.o: lib_bit.c lua.h luaconf.h lauxlib.h lualib.h lj_obj.h lj_def.h \
-  lj_arch.h lj_err.h lj_errmsg.h lj_buf.h lj_gc.h lj_str.h lj_strscan.h \
-  lj_strfmt.h lj_ctype.h lj_cdata.h lj_cconv.h lj_carith.h lj_ff.h \
-  lj_ffdef.h lj_lib.h lj_libdef.h
-=======
  lj_arch.h lj_err.h lj_errmsg.h lj_state.h lj_trace.h lj_jit.h lj_ir.h \
- lj_dispatch.h lj_bc.h lj_traceerr.h lj_lib.h lj_vmevent.h
+ lj_dispatch.h lj_bc.h lj_traceerr.h lj_lib.h
 lib_base.o: lib_base.c lua.h luaconf.h lauxlib.h lualib.h lj_obj.h \
  lj_def.h lj_arch.h lj_gc.h lj_err.h lj_errmsg.h lj_debug.h lj_buf.h \
  lj_str.h lj_tab.h lj_meta.h lj_state.h lj_frame.h lj_bc.h lj_ctype.h \
@@ -27,332 +14,231 @@
  lj_def.h lj_arch.h lj_gc.h lj_err.h lj_errmsg.h lj_buf.h lj_str.h \
  lj_tab.h lj_udata.h lj_meta.h lj_ctype.h lj_cdata.h lj_cconv.h \
  lj_strfmt.h lj_serialize.h lj_lib.h lj_libdef.h
->>>>>>> 72efc42e
 lib_debug.o: lib_debug.c lua.h luaconf.h lauxlib.h lualib.h lj_obj.h \
-  lj_def.h lj_arch.h lj_gc.h lj_err.h lj_errmsg.h lj_debug.h lj_lib.h \
-  lj_libdef.h
+ lj_def.h lj_arch.h lj_gc.h lj_err.h lj_errmsg.h lj_debug.h lj_lib.h \
+ lj_libdef.h
 lib_ffi.o: lib_ffi.c lua.h luaconf.h lauxlib.h lualib.h lj_obj.h lj_def.h \
-  lj_arch.h lj_gc.h lj_err.h lj_errmsg.h lj_str.h lj_tab.h lj_meta.h \
-  lj_ctype.h lj_cparse.h lj_cdata.h lj_cconv.h lj_carith.h lj_ccall.h \
-  lj_ccallback.h lj_clib.h lj_strfmt.h lj_ff.h lj_ffdef.h lj_lib.h \
-  lj_libdef.h
+ lj_arch.h lj_gc.h lj_err.h lj_errmsg.h lj_str.h lj_tab.h lj_meta.h \
+ lj_ctype.h lj_cparse.h lj_cdata.h lj_cconv.h lj_carith.h lj_ccall.h \
+ lj_ccallback.h lj_clib.h lj_strfmt.h lj_ff.h lj_ffdef.h lj_lib.h \
+ lj_libdef.h
 lib_init.o: lib_init.c lua.h luaconf.h lauxlib.h lualib.h lj_arch.h
 lib_io.o: lib_io.c lua.h luaconf.h lauxlib.h lualib.h lj_obj.h lj_def.h \
-  lj_arch.h lj_gc.h lj_err.h lj_errmsg.h lj_buf.h lj_str.h lj_state.h \
-  lj_strfmt.h lj_ff.h lj_ffdef.h lj_lib.h lj_libdef.h
+ lj_arch.h lj_gc.h lj_err.h lj_errmsg.h lj_buf.h lj_str.h lj_state.h \
+ lj_strfmt.h lj_ff.h lj_ffdef.h lj_lib.h lj_libdef.h
 lib_jit.o: lib_jit.c lua.h luaconf.h lauxlib.h lualib.h lj_obj.h lj_def.h \
-  lj_arch.h lj_gc.h lj_err.h lj_errmsg.h lj_debug.h lj_str.h lj_tab.h \
-  lj_state.h lj_bc.h lj_ctype.h lj_ir.h lj_jit.h lj_ircall.h lj_iropt.h \
-  lj_target.h lj_target_*.h lj_trace.h lj_dispatch.h lj_traceerr.h \
-  lj_vm.h lj_lib.h luajit.h lj_libdef.h
+ lj_arch.h lj_gc.h lj_err.h lj_errmsg.h lj_debug.h lj_str.h lj_tab.h \
+ lj_state.h lj_bc.h lj_ctype.h lj_ir.h lj_jit.h lj_ircall.h lj_iropt.h \
+ lj_target.h lj_target_*.h lj_trace.h lj_dispatch.h lj_traceerr.h \
+ lj_vm.h lj_lib.h lj_auditlog.h luajit.h lj_libdef.h
 lib_math.o: lib_math.c lua.h luaconf.h lauxlib.h lualib.h lj_obj.h \
-<<<<<<< HEAD
-  lj_def.h lj_arch.h lj_lib.h lj_vm.h lj_libdef.h
-=======
  lj_def.h lj_arch.h lj_lib.h lj_vm.h lj_prng.h lj_libdef.h
->>>>>>> 72efc42e
 lib_os.o: lib_os.c lua.h luaconf.h lauxlib.h lualib.h lj_obj.h lj_def.h \
-  lj_arch.h lj_gc.h lj_err.h lj_errmsg.h lj_buf.h lj_str.h lj_lib.h \
-  lj_libdef.h
+ lj_arch.h lj_gc.h lj_err.h lj_errmsg.h lj_buf.h lj_str.h lj_lib.h \
+ lj_libdef.h
 lib_package.o: lib_package.c lua.h luaconf.h lauxlib.h lualib.h lj_obj.h \
-  lj_def.h lj_arch.h lj_err.h lj_errmsg.h lj_lib.h
+ lj_def.h lj_arch.h lj_err.h lj_errmsg.h lj_lib.h
 lib_string.o: lib_string.c lua.h luaconf.h lauxlib.h lualib.h lj_obj.h \
-  lj_def.h lj_arch.h lj_gc.h lj_err.h lj_errmsg.h lj_buf.h lj_str.h \
-  lj_tab.h lj_meta.h lj_state.h lj_ff.h lj_ffdef.h lj_bcdump.h lj_lex.h \
-  lj_char.h lj_strfmt.h lj_lib.h lj_libdef.h
+ lj_def.h lj_arch.h lj_gc.h lj_err.h lj_errmsg.h lj_buf.h lj_str.h \
+ lj_tab.h lj_meta.h lj_state.h lj_ff.h lj_ffdef.h lj_bcdump.h lj_lex.h \
+ lj_char.h lj_strfmt.h lj_lib.h lj_libdef.h
 lib_table.o: lib_table.c lua.h luaconf.h lauxlib.h lualib.h lj_obj.h \
-<<<<<<< HEAD
-  lj_def.h lj_arch.h lj_gc.h lj_err.h lj_errmsg.h lj_buf.h lj_str.h \
-  lj_tab.h lj_ff.h lj_ffdef.h lj_lib.h lj_libdef.h
-=======
  lj_def.h lj_arch.h lj_gc.h lj_err.h lj_errmsg.h lj_buf.h lj_str.h \
  lj_tab.h lj_ff.h lj_ffdef.h lj_lib.h lj_libdef.h
-lj_alloc.o: lj_alloc.c lj_def.h lua.h luaconf.h lj_arch.h lj_alloc.h \
- lj_prng.h
->>>>>>> 72efc42e
 lj_api.o: lj_api.c lj_obj.h lua.h luaconf.h lj_def.h lj_arch.h lj_gc.h \
-  lj_err.h lj_errmsg.h lj_debug.h lj_str.h lj_tab.h lj_func.h lj_udata.h \
-  lj_meta.h lj_state.h lj_bc.h lj_frame.h lj_trace.h lj_jit.h lj_ir.h \
-  lj_dispatch.h lj_traceerr.h lj_vm.h lj_strscan.h lj_strfmt.h
+ lj_err.h lj_errmsg.h lj_debug.h lj_str.h lj_tab.h lj_func.h lj_udata.h \
+ lj_meta.h lj_state.h lj_bc.h lj_frame.h lj_trace.h lj_jit.h lj_ir.h \
+ lj_dispatch.h lj_traceerr.h lj_vm.h lj_strscan.h lj_strfmt.h
 lj_asm.o: lj_asm.c lj_obj.h lua.h luaconf.h lj_def.h lj_arch.h lj_gc.h \
-<<<<<<< HEAD
-  lj_str.h lj_tab.h lj_frame.h lj_bc.h lj_ctype.h lj_ir.h lj_jit.h \
-  lj_ircall.h lj_iropt.h lj_mcode.h lj_trace.h lj_dispatch.h \
-  lj_traceerr.h lj_snap.h lj_asm.h lj_vm.h lj_target.h lj_target_*.h \
-  lj_emit_*.h lj_asm_*.h
-=======
  lj_buf.h lj_str.h lj_tab.h lj_frame.h lj_bc.h lj_ctype.h lj_ir.h \
  lj_jit.h lj_ircall.h lj_iropt.h lj_mcode.h lj_trace.h lj_dispatch.h \
  lj_traceerr.h lj_snap.h lj_asm.h lj_vm.h lj_target.h lj_target_*.h \
  lj_emit_*.h lj_asm_*.h
-lj_assert.o: lj_assert.c lj_obj.h lua.h luaconf.h lj_def.h lj_arch.h
->>>>>>> 72efc42e
+lj_assert.o: lj_assert.c
+lj_auditlog.o: lj_auditlog.c lj_trace.h lj_obj.h lua.h luaconf.h lj_def.h \
+ lj_arch.h lj_jit.h lj_ir.h lj_dispatch.h lj_bc.h lj_traceerr.h \
+ lj_ctype.h lj_gc.h lj_auditlog.h lj_debuginfo.h
 lj_bc.o: lj_bc.c lj_obj.h lua.h luaconf.h lj_def.h lj_arch.h lj_bc.h \
-  lj_bcdef.h
+ lj_bcdef.h
 lj_bcread.o: lj_bcread.c lj_obj.h lua.h luaconf.h lj_def.h lj_arch.h \
-  lj_gc.h lj_err.h lj_errmsg.h lj_buf.h lj_str.h lj_tab.h lj_bc.h \
-  lj_ctype.h lj_cdata.h lualib.h lj_lex.h lj_bcdump.h lj_state.h \
-  lj_strfmt.h
+ lj_gc.h lj_err.h lj_errmsg.h lj_buf.h lj_str.h lj_tab.h lj_bc.h \
+ lj_ctype.h lj_cdata.h lualib.h lj_lex.h lj_bcdump.h lj_state.h \
+ lj_strfmt.h lj_auditlog.h lj_jit.h lj_ir.h lj_trace.h lj_dispatch.h \
+ lj_traceerr.h
 lj_bcwrite.o: lj_bcwrite.c lj_obj.h lua.h luaconf.h lj_def.h lj_arch.h \
-  lj_gc.h lj_buf.h lj_str.h lj_bc.h lj_ctype.h lj_dispatch.h lj_jit.h \
-  lj_ir.h lj_strfmt.h lj_bcdump.h lj_lex.h lj_err.h lj_errmsg.h lj_vm.h
+ lj_gc.h lj_buf.h lj_str.h lj_bc.h lj_ctype.h lj_dispatch.h lj_jit.h \
+ lj_ir.h lj_strfmt.h lj_bcdump.h lj_lex.h lj_err.h lj_errmsg.h lj_vm.h
 lj_buf.o: lj_buf.c lj_obj.h lua.h luaconf.h lj_def.h lj_arch.h lj_gc.h \
-  lj_err.h lj_errmsg.h lj_buf.h lj_str.h lj_tab.h lj_strfmt.h
+ lj_err.h lj_errmsg.h lj_buf.h lj_str.h lj_tab.h lj_strfmt.h
 lj_carith.o: lj_carith.c lj_obj.h lua.h luaconf.h lj_def.h lj_arch.h \
-  lj_gc.h lj_err.h lj_errmsg.h lj_tab.h lj_meta.h lj_ir.h lj_ctype.h \
-  lj_cconv.h lj_cdata.h lj_carith.h lj_strscan.h
+ lj_gc.h lj_err.h lj_errmsg.h lj_tab.h lj_meta.h lj_ir.h lj_ctype.h \
+ lj_cconv.h lj_cdata.h lj_carith.h lj_strscan.h
+lj_ccall.o: lj_ccall.c lj_obj.h lua.h luaconf.h lj_def.h lj_arch.h \
+ lj_gc.h lj_err.h lj_errmsg.h lj_tab.h lj_ctype.h lj_cconv.h lj_cdata.h \
+ lj_ccall.h lj_trace.h lj_jit.h lj_ir.h lj_dispatch.h lj_bc.h \
+ lj_traceerr.h
 lj_ccallback.o: lj_ccallback.c lj_obj.h lua.h luaconf.h lj_def.h \
-  lj_arch.h lj_gc.h lj_err.h lj_errmsg.h lj_tab.h lj_state.h lj_frame.h \
-  lj_bc.h lj_ctype.h lj_cconv.h lj_ccall.h lj_ccallback.h lj_target.h \
-  lj_target_*.h lj_mcode.h lj_jit.h lj_ir.h lj_trace.h lj_dispatch.h \
-  lj_traceerr.h lj_vm.h
-lj_ccall.o: lj_ccall.c lj_obj.h lua.h luaconf.h lj_def.h lj_arch.h \
-  lj_gc.h lj_err.h lj_errmsg.h lj_tab.h lj_ctype.h lj_cconv.h lj_cdata.h \
-  lj_ccall.h lj_trace.h lj_jit.h lj_ir.h lj_dispatch.h lj_bc.h \
-  lj_traceerr.h
+ lj_arch.h lj_gc.h lj_err.h lj_errmsg.h lj_tab.h lj_state.h lj_frame.h \
+ lj_bc.h lj_ctype.h lj_cconv.h lj_ccall.h lj_ccallback.h lj_target.h \
+ lj_target_*.h lj_mcode.h lj_jit.h lj_ir.h lj_trace.h lj_dispatch.h \
+ lj_traceerr.h lj_vm.h
 lj_cconv.o: lj_cconv.c lj_obj.h lua.h luaconf.h lj_def.h lj_arch.h \
-<<<<<<< HEAD
-  lj_err.h lj_errmsg.h lj_tab.h lj_ctype.h lj_gc.h lj_cdata.h lj_cconv.h \
-  lj_ccallback.h
-=======
  lj_err.h lj_errmsg.h lj_buf.h lj_gc.h lj_str.h lj_tab.h lj_ctype.h \
  lj_cdata.h lj_cconv.h lj_ccallback.h
->>>>>>> 72efc42e
 lj_cdata.o: lj_cdata.c lj_obj.h lua.h luaconf.h lj_def.h lj_arch.h \
-  lj_gc.h lj_err.h lj_errmsg.h lj_tab.h lj_ctype.h lj_cconv.h lj_cdata.h
+ lj_gc.h lj_err.h lj_errmsg.h lj_tab.h lj_ctype.h lj_cconv.h lj_cdata.h
 lj_char.o: lj_char.c lj_char.h lj_def.h lua.h luaconf.h
 lj_clib.o: lj_clib.c lj_obj.h lua.h luaconf.h lj_def.h lj_arch.h lj_gc.h \
-  lj_err.h lj_errmsg.h lj_tab.h lj_str.h lj_udata.h lj_ctype.h \
-  lj_cconv.h lj_cdata.h lj_clib.h lj_strfmt.h
+ lj_err.h lj_errmsg.h lj_tab.h lj_str.h lj_udata.h lj_ctype.h lj_cconv.h \
+ lj_cdata.h lj_clib.h lj_strfmt.h
 lj_cparse.o: lj_cparse.c lj_obj.h lua.h luaconf.h lj_def.h lj_arch.h \
-  lj_gc.h lj_err.h lj_errmsg.h lj_buf.h lj_str.h lj_ctype.h lj_cparse.h \
-  lj_frame.h lj_bc.h lj_vm.h lj_char.h lj_strscan.h lj_strfmt.h
+ lj_gc.h lj_err.h lj_errmsg.h lj_buf.h lj_str.h lj_ctype.h lj_cparse.h \
+ lj_frame.h lj_bc.h lj_vm.h lj_char.h lj_strscan.h lj_strfmt.h
 lj_crecord.o: lj_crecord.c lj_obj.h lua.h luaconf.h lj_def.h lj_arch.h \
-  lj_err.h lj_errmsg.h lj_tab.h lj_frame.h lj_bc.h lj_ctype.h lj_gc.h \
-  lj_cdata.h lj_cparse.h lj_cconv.h lj_carith.h lj_clib.h lj_ccall.h \
-  lj_ff.h lj_ffdef.h lj_ir.h lj_jit.h lj_ircall.h lj_iropt.h lj_trace.h \
-  lj_dispatch.h lj_traceerr.h lj_record.h lj_ffrecord.h lj_snap.h \
-  lj_crecord.h lj_strfmt.h
+ lj_err.h lj_errmsg.h lj_tab.h lj_frame.h lj_bc.h lj_ctype.h lj_gc.h \
+ lj_cdata.h lj_cparse.h lj_cconv.h lj_carith.h lj_clib.h lj_ccall.h \
+ lj_ff.h lj_ffdef.h lj_ir.h lj_jit.h lj_ircall.h lj_iropt.h lj_trace.h \
+ lj_dispatch.h lj_traceerr.h lj_record.h lj_ffrecord.h lj_snap.h \
+ lj_crecord.h lj_strfmt.h
 lj_ctype.o: lj_ctype.c lj_obj.h lua.h luaconf.h lj_def.h lj_arch.h \
-  lj_gc.h lj_err.h lj_errmsg.h lj_str.h lj_tab.h lj_strfmt.h lj_ctype.h \
-  lj_ccallback.h lj_buf.h
+ lj_gc.h lj_err.h lj_errmsg.h lj_str.h lj_tab.h lj_strfmt.h lj_ctype.h \
+ lj_ccallback.h lj_buf.h lj_auditlog.h lj_jit.h lj_ir.h lj_trace.h \
+ lj_dispatch.h lj_bc.h lj_traceerr.h
 lj_debug.o: lj_debug.c lj_obj.h lua.h luaconf.h lj_def.h lj_arch.h \
-  lj_err.h lj_errmsg.h lj_debug.h lj_buf.h lj_gc.h lj_str.h lj_tab.h \
-  lj_state.h lj_frame.h lj_bc.h lj_strfmt.h lj_jit.h lj_ir.h
+ lj_err.h lj_errmsg.h lj_debug.h lj_buf.h lj_gc.h lj_str.h lj_tab.h \
+ lj_state.h lj_frame.h lj_bc.h lj_strfmt.h lj_jit.h lj_ir.h
 lj_dispatch.o: lj_dispatch.c lj_obj.h lua.h luaconf.h lj_def.h lj_arch.h \
-  lj_err.h lj_errmsg.h lj_buf.h lj_gc.h lj_str.h lj_func.h lj_tab.h \
-  lj_meta.h lj_debug.h lj_state.h lj_frame.h lj_bc.h lj_ff.h lj_ffdef.h \
-  lj_strfmt.h lj_jit.h lj_ir.h lj_ccallback.h lj_ctype.h lj_trace.h \
-  lj_dispatch.h lj_traceerr.h lj_vm.h luajit.h
+ lj_err.h lj_errmsg.h lj_buf.h lj_gc.h lj_str.h lj_func.h lj_tab.h \
+ lj_meta.h lj_debug.h lj_state.h lj_frame.h lj_bc.h lj_ff.h lj_ffdef.h \
+ lj_strfmt.h lj_jit.h lj_ir.h lj_ccallback.h lj_ctype.h lj_trace.h \
+ lj_dispatch.h lj_traceerr.h lj_vm.h luajit.h
+lj_dwarf.o: lj_dwarf.c lj_obj.h lua.h luaconf.h lj_def.h lj_arch.h \
+ lj_gc.h lj_err.h lj_errmsg.h lj_debug.h lj_str.h lj_frame.h lj_bc.h \
+ lj_state.h lj_ir.h lj_ircall.h lj_jit.h lj_iropt.h lj_mcode.h lj_trace.h \
+ lj_dispatch.h lj_traceerr.h lj_snap.h lj_gdbjit.h lj_record.h lj_asm.h \
+ lj_vm.h lj_target.h lj_target_*.h lj_ff.h lj_ffdef.h
 lj_err.o: lj_err.c lj_obj.h lua.h luaconf.h lj_def.h lj_arch.h lj_err.h \
-  lj_errmsg.h lj_debug.h lj_str.h lj_func.h lj_state.h lj_frame.h \
-  lj_bc.h lj_ff.h lj_ffdef.h lj_trace.h lj_jit.h lj_ir.h lj_dispatch.h \
-  lj_traceerr.h lj_vm.h lj_strfmt.h
+ lj_errmsg.h lj_debug.h lj_str.h lj_func.h lj_state.h lj_frame.h lj_bc.h \
+ lj_ff.h lj_ffdef.h lj_trace.h lj_jit.h lj_ir.h lj_dispatch.h \
+ lj_traceerr.h lj_vm.h lj_strfmt.h
 lj_ffrecord.o: lj_ffrecord.c lj_obj.h lua.h luaconf.h lj_def.h lj_arch.h \
-<<<<<<< HEAD
-  lj_err.h lj_errmsg.h lj_str.h lj_tab.h lj_frame.h lj_bc.h lj_ff.h \
-  lj_ffdef.h lj_ir.h lj_jit.h lj_ircall.h lj_iropt.h lj_trace.h \
-  lj_dispatch.h lj_traceerr.h lj_record.h lj_ffrecord.h lj_crecord.h \
-  lj_vm.h lj_strscan.h lj_strfmt.h lj_recdef.h
-=======
  lj_err.h lj_errmsg.h lj_buf.h lj_gc.h lj_str.h lj_tab.h lj_frame.h \
  lj_bc.h lj_ff.h lj_ffdef.h lj_ir.h lj_jit.h lj_ircall.h lj_iropt.h \
  lj_trace.h lj_dispatch.h lj_traceerr.h lj_record.h lj_ffrecord.h \
  lj_crecord.h lj_vm.h lj_strscan.h lj_strfmt.h lj_serialize.h lj_recdef.h
->>>>>>> 72efc42e
 lj_func.o: lj_func.c lj_obj.h lua.h luaconf.h lj_def.h lj_arch.h lj_gc.h \
-  lj_func.h lj_trace.h lj_jit.h lj_ir.h lj_dispatch.h lj_bc.h \
-  lj_traceerr.h lj_vm.h
+ lj_func.h lj_trace.h lj_jit.h lj_ir.h lj_dispatch.h lj_bc.h \
+ lj_traceerr.h lj_vm.h
 lj_gc.o: lj_gc.c lj_obj.h lua.h luaconf.h lj_def.h lj_arch.h lj_gc.h \
-<<<<<<< HEAD
-  lj_err.h lj_errmsg.h lj_buf.h lj_str.h lj_tab.h lj_func.h lj_udata.h \
-  lj_meta.h lj_state.h lj_frame.h lj_bc.h lj_ctype.h lj_cdata.h \
-  lj_trace.h lj_jit.h lj_ir.h lj_dispatch.h lj_traceerr.h lj_vm.h
-=======
  lj_err.h lj_errmsg.h lj_buf.h lj_str.h lj_tab.h lj_func.h lj_udata.h \
  lj_meta.h lj_state.h lj_frame.h lj_bc.h lj_ctype.h lj_cdata.h lj_trace.h \
- lj_jit.h lj_ir.h lj_dispatch.h lj_traceerr.h lj_vm.h lj_vmevent.h
->>>>>>> 72efc42e
+ lj_jit.h lj_ir.h lj_dispatch.h lj_traceerr.h lj_vm.h
 lj_gdbjit.o: lj_gdbjit.c lj_obj.h lua.h luaconf.h lj_def.h lj_arch.h \
-  lj_gc.h lj_err.h lj_errmsg.h lj_debug.h lj_frame.h lj_bc.h lj_buf.h \
-  lj_str.h lj_strfmt.h lj_jit.h lj_ir.h lj_dispatch.h
+ lj_gc.h lj_err.h lj_errmsg.h lj_debug.h lj_frame.h lj_bc.h lj_buf.h \
+ lj_str.h lj_strfmt.h lj_jit.h lj_ir.h lj_dispatch.h
 lj_ir.o: lj_ir.c lj_obj.h lua.h luaconf.h lj_def.h lj_arch.h lj_gc.h \
-<<<<<<< HEAD
-  lj_buf.h lj_str.h lj_tab.h lj_ir.h lj_jit.h lj_ircall.h lj_iropt.h \
-  lj_trace.h lj_dispatch.h lj_bc.h lj_traceerr.h lj_ctype.h lj_cdata.h \
-  lj_carith.h lj_vm.h lj_strscan.h lj_strfmt.h lj_lib.h
-=======
  lj_buf.h lj_str.h lj_tab.h lj_ir.h lj_jit.h lj_ircall.h lj_iropt.h \
  lj_trace.h lj_dispatch.h lj_bc.h lj_traceerr.h lj_ctype.h lj_cdata.h \
  lj_carith.h lj_vm.h lj_strscan.h lj_serialize.h lj_strfmt.h lj_prng.h
->>>>>>> 72efc42e
 lj_lex.o: lj_lex.c lj_obj.h lua.h luaconf.h lj_def.h lj_arch.h lj_gc.h \
-  lj_err.h lj_errmsg.h lj_buf.h lj_str.h lj_tab.h lj_ctype.h lj_cdata.h \
-  lualib.h lj_state.h lj_lex.h lj_parse.h lj_char.h lj_strscan.h \
-  lj_strfmt.h
+ lj_err.h lj_errmsg.h lj_buf.h lj_str.h lj_tab.h lj_ctype.h lj_cdata.h \
+ lualib.h lj_state.h lj_lex.h lj_parse.h lj_char.h lj_strscan.h \
+ lj_strfmt.h lj_auditlog.h lj_jit.h lj_ir.h lj_trace.h lj_dispatch.h \
+ lj_bc.h lj_traceerr.h
 lj_lib.o: lj_lib.c lauxlib.h lua.h luaconf.h lj_obj.h lj_def.h lj_arch.h \
-<<<<<<< HEAD
-  lj_gc.h lj_err.h lj_errmsg.h lj_str.h lj_tab.h lj_func.h lj_bc.h \
-  lj_dispatch.h lj_jit.h lj_ir.h lj_vm.h lj_strscan.h lj_strfmt.h \
-  lj_lex.h lj_bcdump.h lj_lib.h
-=======
  lj_gc.h lj_err.h lj_errmsg.h lj_str.h lj_tab.h lj_func.h lj_bc.h \
  lj_dispatch.h lj_jit.h lj_ir.h lj_ctype.h lj_vm.h lj_strscan.h \
  lj_strfmt.h lj_lex.h lj_bcdump.h lj_lib.h
->>>>>>> 72efc42e
 lj_load.o: lj_load.c lua.h luaconf.h lauxlib.h lj_obj.h lj_def.h \
-  lj_arch.h lj_gc.h lj_err.h lj_errmsg.h lj_buf.h lj_str.h lj_func.h \
-  lj_frame.h lj_bc.h lj_vm.h lj_lex.h lj_bcdump.h lj_parse.h
+ lj_arch.h lj_gc.h lj_err.h lj_errmsg.h lj_buf.h lj_str.h lj_func.h \
+ lj_frame.h lj_bc.h lj_vm.h lj_lex.h lj_bcdump.h lj_parse.h
 lj_mcode.o: lj_mcode.c lj_obj.h lua.h luaconf.h lj_def.h lj_arch.h \
-<<<<<<< HEAD
-  lj_gc.h lj_err.h lj_errmsg.h lj_jit.h lj_ir.h lj_mcode.h lj_trace.h \
-  lj_dispatch.h lj_bc.h lj_traceerr.h lj_vm.h
-=======
  lj_gc.h lj_err.h lj_errmsg.h lj_jit.h lj_ir.h lj_mcode.h lj_trace.h \
  lj_dispatch.h lj_bc.h lj_traceerr.h lj_prng.h lj_vm.h
->>>>>>> 72efc42e
 lj_meta.o: lj_meta.c lj_obj.h lua.h luaconf.h lj_def.h lj_arch.h lj_gc.h \
-  lj_err.h lj_errmsg.h lj_buf.h lj_str.h lj_tab.h lj_meta.h lj_frame.h \
-  lj_bc.h lj_vm.h lj_strscan.h lj_strfmt.h lj_lib.h
+ lj_err.h lj_errmsg.h lj_buf.h lj_str.h lj_tab.h lj_meta.h lj_frame.h \
+ lj_bc.h lj_vm.h lj_strscan.h lj_strfmt.h lj_lib.h
 lj_obj.o: lj_obj.c lj_obj.h lua.h luaconf.h lj_def.h lj_arch.h
 lj_opt_dce.o: lj_opt_dce.c lj_obj.h lua.h luaconf.h lj_def.h lj_arch.h \
-  lj_ir.h lj_jit.h lj_iropt.h
+ lj_ir.h lj_jit.h lj_iropt.h
 lj_opt_fold.o: lj_opt_fold.c lj_obj.h lua.h luaconf.h lj_def.h lj_arch.h \
-  lj_buf.h lj_gc.h lj_str.h lj_tab.h lj_ir.h lj_jit.h lj_ircall.h \
-  lj_iropt.h lj_trace.h lj_dispatch.h lj_bc.h lj_traceerr.h lj_ctype.h \
-  lj_carith.h lj_vm.h lj_strscan.h lj_strfmt.h lj_folddef.h
+ lj_buf.h lj_gc.h lj_str.h lj_tab.h lj_ir.h lj_jit.h lj_ircall.h \
+ lj_iropt.h lj_trace.h lj_dispatch.h lj_bc.h lj_traceerr.h lj_ctype.h \
+ lj_carith.h lj_vm.h lj_strscan.h lj_strfmt.h lj_folddef.h
 lj_opt_loop.o: lj_opt_loop.c lj_obj.h lua.h luaconf.h lj_def.h lj_arch.h \
-  lj_err.h lj_errmsg.h lj_buf.h lj_gc.h lj_str.h lj_ir.h lj_jit.h \
-  lj_iropt.h lj_trace.h lj_dispatch.h lj_bc.h lj_traceerr.h lj_snap.h \
-  lj_vm.h
+ lj_err.h lj_errmsg.h lj_buf.h lj_gc.h lj_str.h lj_ir.h lj_jit.h \
+ lj_iropt.h lj_trace.h lj_dispatch.h lj_bc.h lj_traceerr.h lj_snap.h \
+ lj_vm.h
 lj_opt_mem.o: lj_opt_mem.c lj_obj.h lua.h luaconf.h lj_def.h lj_arch.h \
-<<<<<<< HEAD
-  lj_tab.h lj_ir.h lj_jit.h lj_iropt.h lj_ircall.h
-=======
  lj_tab.h lj_ir.h lj_jit.h lj_iropt.h lj_ircall.h lj_dispatch.h lj_bc.h
->>>>>>> 72efc42e
 lj_opt_narrow.o: lj_opt_narrow.c lj_obj.h lua.h luaconf.h lj_def.h \
-  lj_arch.h lj_bc.h lj_ir.h lj_jit.h lj_iropt.h lj_trace.h lj_dispatch.h \
-  lj_traceerr.h lj_vm.h lj_strscan.h
+ lj_arch.h lj_bc.h lj_ir.h lj_jit.h lj_iropt.h lj_trace.h lj_dispatch.h \
+ lj_traceerr.h lj_vm.h lj_strscan.h
 lj_opt_sink.o: lj_opt_sink.c lj_obj.h lua.h luaconf.h lj_def.h lj_arch.h \
-  lj_ir.h lj_jit.h lj_iropt.h lj_target.h lj_target_*.h
+ lj_ir.h lj_jit.h lj_iropt.h lj_target.h lj_target_*.h
 lj_opt_split.o: lj_opt_split.c lj_obj.h lua.h luaconf.h lj_def.h \
-  lj_arch.h
+ lj_arch.h
 lj_parse.o: lj_parse.c lj_obj.h lua.h luaconf.h lj_def.h lj_arch.h \
-<<<<<<< HEAD
-  lj_gc.h lj_err.h lj_errmsg.h lj_debug.h lj_buf.h lj_str.h lj_tab.h \
-  lj_func.h lj_state.h lj_bc.h lj_ctype.h lj_strfmt.h lj_lex.h \
-  lj_parse.h lj_vm.h
-lj_record.o: lj_record.c lj_obj.h lua.h luaconf.h lj_def.h lj_arch.h \
-  lj_err.h lj_errmsg.h lj_str.h lj_tab.h lj_meta.h lj_frame.h lj_bc.h \
-  lj_ctype.h lj_gc.h lj_ff.h lj_ffdef.h lj_ir.h lj_jit.h lj_ircall.h \
-  lj_iropt.h lj_trace.h lj_dispatch.h lj_traceerr.h lj_record.h \
-  lj_ffrecord.h lj_snap.h lj_vm.h
-=======
  lj_gc.h lj_err.h lj_errmsg.h lj_debug.h lj_buf.h lj_str.h lj_tab.h \
  lj_func.h lj_state.h lj_bc.h lj_ctype.h lj_strfmt.h lj_lex.h lj_parse.h \
- lj_vm.h lj_vmevent.h
+ lj_vm.h lj_auditlog.h lj_jit.h lj_ir.h lj_trace.h lj_dispatch.h \
+ lj_traceerr.h
 lj_prng.o: lj_prng.c lj_def.h lua.h luaconf.h lj_arch.h lj_prng.h
-lj_profile.o: lj_profile.c lj_obj.h lua.h luaconf.h lj_def.h lj_arch.h \
- lj_buf.h lj_gc.h lj_str.h lj_frame.h lj_bc.h lj_debug.h lj_dispatch.h \
- lj_jit.h lj_ir.h lj_trace.h lj_traceerr.h lj_profile.h luajit.h
 lj_record.o: lj_record.c lj_obj.h lua.h luaconf.h lj_def.h lj_arch.h \
  lj_err.h lj_errmsg.h lj_str.h lj_tab.h lj_meta.h lj_frame.h lj_bc.h \
- lj_ctype.h lj_gc.h lj_ff.h lj_ffdef.h lj_debug.h lj_ir.h lj_jit.h \
- lj_ircall.h lj_iropt.h lj_trace.h lj_dispatch.h lj_traceerr.h \
- lj_record.h lj_ffrecord.h lj_snap.h lj_vm.h lj_prng.h
+ lj_ctype.h lj_gc.h lj_ff.h lj_ffdef.h lj_ir.h lj_jit.h lj_ircall.h \
+ lj_iropt.h lj_trace.h lj_dispatch.h lj_traceerr.h lj_record.h \
+ lj_ffrecord.h lj_snap.h lj_vm.h lj_prng.h
 lj_serialize.o: lj_serialize.c lj_obj.h lua.h luaconf.h lj_def.h \
  lj_arch.h lj_err.h lj_errmsg.h lj_buf.h lj_gc.h lj_str.h lj_tab.h \
  lj_udata.h lj_ctype.h lj_cdata.h lj_ir.h lj_serialize.h
->>>>>>> 72efc42e
 lj_snap.o: lj_snap.c lj_obj.h lua.h luaconf.h lj_def.h lj_arch.h lj_gc.h \
-  lj_tab.h lj_state.h lj_frame.h lj_bc.h lj_ir.h lj_jit.h lj_iropt.h \
-  lj_trace.h lj_dispatch.h lj_traceerr.h lj_snap.h lj_target.h \
-  lj_target_*.h lj_ctype.h lj_cdata.h
+ lj_tab.h lj_state.h lj_frame.h lj_bc.h lj_ir.h lj_jit.h lj_iropt.h \
+ lj_trace.h lj_dispatch.h lj_traceerr.h lj_snap.h lj_target.h \
+ lj_target_*.h lj_ctype.h lj_cdata.h
 lj_state.o: lj_state.c lj_obj.h lua.h luaconf.h lj_def.h lj_arch.h \
-<<<<<<< HEAD
-  lj_gc.h lj_err.h lj_errmsg.h lj_buf.h lj_str.h lj_tab.h lj_func.h \
-  lj_meta.h lj_state.h lj_frame.h lj_bc.h lj_ctype.h lj_trace.h lj_jit.h \
-  lj_ir.h lj_dispatch.h lj_traceerr.h lj_vm.h lj_lex.h luajit.h
-lj_str.o: lj_str.c lj_obj.h lua.h luaconf.h lj_def.h lj_arch.h lj_gc.h \
-  lj_err.h lj_errmsg.h lj_str.h lj_char.h
-lj_strfmt.o: lj_strfmt.c lj_obj.h lua.h luaconf.h lj_def.h lj_arch.h \
-  lj_buf.h lj_gc.h lj_str.h lj_state.h lj_char.h lj_strfmt.h
-=======
  lj_gc.h lj_err.h lj_errmsg.h lj_buf.h lj_str.h lj_tab.h lj_func.h \
  lj_meta.h lj_state.h lj_frame.h lj_bc.h lj_ctype.h lj_trace.h lj_jit.h \
- lj_ir.h lj_dispatch.h lj_traceerr.h lj_vm.h lj_prng.h lj_lex.h \
- lj_alloc.h luajit.h
+ lj_ir.h lj_dispatch.h lj_traceerr.h lj_vm.h lj_prng.h lj_lex.h luajit.h
 lj_str.o: lj_str.c lj_obj.h lua.h luaconf.h lj_def.h lj_arch.h lj_gc.h \
  lj_err.h lj_errmsg.h lj_str.h lj_char.h lj_prng.h
 lj_strfmt.o: lj_strfmt.c lj_obj.h lua.h luaconf.h lj_def.h lj_arch.h \
  lj_err.h lj_errmsg.h lj_buf.h lj_gc.h lj_str.h lj_meta.h lj_state.h \
  lj_char.h lj_strfmt.h lj_ctype.h lj_lib.h
->>>>>>> 72efc42e
 lj_strfmt_num.o: lj_strfmt_num.c lj_obj.h lua.h luaconf.h lj_def.h \
-  lj_arch.h lj_buf.h lj_gc.h lj_str.h lj_strfmt.h
+ lj_arch.h lj_buf.h lj_gc.h lj_str.h lj_strfmt.h
 lj_strscan.o: lj_strscan.c lj_obj.h lua.h luaconf.h lj_def.h lj_arch.h \
-  lj_char.h lj_strscan.h
+ lj_char.h lj_strscan.h
 lj_tab.o: lj_tab.c lj_obj.h lua.h luaconf.h lj_def.h lj_arch.h lj_gc.h \
-  lj_err.h lj_errmsg.h lj_tab.h
+ lj_err.h lj_errmsg.h lj_tab.h
 lj_trace.o: lj_trace.c lj_obj.h lua.h luaconf.h lj_def.h lj_arch.h \
-<<<<<<< HEAD
-  lj_gc.h lj_err.h lj_errmsg.h lj_debug.h lj_str.h lj_frame.h lj_bc.h \
-  lj_state.h lj_ir.h lj_jit.h lj_iropt.h lj_mcode.h lj_trace.h \
-  lj_dispatch.h lj_traceerr.h lj_snap.h lj_gdbjit.h lj_record.h lj_asm.h \
-  lj_vm.h lj_target.h lj_target_*.h
-lj_udata.o: lj_udata.c lj_obj.h lua.h luaconf.h lj_def.h lj_arch.h \
-  lj_gc.h lj_udata.h
-lj_vmmath.o: lj_vmmath.c lj_obj.h lua.h luaconf.h lj_def.h lj_arch.h \
-  lj_ir.h lj_vm.h
-=======
  lj_gc.h lj_err.h lj_errmsg.h lj_debug.h lj_str.h lj_frame.h lj_bc.h \
  lj_state.h lj_ir.h lj_jit.h lj_iropt.h lj_mcode.h lj_trace.h \
  lj_dispatch.h lj_traceerr.h lj_snap.h lj_gdbjit.h lj_record.h lj_asm.h \
- lj_vm.h lj_vmevent.h lj_target.h lj_target_*.h lj_prng.h
+ lj_vm.h lj_target.h lj_target_*.h lj_prng.h lj_auditlog.h lj_ctype.h
 lj_udata.o: lj_udata.c lj_obj.h lua.h luaconf.h lj_def.h lj_arch.h \
  lj_gc.h lj_err.h lj_errmsg.h lj_udata.h
-lj_vmevent.o: lj_vmevent.c lj_obj.h lua.h luaconf.h lj_def.h lj_arch.h \
- lj_str.h lj_tab.h lj_state.h lj_dispatch.h lj_bc.h lj_jit.h lj_ir.h \
- lj_vm.h lj_vmevent.h
 lj_vmmath.o: lj_vmmath.c lj_obj.h lua.h luaconf.h lj_def.h lj_arch.h \
  lj_ir.h lj_vm.h
-ljamalg.o: ljamalg.c lua.h luaconf.h lauxlib.h lj_assert.c lj_obj.h \
- lj_def.h lj_arch.h lj_gc.c lj_gc.h lj_err.h lj_errmsg.h lj_buf.h \
- lj_str.h lj_tab.h lj_func.h lj_udata.h lj_meta.h lj_state.h lj_frame.h \
- lj_bc.h lj_ctype.h lj_cdata.h lj_trace.h lj_jit.h lj_ir.h lj_dispatch.h \
- lj_traceerr.h lj_vm.h lj_vmevent.h lj_err.c lj_debug.h lj_ff.h \
- lj_ffdef.h lj_strfmt.h lj_char.c lj_char.h lj_bc.c lj_bcdef.h lj_obj.c \
- lj_buf.c lj_str.c lj_prng.h lj_tab.c lj_func.c lj_udata.c lj_meta.c \
- lj_strscan.h lj_lib.h lj_debug.c lj_prng.c lj_state.c lj_lex.h \
- lj_alloc.h luajit.h lj_dispatch.c lj_ccallback.h lj_profile.h \
- lj_vmevent.c lj_vmmath.c lj_strscan.c lj_strfmt.c lj_strfmt_num.c \
- lj_serialize.c lj_serialize.h lj_api.c lj_profile.c lj_lex.c lualib.h \
- lj_parse.h lj_parse.c lj_bcread.c lj_bcdump.h lj_bcwrite.c lj_load.c \
- lj_ctype.c lj_cdata.c lj_cconv.h lj_cconv.c lj_ccall.c lj_ccall.h \
- lj_ccallback.c lj_target.h lj_target_*.h lj_mcode.h lj_carith.c \
- lj_carith.h lj_clib.c lj_clib.h lj_cparse.c lj_cparse.h lj_lib.c lj_ir.c \
- lj_ircall.h lj_iropt.h lj_opt_mem.c lj_opt_fold.c lj_folddef.h \
- lj_opt_narrow.c lj_opt_dce.c lj_opt_loop.c lj_snap.h lj_opt_split.c \
- lj_opt_sink.c lj_mcode.c lj_snap.c lj_record.c lj_record.h lj_ffrecord.h \
- lj_crecord.c lj_crecord.h lj_ffrecord.c lj_recdef.h lj_asm.c lj_asm.h \
- lj_emit_*.h lj_asm_*.h lj_trace.c lj_gdbjit.h lj_gdbjit.c lj_alloc.c \
- lib_aux.c lib_base.c lj_libdef.h lib_math.c lib_string.c lib_table.c \
- lib_io.c lib_os.c lib_package.c lib_debug.c lib_bit.c lib_jit.c \
- lib_ffi.c lib_buffer.c lib_init.c
->>>>>>> 72efc42e
-luajit.o: luajit.c lua.h luaconf.h lauxlib.h lualib.h luajit.h lj_arch.h
+lj_vmprofile.o: lj_vmprofile.c lj_err.h lj_obj.h lua.h luaconf.h lj_def.h \
+ lj_arch.h lj_errmsg.h lj_udata.h lj_dispatch.h lj_bc.h lj_jit.h lj_ir.h \
+ lj_trace.h lj_traceerr.h lj_vmprofile.h
+luajit.o: luajit.c lua.h luaconf.h lauxlib.h lualib.h luajit.h \
+ lj_vmprofile.h lj_obj.h lj_def.h lj_arch.h lj_auditlog.h lj_jit.h \
+ lj_ir.h lj_trace.h lj_dispatch.h lj_bc.h lj_traceerr.h lj_ctype.h \
+ lj_gc.h
+host/buildvm.o: host/buildvm.c host/buildvm.h lj_def.h lua.h luaconf.h \
+ lj_arch.h lj_obj.h lj_def.h lj_arch.h lj_gc.h lj_obj.h lj_bc.h lj_ir.h \
+ lj_ircall.h lj_ir.h lj_jit.h lj_frame.h lj_bc.h lj_dispatch.h lj_ctype.h \
+ lj_gc.h lj_ccall.h lj_ctype.h luajit.h \
+ host/buildvm_arch.h lj_traceerr.h
 host/buildvm_asm.o: host/buildvm_asm.c host/buildvm.h lj_def.h lua.h luaconf.h \
-  lj_arch.h lj_bc.h
-host/buildvm.o: host/buildvm.c host/buildvm.h lj_def.h lua.h luaconf.h \
-  lj_arch.h lj_obj.h lj_gc.h lj_bc.h lj_ir.h lj_ircall.h lj_jit.h \
-  lj_frame.h lj_dispatch.h lj_ctype.h lj_ccall.h luajit.h \
-  host/buildvm_arch.h \
-  lj_traceerr.h
+ lj_arch.h lj_bc.h lj_def.h lj_arch.h
 host/buildvm_fold.o: host/buildvm_fold.c host/buildvm.h lj_def.h lua.h \
-  luaconf.h lj_arch.h lj_obj.h lj_ir.h
+ luaconf.h lj_arch.h lj_obj.h lj_def.h lj_arch.h lj_ir.h lj_obj.h
 host/buildvm_lib.o: host/buildvm_lib.c host/buildvm.h lj_def.h lua.h luaconf.h \
-  lj_arch.h lj_obj.h lj_bc.h lj_lib.h host/buildvm_libbc.h
+ lj_arch.h lj_obj.h lj_def.h lj_arch.h lj_bc.h lj_lib.h lj_obj.h \
+ host/buildvm_libbc.h
 host/buildvm_peobj.o: host/buildvm_peobj.c host/buildvm.h lj_def.h lua.h \
-  luaconf.h lj_arch.h lj_bc.h
+ luaconf.h lj_arch.h lj_bc.h lj_def.h lj_arch.h
 host/minilua.o: host/minilua.c