/*
** Common header for IR emitter and optimizations.
** Copyright (C) 2005-2022 Mike Pall. See Copyright Notice in luajit.h
*/

#ifndef _LJ_IROPT_H
#define _LJ_IROPT_H

#include <stdarg.h>

#include "lj_obj.h"
#include "lj_jit.h"

/* IR emitter. */
LJ_FUNC void lj_ir_growtop(jit_State *J);
LJ_FUNC TRef lj_ir_emit(jit_State *J);

/* Save current IR in J->fold.ins, but do not emit it (yet). */
static LJ_AINLINE void lj_ir_set_(jit_State *J, uint16_t ot, IRRef1 a, IRRef1 b)
{
  J->fold.ins.ot = ot; J->fold.ins.op1 = a; J->fold.ins.op2 = b;
}

#define lj_ir_set(J, ot, a, b) \
  lj_ir_set_(J, (uint16_t)(ot), (IRRef1)(a), (IRRef1)(b))

/* Get ref of next IR instruction. */
static LJ_AINLINE IRRef lj_ir_nextins(jit_State *J)
{
  IRRef ref = J->cur.nins;
  J->cur.nins = ref + 1;
  return ref;
}

LJ_FUNC TRef lj_ir_ggfload(jit_State *J, IRType t, uintptr_t ofs);

/* Interning of constants. */
LJ_FUNC TRef lj_ir_kint(jit_State *J, int32_t k);
LJ_FUNC TRef lj_ir_k64(jit_State *J, IROp op, uint64_t u64);
LJ_FUNC TRef lj_ir_knum_u64(jit_State *J, uint64_t u64);
LJ_FUNC TRef lj_ir_knumint(jit_State *J, lua_Number n);
LJ_FUNC TRef lj_ir_kint64(jit_State *J, uint64_t u64);
LJ_FUNC TRef lj_ir_kgc(jit_State *J, GCobj *o, IRType t);
LJ_FUNC TRef lj_ir_kptr_(jit_State *J, IROp op, void *ptr);
LJ_FUNC TRef lj_ir_knull(jit_State *J, IRType t);
LJ_FUNC TRef lj_ir_kslot(jit_State *J, TRef key, IRRef slot);
LJ_FUNC TRef lj_ir_ktrace(jit_State *J);

#define lj_ir_kintp(J, k)	lj_ir_kint64(J, (uint64_t)(k))

static LJ_AINLINE TRef lj_ir_knum(jit_State *J, lua_Number n)
{
  TValue tv;
  tv.n = n;
  return lj_ir_knum_u64(J, tv.u64);
}

#define lj_ir_kstr(J, str)	lj_ir_kgc(J, obj2gco((str)), IRT_STR)
#define lj_ir_ktab(J, tab)	lj_ir_kgc(J, obj2gco((tab)), IRT_TAB)
#define lj_ir_kfunc(J, func)	lj_ir_kgc(J, obj2gco((func)), IRT_FUNC)
#define lj_ir_kptr(J, ptr)	lj_ir_kptr_(J, IR_KPTR, (ptr))
#define lj_ir_kkptr(J, ptr)	lj_ir_kptr_(J, IR_KKPTR, (ptr))

/* Special FP constants. */
#define lj_ir_knum_zero(J)	lj_ir_knum_u64(J, U64x(00000000,00000000))
#define lj_ir_knum_one(J)	lj_ir_knum_u64(J, U64x(3ff00000,00000000))
#define lj_ir_knum_tobit(J)	lj_ir_knum_u64(J, U64x(43380000,00000000))

/* Special 128 bit SIMD constants. */
#define lj_ir_ksimd(J, idx) \
  lj_ir_ggfload(J, IRT_NUM, (uintptr_t)LJ_KSIMD(J, idx) - (uintptr_t)J2GG(J))

/* Access to constants. */
LJ_FUNC void lj_ir_kvalue(lua_State *L, TValue *tv, const IRIns *ir);

/* Convert IR operand types. */
LJ_FUNC TRef lj_ir_tonumber(jit_State *J, TRef tr);
LJ_FUNC TRef lj_ir_tonum(jit_State *J, TRef tr);
LJ_FUNC TRef lj_ir_tostr(jit_State *J, TRef tr);

/* Miscellaneous IR ops. */
LJ_FUNC int lj_ir_numcmp(lua_Number a, lua_Number b, IROp op);
LJ_FUNC int lj_ir_strcmp(GCstr *a, GCstr *b, IROp op);
LJ_FUNC void lj_ir_rollback(jit_State *J, IRRef ref);

/* Emit IR instructions with on-the-fly optimizations. */
LJ_FUNC TRef lj_opt_fold(jit_State *J);
LJ_FUNC TRef lj_opt_cse(jit_State *J);
LJ_FUNC TRef lj_opt_cselim(jit_State *J, IRRef lim);

/* Special return values for the fold functions. */
enum {
  NEXTFOLD,		/* Couldn't fold, pass on. */
  RETRYFOLD,		/* Retry fold with modified fins. */
  KINTFOLD,		/* Return ref for int constant in fins->i. */
  FAILFOLD,		/* Guard would always fail. */
  DROPFOLD,		/* Guard eliminated. */
  MAX_FOLD
};

#define INTFOLD(k)	((J->fold.ins.i = (k)), (TRef)KINTFOLD)
#define INT64FOLD(k)	(lj_ir_kint64(J, (k)))
#define CONDFOLD(cond)	((TRef)FAILFOLD + (TRef)(cond))
#define LEFTFOLD	(J->fold.ins.op1)
#define RIGHTFOLD	(J->fold.ins.op2)
#define CSEFOLD		(lj_opt_cse(J))
#define EMITFOLD	(lj_ir_emit(J))

/* Load/store forwarding. */
<<<<<<< HEAD
LJ_FUNC TRef lj_opt_fwd_aload(jit_State *J);
LJ_FUNC TRef lj_opt_fwd_hload(jit_State *J);
LJ_FUNC TRef lj_opt_fwd_uload(jit_State *J);
LJ_FUNC TRef lj_opt_fwd_fload(jit_State *J);
LJ_FUNC TRef lj_opt_fwd_xload(jit_State *J);
LJ_FUNC TRef lj_opt_fwd_tab_len(jit_State *J);
LJ_FUNC TRef lj_opt_fwd_hrefk(jit_State *J);
LJ_FUNC int lj_opt_fwd_href_nokey(jit_State *J);
LJ_FUNC int lj_opt_fwd_tptr(jit_State *J, IRRef lim);
=======
LJ_FUNC TRef LJ_FASTCALL lj_opt_fwd_aload(jit_State *J);
LJ_FUNC TRef LJ_FASTCALL lj_opt_fwd_hload(jit_State *J);
LJ_FUNC TRef LJ_FASTCALL lj_opt_fwd_uload(jit_State *J);
LJ_FUNC TRef LJ_FASTCALL lj_opt_fwd_fload(jit_State *J);
LJ_FUNC TRef LJ_FASTCALL lj_opt_fwd_xload(jit_State *J);
LJ_FUNC TRef LJ_FASTCALL lj_opt_fwd_alen(jit_State *J);
LJ_FUNC TRef LJ_FASTCALL lj_opt_fwd_hrefk(jit_State *J);
LJ_FUNC int LJ_FASTCALL lj_opt_fwd_href_nokey(jit_State *J);
LJ_FUNC int LJ_FASTCALL lj_opt_fwd_tptr(jit_State *J, IRRef lim);
LJ_FUNC int LJ_FASTCALL lj_opt_fwd_sbuf(jit_State *J, IRRef lim);
>>>>>>> 72efc42e
LJ_FUNC int lj_opt_fwd_wasnonnil(jit_State *J, IROpT loadop, IRRef xref);

/* Dead-store elimination. */
LJ_FUNC TRef lj_opt_dse_ahstore(jit_State *J);
LJ_FUNC TRef lj_opt_dse_ustore(jit_State *J);
LJ_FUNC TRef lj_opt_dse_fstore(jit_State *J);
LJ_FUNC TRef lj_opt_dse_xstore(jit_State *J);

/* Narrowing. */
LJ_FUNC TRef lj_opt_narrow_convert(jit_State *J);
LJ_FUNC TRef lj_opt_narrow_index(jit_State *J, TRef key);
LJ_FUNC TRef lj_opt_narrow_toint(jit_State *J, TRef tr);
LJ_FUNC TRef lj_opt_narrow_tobit(jit_State *J, TRef tr);
LJ_FUNC TRef lj_opt_narrow_cindex(jit_State *J, TRef key);
LJ_FUNC TRef lj_opt_narrow_arith(jit_State *J, TRef rb, TRef rc,
				 TValue *vb, TValue *vc, IROp op);
LJ_FUNC TRef lj_opt_narrow_unm(jit_State *J, TRef rc, TValue *vc);
LJ_FUNC TRef lj_opt_narrow_mod(jit_State *J, TRef rb, TRef rc, TValue *vb, TValue *vc);
LJ_FUNC IRType lj_opt_narrow_forl(jit_State *J, cTValue *forbase);

/* Optimization passes. */
LJ_FUNC void lj_opt_dce(jit_State *J);
LJ_FUNC int lj_opt_loop(jit_State *J);
#define lj_opt_split(J)		UNUSED(J)
LJ_FUNC void lj_opt_sink(jit_State *J);


#endif<|MERGE_RESOLUTION|>--- conflicted
+++ resolved
@@ -12,7 +12,6 @@
 #include "lj_jit.h"
 
 /* IR emitter. */
-LJ_FUNC void lj_ir_growtop(jit_State *J);
 LJ_FUNC TRef lj_ir_emit(jit_State *J);
 
 /* Save current IR in J->fold.ins, but do not emit it (yet). */
@@ -107,28 +106,16 @@
 #define EMITFOLD	(lj_ir_emit(J))
 
 /* Load/store forwarding. */
-<<<<<<< HEAD
 LJ_FUNC TRef lj_opt_fwd_aload(jit_State *J);
 LJ_FUNC TRef lj_opt_fwd_hload(jit_State *J);
 LJ_FUNC TRef lj_opt_fwd_uload(jit_State *J);
 LJ_FUNC TRef lj_opt_fwd_fload(jit_State *J);
 LJ_FUNC TRef lj_opt_fwd_xload(jit_State *J);
-LJ_FUNC TRef lj_opt_fwd_tab_len(jit_State *J);
+LJ_FUNC TRef lj_opt_fwd_alen(jit_State *J);
 LJ_FUNC TRef lj_opt_fwd_hrefk(jit_State *J);
 LJ_FUNC int lj_opt_fwd_href_nokey(jit_State *J);
 LJ_FUNC int lj_opt_fwd_tptr(jit_State *J, IRRef lim);
-=======
-LJ_FUNC TRef LJ_FASTCALL lj_opt_fwd_aload(jit_State *J);
-LJ_FUNC TRef LJ_FASTCALL lj_opt_fwd_hload(jit_State *J);
-LJ_FUNC TRef LJ_FASTCALL lj_opt_fwd_uload(jit_State *J);
-LJ_FUNC TRef LJ_FASTCALL lj_opt_fwd_fload(jit_State *J);
-LJ_FUNC TRef LJ_FASTCALL lj_opt_fwd_xload(jit_State *J);
-LJ_FUNC TRef LJ_FASTCALL lj_opt_fwd_alen(jit_State *J);
-LJ_FUNC TRef LJ_FASTCALL lj_opt_fwd_hrefk(jit_State *J);
-LJ_FUNC int LJ_FASTCALL lj_opt_fwd_href_nokey(jit_State *J);
-LJ_FUNC int LJ_FASTCALL lj_opt_fwd_tptr(jit_State *J, IRRef lim);
-LJ_FUNC int LJ_FASTCALL lj_opt_fwd_sbuf(jit_State *J, IRRef lim);
->>>>>>> 72efc42e
+LJ_FUNC int lj_opt_fwd_sbuf(jit_State *J, IRRef lim);
 LJ_FUNC int lj_opt_fwd_wasnonnil(jit_State *J, IROpT loadop, IRRef xref);
 
 /* Dead-store elimination. */
