/*
** Debugging and introspection.
** Copyright (C) 2005-2022 Mike Pall. See Copyright Notice in luajit.h
*/

#define lj_debug_c
#define LUA_CORE

#include "lj_obj.h"
#include "lj_err.h"
#include "lj_debug.h"
#include "lj_buf.h"
#include "lj_tab.h"
#include "lj_state.h"
#include "lj_frame.h"
#include "lj_bc.h"
#include "lj_strfmt.h"
#include "lj_jit.h"

/* -- Frames -------------------------------------------------------------- */

/* Get frame corresponding to a level. */
cTValue *lj_debug_frame(lua_State *L, int level, int *size)
{
  cTValue *frame, *nextframe, *bot = tvref(L->stack)+LJ_FR2;
  /* Traverse frames backwards. */
  for (nextframe = frame = L->base-1; frame > bot; ) {
    if (frame_gc(frame) == obj2gco(L))
      level++;  /* Skip dummy frames. See lj_err_optype_call(). */
    if (level-- == 0) {
      *size = (int)(nextframe - frame);
      return frame;  /* Level found. */
    }
    nextframe = frame;
    if (frame_islua(frame)) {
      frame = frame_prevl(frame);
    } else {
      if (frame_isvarg(frame))
	level++;  /* Skip vararg pseudo-frame. */
      frame = frame_prevd(frame);
    }
  }
  *size = level;
  return NULL;  /* Level not found. */
}

/* Invalid bytecode position. */
#define NO_BCPOS	(~(BCPos)0)

/* Return bytecode position for function/frame or NO_BCPOS. */
static BCPos debug_framepc(lua_State *L, GCfunc *fn, cTValue *nextframe)
{
  const BCIns *ins;
  GCproto *pt;
  BCPos pos;
  lj_assertL(fn->c.gct == ~LJ_TFUNC || fn->c.gct == ~LJ_TTHREAD,
	     "function or frame expected");
  if (!isluafunc(fn)) {  /* Cannot derive a PC for non-Lua functions. */
    return NO_BCPOS;
  } else if (nextframe == NULL) {  /* Lua function on top. */
    void *cf = cframe_raw(L->cframe);
    if (cf == NULL || (char *)cframe_pc(cf) == (char *)cframe_L(cf))
      return NO_BCPOS;
    ins = cframe_pc(cf);  /* Only happens during error/hook handling. */
  } else {
    if (frame_islua(nextframe)) {
      ins = frame_pc(nextframe);
    } else if (frame_iscont(nextframe)) {
      ins = frame_contpc(nextframe);
    } else {
      /* Lua function below errfunc/gc/hook: find cframe to get the PC. */
      void *cf = cframe_raw(L->cframe);
      TValue *f = L->base-1;
      for (;;) {
	if (cf == NULL)
	  return NO_BCPOS;
	while (cframe_nres(cf) < 0) {
	  if (f >= restorestack(L, -cframe_nres(cf)))
	    break;
	  cf = cframe_raw(cframe_prev(cf));
	  if (cf == NULL)
	    return NO_BCPOS;
	}
	if (f < nextframe)
	  break;
	if (frame_islua(f)) {
	  f = frame_prevl(f);
	} else {
	  if (frame_isc(f) || (frame_iscont(f) && frame_iscont_fficb(f)))
	    cf = cframe_raw(cframe_prev(cf));
	  f = frame_prevd(f);
	}
      }
      ins = cframe_pc(cf);
      if (!ins) return NO_BCPOS;
    }
  }
  pt = funcproto(fn);
  pos = proto_bcpos(pt, ins) - 1;
  if (pos > pt->sizebc) {  /* Undo the effects of lj_trace_exit for JLOOP. */
    if (bc_isret(bc_op(ins[-1]))) {
      GCtrace *T = (GCtrace *)((char *)(ins-1) - offsetof(GCtrace, startins));
      pos = proto_bcpos(pt, mref(T->startpc, const BCIns));
    } else {
      pos = NO_BCPOS;  /* Punt in case of stack overflow for stitched trace. */
    }
  }
  return pos;
}

/* -- Line numbers -------------------------------------------------------- */

/* Get line number for a bytecode position. */
BCLine lj_debug_line(GCproto *pt, BCPos pc)
{
  const void *lineinfo = proto_lineinfo(pt);
  if (pc <= pt->sizebc && lineinfo) {
    return mref(lineinfo, uint32_t)[pc];
  }
  return 0;
}

/* Get line number for function/frame. */
static BCLine debug_frameline(lua_State *L, GCfunc *fn, cTValue *nextframe)
{
  BCPos pc = debug_framepc(L, fn, nextframe);
  if (pc != NO_BCPOS) {
    GCproto *pt = funcproto(fn);
    lj_assertL(pc <= pt->sizebc, "PC out of range");
    return lj_debug_line(pt, pc);
  }
  return -1;
}

/* -- Variable names ------------------------------------------------------ */

/* Get name of a local variable from slot number and PC. */
static const char *debug_varname(const GCproto *pt, BCPos pc, BCReg slot)
{
  const char *p = (const char *)proto_varinfo(pt);
  if (p) {
    BCPos lastpc = 0;
    for (;;) {
      const char *name = p;
      uint32_t vn = *(const uint8_t *)p;
      BCPos startpc, endpc;
      if (vn < VARNAME__MAX) {
	if (vn == VARNAME_END) break;  /* End of varinfo. */
      } else {
	do { p++; } while (*(const uint8_t *)p);  /* Skip over variable name. */
      }
      p++;
      lastpc = startpc = lastpc + lj_buf_ruleb128(&p);
      if (startpc > pc) break;
      endpc = startpc + lj_buf_ruleb128(&p);
      if (pc < endpc && slot-- == 0) {
	if (vn < VARNAME__MAX) {
#define VARNAMESTR(name, str)	str "\0"
	  name = VARNAMEDEF(VARNAMESTR);
#undef VARNAMESTR
	  if (--vn) while (*name++ || --vn) ;
	}
	return name;
      }
    }
  }
  return NULL;
}

/* Get name of local variable from 1-based slot number and function/frame. */
static TValue *debug_localname(lua_State *L, const lua_Debug *ar,
			       const char **name, BCReg slot1)
{
  uint32_t offset = (uint32_t)ar->i_ci & 0xffff;
  uint32_t size = (uint32_t)ar->i_ci >> 16;
  TValue *frame = tvref(L->stack) + offset;
  TValue *nextframe = size ? frame + size : NULL;
  GCfunc *fn = frame_func(frame);
  BCPos pc = debug_framepc(L, fn, nextframe);
  if (!nextframe) nextframe = L->top+LJ_FR2;
  if ((int)slot1 < 0) {  /* Negative slot number is for varargs. */
    if (pc != NO_BCPOS) {
      GCproto *pt = funcproto(fn);
      if ((pt->flags & PROTO_VARARG)) {
	slot1 = pt->numparams + (BCReg)(-(int)slot1);
	if (frame_isvarg(frame)) {  /* Vararg frame has been set up? (pc!=0) */
	  nextframe = frame;
	  frame = frame_prevd(frame);
	}
	if (frame + slot1+LJ_FR2 < nextframe) {
	  *name = "(*vararg)";
	  return frame+slot1;
	}
      }
    }
    return NULL;
  }
  if (pc != NO_BCPOS &&
      (*name = debug_varname(funcproto(fn), pc, slot1-1)) != NULL)
    ;
  else if (slot1 > 0 && frame + slot1+LJ_FR2 < nextframe)
    *name = "(*temporary)";
  return frame+slot1;
}

/* Get name of upvalue. */
const char *lj_debug_uvname(GCproto *pt, uint32_t idx)
{
  const uint8_t *p = proto_uvinfo(pt);
  lj_assertX(idx < pt->sizeuv, "bad upvalue index");
  if (!p) return "";
  if (idx) while (*p++ || --idx) ;
  return (const char *)p;
}

/* Get name and value of upvalue. */
const char *lj_debug_uvnamev(cTValue *o, uint32_t idx, TValue **tvp, GCobj **op)
{
  if (tvisfunc(o)) {
    GCfunc *fn = funcV(o);
    if (isluafunc(fn)) {
      GCproto *pt = funcproto(fn);
      if (idx < pt->sizeuv) {
	GCobj *uvo = gcref(fn->l.uvptr[idx]);
	*tvp = uvval(&uvo->uv);
	*op = uvo;
	return lj_debug_uvname(pt, idx);
      }
    } else {
      if (idx < fn->c.nupvalues) {
	*tvp = &fn->c.upvalue[idx];
	*op = obj2gco(fn);
	return "";
      }
    }
  }
  return NULL;
}

/* Deduce name of an object from slot number and PC. */
const char *lj_debug_slotname(GCproto *pt, const BCIns *ip, BCReg slot,
			      const char **name)
{
  const char *lname;
restart:
  lname = debug_varname(pt, proto_bcpos(pt, ip), slot);
  if (lname != NULL) { *name = lname; return "local"; }
  while (--ip > proto_bc(pt)) {
    BCIns ins = *ip;
    BCOp op = bc_op(ins);
    BCReg ra = bc_a(ins);
    if (bcmode_a(op) == BCMbase) {
      if (slot >= ra && (op != BC_KNIL || slot <= bc_d(ins)))
	return NULL;
    } else if (bcmode_a(op) == BCMdst && ra == slot) {
      switch (bc_op(ins)) {
      case BC_MOV:
	if (ra == slot) { slot = bc_d(ins); goto restart; }
	break;
      case BC_GGET:
	*name = strdata(gco2str(proto_kgc(pt, ~(ptrdiff_t)bc_d(ins))));
	return "global";
      case BC_TGETS:
	*name = strdata(gco2str(proto_kgc(pt, ~(ptrdiff_t)bc_c(ins))));
	if (ip > proto_bc(pt)) {
	  BCIns insp = ip[-1];
	  if (bc_op(insp) == BC_MOV && bc_a(insp) == ra+1+LJ_FR2 &&
	      bc_d(insp) == bc_b(ins))
	    return "method";
	}
	return "field";
      case BC_UGET:
	*name = lj_debug_uvname(pt, bc_d(ins));
	return "upvalue";
      default:
	return NULL;
      }
    }
  }
  return NULL;
}

/* Deduce function name from caller of a frame. */
const char *lj_debug_funcname(lua_State *L, cTValue *frame, const char **name)
{
  cTValue *pframe;
  GCfunc *fn;
  BCPos pc;
  if (frame <= tvref(L->stack)+LJ_FR2)
    return NULL;
  if (frame_isvarg(frame))
    frame = frame_prevd(frame);
  pframe = frame_prev(frame);
  fn = frame_func(pframe);
  pc = debug_framepc(L, fn, frame);
  if (pc != NO_BCPOS) {
    GCproto *pt = funcproto(fn);
    const BCIns *ip = &proto_bc(pt)[check_exp(pc < pt->sizebc, pc)];
    MMS mm = bcmode_mm(bc_op(*ip));
    if (mm == MM_call) {
      BCReg slot = bc_a(*ip);
      if (bc_op(*ip) == BC_ITERC) slot -= 3;
      return lj_debug_slotname(pt, ip, slot, name);
    } else if (mm != MM__MAX) {
      *name = strdata(mmname_str(G(L), mm));
      return "metamethod";
    }
  }
  return NULL;
}

/* -- Source code locations ----------------------------------------------- */

/* Generate shortened source name. */
void lj_debug_shortname(char *out, GCstr *str, BCLine line)
{
  const char *src = strdata(str);
  if (*src == '=') {
    strncpy(out, src+1, LUA_IDSIZE);  /* Remove first char. */
    out[LUA_IDSIZE-1] = '\0';  /* Ensures null termination. */
  } else if (*src == '@') {  /* Output "source", or "...source". */
    size_t len = str->len-1;
    src++;  /* Skip the `@' */
    if (len >= LUA_IDSIZE) {
      src += len-(LUA_IDSIZE-4);  /* Get last part of file name. */
      *out++ = '.'; *out++ = '.'; *out++ = '.';
    }
    strcpy(out, src);
  } else {  /* Output [string "string"] or [builtin:name]. */
    size_t len;  /* Length, up to first control char. */
    for (len = 0; len < LUA_IDSIZE-12; len++)
      if (((const unsigned char *)src)[len] < ' ') break;
    strcpy(out, line == ~(BCLine)0 ? "[builtin:" : "[string \""); out += 9;
    if (src[len] != '\0') {  /* Must truncate? */
      if (len > LUA_IDSIZE-15) len = LUA_IDSIZE-15;
      strncpy(out, src, len); out += len;
      strcpy(out, "..."); out += 3;
    } else {
      strcpy(out, src); out += len;
    }
    strcpy(out, line == ~(BCLine)0 ? "]" : "\"]");
  }
}

/* Add current location of a frame to error message. */
void lj_debug_addloc(lua_State *L, const char *msg,
		     cTValue *frame, cTValue *nextframe)
{
  if (frame) {
    GCfunc *fn = frame_func(frame);
    if (isluafunc(fn)) {
      BCLine line = debug_frameline(L, fn, nextframe);
      if (line >= 0) {
	GCproto *pt = funcproto(fn);
	char buf[LUA_IDSIZE];
	lj_debug_shortname(buf, proto_chunkname(pt), pt->firstline);
	lj_strfmt_pushf(L, "%s:%d: %s", buf, line, msg);
	return;
      }
    }
  }
  lj_strfmt_pushf(L, "%s", msg);
}

/* Push location string for a bytecode position to Lua stack. */
void lj_debug_pushloc(lua_State *L, GCproto *pt, BCPos pc)
{
  GCstr *name = proto_chunkname(pt);
  const char *s = strdata(name);
  MSize i, len = name->len;
  BCLine line = lj_debug_line(pt, pc);
  if (pt->firstline == ~(BCLine)0) {
    lj_strfmt_pushf(L, "builtin:%s", s);
  } else if (*s == '@') {
    s++; len--;
    for (i = len; i > 0; i--)
      if (s[i] == '/' || s[i] == '\\') {
	s += i+1;
	break;
      }
    lj_strfmt_pushf(L, "%s:%d", s, line);
  } else if (len > 40) {
    lj_strfmt_pushf(L, "%p:%d", pt, line);
  } else if (*s == '=') {
    lj_strfmt_pushf(L, "%s:%d", s+1, line);
  } else {
    lj_strfmt_pushf(L, "\"%s\":%d", s, line);
  }
}

/* -- Public debug API ---------------------------------------------------- */

/* lua_getupvalue() and lua_setupvalue() are in lj_api.c. */

LUA_API const char *lua_getlocal(lua_State *L, const lua_Debug *ar, int n)
{
  const char *name = NULL;
  if (ar) {
    TValue *o = debug_localname(L, ar, &name, (BCReg)n);
    if (name) {
      copyTV(L, L->top, o);
      incr_top(L);
    }
  } else if (tvisfunc(L->top-1) && isluafunc(funcV(L->top-1))) {
    name = debug_varname(funcproto(funcV(L->top-1)), 0, (BCReg)n-1);
  }
  return name;
}

LUA_API const char *lua_setlocal(lua_State *L, const lua_Debug *ar, int n)
{
  const char *name = NULL;
  TValue *o = debug_localname(L, ar, &name, (BCReg)n);
  if (name)
    copyTV(L, o, L->top-1);
  L->top--;
  return name;
}

int lj_debug_getinfo(lua_State *L, const char *what, lj_Debug *ar, int ext)
{
  int opt_f = 0, opt_L = 0;
  TValue *frame = NULL;
  TValue *nextframe = NULL;
  GCfunc *fn;
  if (*what == '>') {
    TValue *func = L->top - 1;
    if (!tvisfunc(func)) return 0;
    fn = funcV(func);
    L->top--;
    what++;
  } else {
    uint32_t offset = (uint32_t)ar->i_ci & 0xffff;
    uint32_t size = (uint32_t)ar->i_ci >> 16;
    lj_assertL(offset != 0, "bad frame offset");
    frame = tvref(L->stack) + offset;
    if (size) nextframe = frame + size;
    lj_assertL(frame <= tvref(L->maxstack) &&
	       (!nextframe || nextframe <= tvref(L->maxstack)),
	       "broken frame chain");
    fn = frame_func(frame);
    lj_assertL(fn->c.gct == ~LJ_TFUNC, "bad frame function");
  }
  for (; *what; what++) {
    if (*what == 'S') {
      if (isluafunc(fn)) {
	GCproto *pt = funcproto(fn);
	BCLine firstline = pt->firstline;
	GCstr *name = proto_chunkname(pt);
	ar->source = strdata(name);
	lj_debug_shortname(ar->short_src, name, pt->firstline);
	ar->linedefined = (int)firstline;
	ar->lastlinedefined = (int)(firstline + pt->numline);
	ar->what = (firstline || !pt->numline) ? "Lua" : "main";
      } else {
	ar->source = "=[C]";
	ar->short_src[0] = '[';
	ar->short_src[1] = 'C';
	ar->short_src[2] = ']';
	ar->short_src[3] = '\0';
	ar->linedefined = -1;
	ar->lastlinedefined = -1;
	ar->what = "C";
      }
    } else if (*what == 'l') {
      ar->currentline = frame ? debug_frameline(L, fn, nextframe) : -1;
    } else if (*what == 'u') {
      ar->nups = fn->c.nupvalues;
      if (ext) {
	if (isluafunc(fn)) {
	  GCproto *pt = funcproto(fn);
	  ar->nparams = pt->numparams;
	  ar->isvararg = !!(pt->flags & PROTO_VARARG);
	} else {
	  ar->nparams = 0;
	  ar->isvararg = 1;
	}
      }
    } else if (*what == 'n') {
      ar->namewhat = frame ? lj_debug_funcname(L, frame, &ar->name) : NULL;
      if (ar->namewhat == NULL) {
	ar->namewhat = "";
	ar->name = NULL;
      }
    } else if (*what == 'f') {
      opt_f = 1;
    } else if (*what == 'L') {
      opt_L = 1;
    } else {
      return 0;  /* Bad option. */
    }
  }
  if (opt_f) {
    setfuncV(L, L->top, fn);
    incr_top(L);
  }
  if (opt_L) {
    if (isluafunc(fn)) {
      GCtab *t = lj_tab_new(L, 0, 0);
      GCproto *pt = funcproto(fn);
      const uint32_t *lineinfo = proto_lineinfo(pt);
      if (lineinfo) {
	BCLine first = pt->firstline;
	MSize i, szl = pt->sizebc-1;
	for (i = 0; i < szl; i++) {
	  BCLine line = first + lineinfo[i];
	  setboolV(lj_tab_setint(L, t, line), 1);
	}
      }
      settabV(L, L->top, t);
    } else {
      setnilV(L->top);
    }
    incr_top(L);
  }
  return 1;  /* Ok. */
}

LUA_API int lua_getinfo(lua_State *L, const char *what, lua_Debug *ar)
{
  return lj_debug_getinfo(L, what, (lj_Debug *)ar, 0);
}

LUA_API int lua_getstack(lua_State *L, int level, lua_Debug *ar)
{
  int size;
  cTValue *frame = lj_debug_frame(L, level, &size);
  if (frame) {
    ar->i_ci = (size << 16) + (int)(frame - tvref(L->stack));
    return 1;
  } else {
    ar->i_ci = level - size;
    return 0;
  }
}

<<<<<<< HEAD
=======
#if LJ_HASPROFILE
/* Put the chunkname into a buffer. */
static int debug_putchunkname(SBuf *sb, GCproto *pt, int pathstrip)
{
  GCstr *name = proto_chunkname(pt);
  const char *p = strdata(name);
  if (pt->firstline == ~(BCLine)0) {
    lj_buf_putmem(sb, "[builtin:", 9);
    lj_buf_putstr(sb, name);
    lj_buf_putb(sb, ']');
    return 0;
  }
  if (*p == '=' || *p == '@') {
    MSize len = name->len-1;
    p++;
    if (pathstrip) {
      int i;
      for (i = len-1; i >= 0; i--)
	if (p[i] == '/' || p[i] == '\\') {
	  len -= i+1;
	  p = p+i+1;
	  break;
	}
    }
    lj_buf_putmem(sb, p, len);
  } else {
    lj_buf_putmem(sb, "[string]", 8);
  }
  return 1;
}

/* Put a compact stack dump into a buffer. */
void lj_debug_dumpstack(lua_State *L, SBuf *sb, const char *fmt, int depth)
{
  int level = 0, dir = 1, pathstrip = 1;
  MSize lastlen = 0;
  if (depth < 0) { level = ~depth; depth = dir = -1; }  /* Reverse frames. */
  while (level != depth) {  /* Loop through all frame. */
    int size;
    cTValue *frame = lj_debug_frame(L, level, &size);
    if (frame) {
      cTValue *nextframe = size ? frame+size : NULL;
      GCfunc *fn = frame_func(frame);
      const uint8_t *p = (const uint8_t *)fmt;
      int c;
      while ((c = *p++)) {
	switch (c) {
	case 'p':  /* Preserve full path. */
	  pathstrip = 0;
	  break;
	case 'F': case 'f': {  /* Dump function name. */
	  const char *name;
	  const char *what = lj_debug_funcname(L, frame, &name);
	  if (what) {
	    if (c == 'F' && isluafunc(fn)) {  /* Dump module:name for 'F'. */
	      GCproto *pt = funcproto(fn);
	      if (pt->firstline != ~(BCLine)0) {  /* Not a bytecode builtin. */
		debug_putchunkname(sb, pt, pathstrip);
		lj_buf_putb(sb, ':');
	      }
	    }
	    lj_buf_putmem(sb, name, (MSize)strlen(name));
	    break;
	  }  /* else: can't derive a name, dump module:line. */
	  }
	  /* fallthrough */
	case 'l':  /* Dump module:line. */
	  if (isluafunc(fn)) {
	    GCproto *pt = funcproto(fn);
	    if (debug_putchunkname(sb, pt, pathstrip)) {
	      /* Regular Lua function. */
	      BCLine line = c == 'l' ? debug_frameline(L, fn, nextframe) :
				       pt->firstline;
	      lj_buf_putb(sb, ':');
	      lj_strfmt_putint(sb, line >= 0 ? line : pt->firstline);
	    }
	  } else if (isffunc(fn)) {  /* Dump numbered builtins. */
	    lj_buf_putmem(sb, "[builtin#", 9);
	    lj_strfmt_putint(sb, fn->c.ffid);
	    lj_buf_putb(sb, ']');
	  } else {  /* Dump C function address. */
	    lj_buf_putb(sb, '@');
	    lj_strfmt_putptr(sb, fn->c.f);
	  }
	  break;
	case 'Z':  /* Zap trailing separator. */
	  lastlen = sbuflen(sb);
	  break;
	default:
	  lj_buf_putb(sb, c);
	  break;
	}
      }
    } else if (dir == 1) {
      break;
    } else {
      level -= size;  /* Reverse frame order: quickly skip missing level. */
    }
    level += dir;
  }
  if (lastlen)
    sb->w = sb->b + lastlen;  /* Zap trailing separator. */
}
#endif
>>>>>>> 72efc42e

/* Number of frames for the leading and trailing part of a traceback. */
#define TRACEBACK_LEVELS1	12
#define TRACEBACK_LEVELS2	10

LUALIB_API void luaL_traceback (lua_State *L, lua_State *L1, const char *msg,
				int level)
{
  int top = (int)(L->top - L->base);
  int lim = TRACEBACK_LEVELS1;
  lua_Debug ar;
  if (msg) lua_pushfstring(L, "%s\n", msg);
  lua_pushliteral(L, "stack traceback:");
  while (lua_getstack(L1, level++, &ar)) {
    GCfunc *fn;
    if (level > lim) {
      if (!lua_getstack(L1, level + TRACEBACK_LEVELS2, &ar)) {
	level--;
      } else {
	lua_pushliteral(L, "\n\t...");
	lua_getstack(L1, -10, &ar);
	level = ar.i_ci - TRACEBACK_LEVELS2;
      }
      lim = 2147483647;
      continue;
    }
    lua_getinfo(L1, "Snlf", &ar);
    fn = funcV(L1->top-1); L1->top--;
    if (isffunc(fn) && !*ar.namewhat)
      lua_pushfstring(L, "\n\t[builtin#%d]:", fn->c.ffid);
    else
      lua_pushfstring(L, "\n\t%s:", ar.short_src);
    if (ar.currentline > 0)
      lua_pushfstring(L, "%d:", ar.currentline);
    if (*ar.namewhat) {
      lua_pushfstring(L, " in function " LUA_QS, ar.name);
    } else {
      if (*ar.what == 'm') {
	lua_pushliteral(L, " in main chunk");
      } else if (*ar.what == 'C') {
	lua_pushfstring(L, " at %p", fn->c.f);
      } else {
	lua_pushfstring(L, " in function <%s:%d>",
			ar.short_src, ar.linedefined);
      }
    }
    if ((int)(L->top - L->base) - top >= 15)
      lua_concat(L, (int)(L->top - L->base) - top);
  }
  lua_concat(L, (int)(L->top - L->base) - top);
}
<|MERGE_RESOLUTION|>--- conflicted
+++ resolved
@@ -534,113 +534,6 @@
   }
 }
 
-<<<<<<< HEAD
-=======
-#if LJ_HASPROFILE
-/* Put the chunkname into a buffer. */
-static int debug_putchunkname(SBuf *sb, GCproto *pt, int pathstrip)
-{
-  GCstr *name = proto_chunkname(pt);
-  const char *p = strdata(name);
-  if (pt->firstline == ~(BCLine)0) {
-    lj_buf_putmem(sb, "[builtin:", 9);
-    lj_buf_putstr(sb, name);
-    lj_buf_putb(sb, ']');
-    return 0;
-  }
-  if (*p == '=' || *p == '@') {
-    MSize len = name->len-1;
-    p++;
-    if (pathstrip) {
-      int i;
-      for (i = len-1; i >= 0; i--)
-	if (p[i] == '/' || p[i] == '\\') {
-	  len -= i+1;
-	  p = p+i+1;
-	  break;
-	}
-    }
-    lj_buf_putmem(sb, p, len);
-  } else {
-    lj_buf_putmem(sb, "[string]", 8);
-  }
-  return 1;
-}
-
-/* Put a compact stack dump into a buffer. */
-void lj_debug_dumpstack(lua_State *L, SBuf *sb, const char *fmt, int depth)
-{
-  int level = 0, dir = 1, pathstrip = 1;
-  MSize lastlen = 0;
-  if (depth < 0) { level = ~depth; depth = dir = -1; }  /* Reverse frames. */
-  while (level != depth) {  /* Loop through all frame. */
-    int size;
-    cTValue *frame = lj_debug_frame(L, level, &size);
-    if (frame) {
-      cTValue *nextframe = size ? frame+size : NULL;
-      GCfunc *fn = frame_func(frame);
-      const uint8_t *p = (const uint8_t *)fmt;
-      int c;
-      while ((c = *p++)) {
-	switch (c) {
-	case 'p':  /* Preserve full path. */
-	  pathstrip = 0;
-	  break;
-	case 'F': case 'f': {  /* Dump function name. */
-	  const char *name;
-	  const char *what = lj_debug_funcname(L, frame, &name);
-	  if (what) {
-	    if (c == 'F' && isluafunc(fn)) {  /* Dump module:name for 'F'. */
-	      GCproto *pt = funcproto(fn);
-	      if (pt->firstline != ~(BCLine)0) {  /* Not a bytecode builtin. */
-		debug_putchunkname(sb, pt, pathstrip);
-		lj_buf_putb(sb, ':');
-	      }
-	    }
-	    lj_buf_putmem(sb, name, (MSize)strlen(name));
-	    break;
-	  }  /* else: can't derive a name, dump module:line. */
-	  }
-	  /* fallthrough */
-	case 'l':  /* Dump module:line. */
-	  if (isluafunc(fn)) {
-	    GCproto *pt = funcproto(fn);
-	    if (debug_putchunkname(sb, pt, pathstrip)) {
-	      /* Regular Lua function. */
-	      BCLine line = c == 'l' ? debug_frameline(L, fn, nextframe) :
-				       pt->firstline;
-	      lj_buf_putb(sb, ':');
-	      lj_strfmt_putint(sb, line >= 0 ? line : pt->firstline);
-	    }
-	  } else if (isffunc(fn)) {  /* Dump numbered builtins. */
-	    lj_buf_putmem(sb, "[builtin#", 9);
-	    lj_strfmt_putint(sb, fn->c.ffid);
-	    lj_buf_putb(sb, ']');
-	  } else {  /* Dump C function address. */
-	    lj_buf_putb(sb, '@');
-	    lj_strfmt_putptr(sb, fn->c.f);
-	  }
-	  break;
-	case 'Z':  /* Zap trailing separator. */
-	  lastlen = sbuflen(sb);
-	  break;
-	default:
-	  lj_buf_putb(sb, c);
-	  break;
-	}
-      }
-    } else if (dir == 1) {
-      break;
-    } else {
-      level -= size;  /* Reverse frame order: quickly skip missing level. */
-    }
-    level += dir;
-  }
-  if (lastlen)
-    sb->w = sb->b + lastlen;  /* Zap trailing separator. */
-}
-#endif
->>>>>>> 72efc42e
 
 /* Number of frames for the leading and trailing part of a traceback. */
 #define TRACEBACK_LEVELS1	12
