/*
** FFI C call handling.
** Copyright (C) 2005-2022 Mike Pall. See Copyright Notice in luajit.h
*/

#include "lj_obj.h"


#include "lj_gc.h"
#include "lj_err.h"
#include "lj_tab.h"
#include "lj_ctype.h"
#include "lj_cconv.h"
#include "lj_cdata.h"
#include "lj_ccall.h"
#include "lj_trace.h"

/* Target-specific handling of register arguments. */
/* -- POSIX/x64 calling conventions --------------------------------------- */

#define CCALL_HANDLE_STRUCTRET \
  int rcl[2]; rcl[0] = rcl[1] = 0; \
  if (ccall_classify_struct(cts, ctr, rcl, 0)) { \
    cc->retref = 1;  /* Return struct by reference. */ \
    cc->gpr[ngpr++] = (GPRArg)dp; \
  } else { \
    cc->retref = 0;  /* Return small structs in registers. */ \
  }

#define CCALL_HANDLE_STRUCTRET2 \
  int rcl[2]; rcl[0] = rcl[1] = 0; \
  ccall_classify_struct(cts, ctr, rcl, 0); \
  ccall_struct_ret(cc, rcl, dp, ctr->size);

#define CCALL_HANDLE_COMPLEXRET \
  /* Complex values are returned in one or two FPRs. */ \
  cc->retref = 0;

#define CCALL_HANDLE_COMPLEXRET2 \
  if (ctr->size == 2*sizeof(float)) {  /* Copy complex float from FPR. */ \
    *(int64_t *)dp = cc->fpr[0].l[0]; \
  } else {  /* Copy non-contiguous complex double from FPRs. */ \
    ((int64_t *)dp)[0] = cc->fpr[0].l[0]; \
    ((int64_t *)dp)[1] = cc->fpr[1].l[0]; \
  }

#define CCALL_HANDLE_STRUCTARG \
  int rcl[2]; rcl[0] = rcl[1] = 0; \
  if (!ccall_classify_struct(cts, d, rcl, 0)) { \
    cc->nsp = nsp; cc->ngpr = ngpr; cc->nfpr = nfpr; \
    if (ccall_struct_arg(cc, cts, d, rcl, o, narg)) goto err_nyi; \
    nsp = cc->nsp; ngpr = cc->ngpr; nfpr = cc->nfpr; \
    continue; \
  }  /* Pass all other structs by value on stack. */

#define CCALL_HANDLE_COMPLEXARG \
  isfp = 2;  /* Pass complex in FPRs or on stack. Needs postprocessing. */

#define CCALL_HANDLE_REGARG \
  if (isfp) {  /* Try to pass argument in FPRs. */ \
    int n2 = ctype_isvector(d->info) ? 1 : n; \
    if (nfpr + n2 <= CCALL_NARG_FPR) { \
      dp = &cc->fpr[nfpr]; \
      nfpr += n2; \
      goto done; \
    } \
  } else {  /* Try to pass argument in GPRs. */ \
    /* Note that reordering is explicitly allowed in the x64 ABI. */ \
    if (n <= 2 && ngpr + n <= maxgpr) { \
      dp = &cc->gpr[ngpr]; \
      ngpr += n; \
      goto done; \
    } \
  }

<<<<<<< HEAD
=======
#elif LJ_TARGET_ARM
/* -- ARM calling conventions --------------------------------------------- */

#if LJ_ABI_SOFTFP

#define CCALL_HANDLE_STRUCTRET \
  /* Return structs of size <= 4 in a GPR. */ \
  cc->retref = !(sz <= 4); \
  if (cc->retref) cc->gpr[ngpr++] = (GPRArg)dp;

#define CCALL_HANDLE_COMPLEXRET \
  cc->retref = 1;  /* Return all complex values by reference. */ \
  cc->gpr[ngpr++] = (GPRArg)dp;

#define CCALL_HANDLE_COMPLEXRET2 \
  UNUSED(dp); /* Nothing to do. */

#define CCALL_HANDLE_STRUCTARG \
  /* Pass all structs by value in registers and/or on the stack. */

#define CCALL_HANDLE_COMPLEXARG \
  /* Pass complex by value in 2 or 4 GPRs. */

#define CCALL_HANDLE_REGARG_FP1
#define CCALL_HANDLE_REGARG_FP2

#else

#define CCALL_HANDLE_STRUCTRET \
  cc->retref = !ccall_classify_struct(cts, ctr, ct); \
  if (cc->retref) cc->gpr[ngpr++] = (GPRArg)dp;

#define CCALL_HANDLE_STRUCTRET2 \
  if (ccall_classify_struct(cts, ctr, ct) > 1) sp = (uint8_t *)&cc->fpr[0]; \
  memcpy(dp, sp, ctr->size);

#define CCALL_HANDLE_COMPLEXRET \
  if (!(ct->info & CTF_VARARG)) cc->retref = 0;  /* Return complex in FPRs. */

#define CCALL_HANDLE_COMPLEXRET2 \
  if (!(ct->info & CTF_VARARG)) memcpy(dp, &cc->fpr[0], ctr->size);

#define CCALL_HANDLE_STRUCTARG \
  isfp = (ccall_classify_struct(cts, d, ct) > 1);
  /* Pass all structs by value in registers and/or on the stack. */

#define CCALL_HANDLE_COMPLEXARG \
  isfp = 1;  /* Pass complex by value in FPRs or on stack. */

#define CCALL_HANDLE_REGARG_FP1 \
  if (isfp && !(ct->info & CTF_VARARG)) { \
    if ((d->info & CTF_ALIGN) > CTALIGN_PTR) { \
      if (nfpr + (n >> 1) <= CCALL_NARG_FPR) { \
	dp = &cc->fpr[nfpr]; \
	nfpr += (n >> 1); \
	goto done; \
      } \
    } else { \
      if (sz > 1 && fprodd != nfpr) fprodd = 0; \
      if (fprodd) { \
	if (2*nfpr+n <= 2*CCALL_NARG_FPR+1) { \
	  dp = (void *)&cc->fpr[fprodd-1].f[1]; \
	  nfpr += (n >> 1); \
	  if ((n & 1)) fprodd = 0; else fprodd = nfpr-1; \
	  goto done; \
	} \
      } else { \
	if (2*nfpr+n <= 2*CCALL_NARG_FPR) { \
	  dp = (void *)&cc->fpr[nfpr]; \
	  nfpr += (n >> 1); \
	  if ((n & 1)) fprodd = ++nfpr; else fprodd = 0; \
	  goto done; \
	} \
      } \
    } \
    fprodd = 0;  /* No reordering after the first FP value is on stack. */ \
  } else {

#define CCALL_HANDLE_REGARG_FP2	}

#endif

#define CCALL_HANDLE_REGARG \
  CCALL_HANDLE_REGARG_FP1 \
  if ((d->info & CTF_ALIGN) > CTALIGN_PTR) { \
    if (ngpr < maxgpr) \
      ngpr = (ngpr + 1u) & ~1u;  /* Align to regpair. */ \
  } \
  if (ngpr < maxgpr) { \
    dp = &cc->gpr[ngpr]; \
    if (ngpr + n > maxgpr) { \
      nsp += ngpr + n - maxgpr;  /* Assumes contiguous gpr/stack fields. */ \
      if (nsp > CCALL_MAXSTACK) goto err_nyi;  /* Too many arguments. */ \
      ngpr = maxgpr; \
    } else { \
      ngpr += n; \
    } \
    goto done; \
  } CCALL_HANDLE_REGARG_FP2

#define CCALL_HANDLE_RET \
  if ((ct->info & CTF_VARARG)) sp = (uint8_t *)&cc->gpr[0];

#elif LJ_TARGET_ARM64
/* -- ARM64 calling conventions ------------------------------------------- */

#define CCALL_HANDLE_STRUCTRET \
  cc->retref = !ccall_classify_struct(cts, ctr); \
  if (cc->retref) cc->retp = dp;

#define CCALL_HANDLE_STRUCTRET2 \
  unsigned int cl = ccall_classify_struct(cts, ctr); \
  if ((cl & 4)) { /* Combine float HFA from separate registers. */ \
    CTSize i = (cl >> 8) - 1; \
    do { ((uint32_t *)dp)[i] = cc->fpr[i].lo; } while (i--); \
  } else { \
    if (cl > 1) sp = (uint8_t *)&cc->fpr[0]; \
    memcpy(dp, sp, ctr->size); \
  }

#define CCALL_HANDLE_COMPLEXRET \
  /* Complex values are returned in one or two FPRs. */ \
  cc->retref = 0;

#define CCALL_HANDLE_COMPLEXRET2 \
  if (ctr->size == 2*sizeof(float)) {  /* Copy complex float from FPRs. */ \
    ((float *)dp)[0] = cc->fpr[0].f; \
    ((float *)dp)[1] = cc->fpr[1].f; \
  } else {  /* Copy complex double from FPRs. */ \
    ((double *)dp)[0] = cc->fpr[0].d; \
    ((double *)dp)[1] = cc->fpr[1].d; \
  }

#define CCALL_HANDLE_STRUCTARG \
  unsigned int cl = ccall_classify_struct(cts, d); \
  if (cl == 0) {  /* Pass struct by reference. */ \
    rp = cdataptr(lj_cdata_new(cts, did, sz)); \
    sz = CTSIZE_PTR; \
  } else if (cl > 1) {  /* Pass struct in FPRs or on stack. */ \
    isfp = (cl & 4) ? 2 : 1; \
  }  /* else: Pass struct in GPRs or on stack. */

#define CCALL_HANDLE_COMPLEXARG \
  /* Pass complex by value in separate (!) FPRs or on stack. */ \
  isfp = sz == 2*sizeof(float) ? 2 : 1;

#define CCALL_HANDLE_REGARG \
  if (LJ_TARGET_OSX && isva) { \
    /* IOS: All variadic arguments are on the stack. */ \
  } else if (isfp) {  /* Try to pass argument in FPRs. */ \
    int n2 = ctype_isvector(d->info) ? 1 : \
	     isfp == 1 ? n : (d->size >> (4-isfp)); \
    if (nfpr + n2 <= CCALL_NARG_FPR) { \
      dp = &cc->fpr[nfpr]; \
      nfpr += n2; \
      goto done; \
    } else { \
      nfpr = CCALL_NARG_FPR;  /* Prevent reordering. */ \
      if (LJ_TARGET_OSX && d->size < 8) goto err_nyi; \
    } \
  } else {  /* Try to pass argument in GPRs. */ \
    if (!LJ_TARGET_OSX && (d->info & CTF_ALIGN) > CTALIGN_PTR) \
      ngpr = (ngpr + 1u) & ~1u;  /* Align to regpair. */ \
    if (ngpr + n <= maxgpr) { \
      dp = &cc->gpr[ngpr]; \
      ngpr += n; \
      goto done; \
    } else { \
      ngpr = maxgpr;  /* Prevent reordering. */ \
      if (LJ_TARGET_OSX && d->size < 8) goto err_nyi; \
    } \
  }

#if LJ_BE
#define CCALL_HANDLE_RET \
  if (ctype_isfp(ctr->info) && ctr->size == sizeof(float)) \
    sp = (uint8_t *)&cc->fpr[0].f;
#endif


#elif LJ_TARGET_PPC
/* -- PPC calling conventions --------------------------------------------- */

#define CCALL_HANDLE_STRUCTRET \
  cc->retref = 1;  /* Return all structs by reference. */ \
  cc->gpr[ngpr++] = (GPRArg)dp;

#define CCALL_HANDLE_COMPLEXRET \
  /* Complex values are returned in 2 or 4 GPRs. */ \
  cc->retref = 0;

#define CCALL_HANDLE_COMPLEXRET2 \
  memcpy(dp, sp, ctr->size);  /* Copy complex from GPRs. */

#define CCALL_HANDLE_STRUCTARG \
  rp = cdataptr(lj_cdata_new(cts, did, sz)); \
  sz = CTSIZE_PTR;  /* Pass all structs by reference. */

#define CCALL_HANDLE_COMPLEXARG \
  /* Pass complex by value in 2 or 4 GPRs. */

#define CCALL_HANDLE_GPR \
  /* Try to pass argument in GPRs. */ \
  if (n > 1) { \
    /* int64_t or complex (float). */ \
    lj_assertL(n == 2 || n == 4, "bad GPR size %d", n); \
    if (ctype_isinteger(d->info) || ctype_isfp(d->info)) \
      ngpr = (ngpr + 1u) & ~1u;  /* Align int64_t to regpair. */ \
    else if (ngpr + n > maxgpr) \
      ngpr = maxgpr;  /* Prevent reordering. */ \
  } \
  if (ngpr + n <= maxgpr) { \
    dp = &cc->gpr[ngpr]; \
    ngpr += n; \
    goto done; \
  } \

#if LJ_ABI_SOFTFP
#define CCALL_HANDLE_REGARG  CCALL_HANDLE_GPR
#else
#define CCALL_HANDLE_REGARG \
  if (isfp) {  /* Try to pass argument in FPRs. */ \
    if (nfpr + 1 <= CCALL_NARG_FPR) { \
      dp = &cc->fpr[nfpr]; \
      nfpr += 1; \
      d = ctype_get(cts, CTID_DOUBLE);  /* FPRs always hold doubles. */ \
      goto done; \
    } \
  } else { \
    CCALL_HANDLE_GPR \
  }
#endif

#if !LJ_ABI_SOFTFP
#define CCALL_HANDLE_RET \
  if (ctype_isfp(ctr->info) && ctr->size == sizeof(float)) \
    ctr = ctype_get(cts, CTID_DOUBLE);  /* FPRs always hold doubles. */
#endif

#elif LJ_TARGET_MIPS32
/* -- MIPS o32 calling conventions ---------------------------------------- */

#define CCALL_HANDLE_STRUCTRET \
  cc->retref = 1;  /* Return all structs by reference. */ \
  cc->gpr[ngpr++] = (GPRArg)dp;

#define CCALL_HANDLE_COMPLEXRET \
  /* Complex values are returned in 1 or 2 FPRs. */ \
  cc->retref = 0;

#if LJ_ABI_SOFTFP
#define CCALL_HANDLE_COMPLEXRET2 \
  if (ctr->size == 2*sizeof(float)) {  /* Copy complex float from GPRs. */ \
    ((intptr_t *)dp)[0] = cc->gpr[0]; \
    ((intptr_t *)dp)[1] = cc->gpr[1]; \
  } else {  /* Copy complex double from GPRs. */ \
    ((intptr_t *)dp)[0] = cc->gpr[0]; \
    ((intptr_t *)dp)[1] = cc->gpr[1]; \
    ((intptr_t *)dp)[2] = cc->gpr[2]; \
    ((intptr_t *)dp)[3] = cc->gpr[3]; \
  }
#else
#define CCALL_HANDLE_COMPLEXRET2 \
  if (ctr->size == 2*sizeof(float)) {  /* Copy complex float from FPRs. */ \
    ((float *)dp)[0] = cc->fpr[0].f; \
    ((float *)dp)[1] = cc->fpr[1].f; \
  } else {  /* Copy complex double from FPRs. */ \
    ((double *)dp)[0] = cc->fpr[0].d; \
    ((double *)dp)[1] = cc->fpr[1].d; \
  }
#endif

#define CCALL_HANDLE_STRUCTARG \
  /* Pass all structs by value in registers and/or on the stack. */

#define CCALL_HANDLE_COMPLEXARG \
  /* Pass complex by value in 2 or 4 GPRs. */

#define CCALL_HANDLE_GPR \
  if ((d->info & CTF_ALIGN) > CTALIGN_PTR) \
    ngpr = (ngpr + 1u) & ~1u;  /* Align to regpair. */ \
  if (ngpr < maxgpr) { \
    dp = &cc->gpr[ngpr]; \
    if (ngpr + n > maxgpr) { \
     nsp += ngpr + n - maxgpr;  /* Assumes contiguous gpr/stack fields. */ \
     if (nsp > CCALL_MAXSTACK) goto err_nyi;  /* Too many arguments. */ \
     ngpr = maxgpr; \
    } else { \
     ngpr += n; \
    } \
    goto done; \
  }

#if !LJ_ABI_SOFTFP	/* MIPS32 hard-float */
#define CCALL_HANDLE_REGARG \
  if (isfp && nfpr < CCALL_NARG_FPR && !(ct->info & CTF_VARARG)) { \
    /* Try to pass argument in FPRs. */ \
    dp = n == 1 ? (void *)&cc->fpr[nfpr].f : (void *)&cc->fpr[nfpr].d; \
    nfpr++; ngpr += n; \
    goto done; \
  } else {  /* Try to pass argument in GPRs. */ \
    nfpr = CCALL_NARG_FPR; \
    CCALL_HANDLE_GPR \
  }
#else			/* MIPS32 soft-float */
#define CCALL_HANDLE_REGARG CCALL_HANDLE_GPR
#endif

#if !LJ_ABI_SOFTFP
/* On MIPS64 soft-float, position of float return values is endian-dependant. */
#define CCALL_HANDLE_RET \
  if (ctype_isfp(ctr->info) && ctr->size == sizeof(float)) \
    sp = (uint8_t *)&cc->fpr[0].f;
#endif

#elif LJ_TARGET_MIPS64
/* -- MIPS n64 calling conventions ---------------------------------------- */

#define CCALL_HANDLE_STRUCTRET \
  cc->retref = !(sz <= 16); \
  if (cc->retref) cc->gpr[ngpr++] = (GPRArg)dp;

#define CCALL_HANDLE_STRUCTRET2 \
  ccall_copy_struct(cc, ctr, dp, sp, ccall_classify_struct(cts, ctr, ct));

#define CCALL_HANDLE_COMPLEXRET \
  /* Complex values are returned in 1 or 2 FPRs. */ \
  cc->retref = 0;

#if LJ_ABI_SOFTFP	/* MIPS64 soft-float */

#define CCALL_HANDLE_COMPLEXRET2 \
  if (ctr->size == 2*sizeof(float)) {  /* Copy complex float from GPRs. */ \
    ((intptr_t *)dp)[0] = cc->gpr[0]; \
  } else {  /* Copy complex double from GPRs. */ \
    ((intptr_t *)dp)[0] = cc->gpr[0]; \
    ((intptr_t *)dp)[1] = cc->gpr[1]; \
  }

#define CCALL_HANDLE_COMPLEXARG \
  /* Pass complex by value in 2 or 4 GPRs. */

/* Position of soft-float 'float' return value depends on endianess.  */
#define CCALL_HANDLE_RET \
  if (ctype_isfp(ctr->info) && ctr->size == sizeof(float)) \
    sp = (uint8_t *)cc->gpr + LJ_ENDIAN_SELECT(0, 4);

#else			/* MIPS64 hard-float */

#define CCALL_HANDLE_COMPLEXRET2 \
  if (ctr->size == 2*sizeof(float)) {  /* Copy complex float from FPRs. */ \
    ((float *)dp)[0] = cc->fpr[0].f; \
    ((float *)dp)[1] = cc->fpr[1].f; \
  } else {  /* Copy complex double from FPRs. */ \
    ((double *)dp)[0] = cc->fpr[0].d; \
    ((double *)dp)[1] = cc->fpr[1].d; \
  }

#define CCALL_HANDLE_COMPLEXARG \
  if (sz == 2*sizeof(float)) { \
    isfp = 2; \
    if (ngpr < maxgpr) \
      sz *= 2; \
  }

#define CCALL_HANDLE_RET \
  if (ctype_isfp(ctr->info) && ctr->size == sizeof(float)) \
    sp = (uint8_t *)&cc->fpr[0].f;

#endif

#define CCALL_HANDLE_STRUCTARG \
  /* Pass all structs by value in registers and/or on the stack. */

#define CCALL_HANDLE_REGARG \
  if (ngpr < maxgpr) { \
    dp = &cc->gpr[ngpr]; \
    if (ngpr + n > maxgpr) { \
      nsp += ngpr + n - maxgpr;  /* Assumes contiguous gpr/stack fields. */ \
      if (nsp > CCALL_MAXSTACK) goto err_nyi;  /* Too many arguments. */ \
      ngpr = maxgpr; \
    } else { \
      ngpr += n; \
    } \
    goto done; \
  }

#else
#error "Missing calling convention definitions for this architecture"
#endif
>>>>>>> 72efc42e

#ifndef CCALL_HANDLE_STRUCTRET2
#define CCALL_HANDLE_STRUCTRET2 \
  memcpy(dp, sp, ctr->size);  /* Copy struct return value from GPRs. */
#endif

/* -- x86 OSX ABI struct classification ----------------------------------- */


/* -- x64 struct classification ------------------------------------------- */


/* Register classes for x64 struct classification. */
#define CCALL_RCL_INT	1
#define CCALL_RCL_SSE	2
#define CCALL_RCL_MEM	4
/* NYI: classify vectors. */

static int ccall_classify_struct(CTState *cts, CType *ct, int *rcl, CTSize ofs);

/* Classify a C type. */
static void ccall_classify_ct(CTState *cts, CType *ct, int *rcl, CTSize ofs)
{
  if (ctype_isarray(ct->info)) {
    CType *cct = ctype_rawchild(cts, ct);
    CTSize eofs, esz = cct->size, asz = ct->size;
    for (eofs = 0; eofs < asz; eofs += esz)
      ccall_classify_ct(cts, cct, rcl, ofs+eofs);
  } else if (ctype_isstruct(ct->info)) {
    ccall_classify_struct(cts, ct, rcl, ofs);
  } else {
    int cl = ctype_isfp(ct->info) ? CCALL_RCL_SSE : CCALL_RCL_INT;
    lj_assertCTS(ctype_hassize(ct->info),
		 "classify ctype %08x without size", ct->info);
    if ((ofs & (ct->size-1))) cl = CCALL_RCL_MEM;  /* Unaligned. */
    rcl[(ofs >= 8)] |= cl;
  }
}

/* Recursively classify a struct based on its fields. */
static int ccall_classify_struct(CTState *cts, CType *ct, int *rcl, CTSize ofs)
{
  if (ct->size > 16) return CCALL_RCL_MEM;  /* Too big, gets memory class. */
  while (ct->sib) {
    CTSize fofs;
    ct = ctype_get(cts, ct->sib);
    fofs = ofs+ct->size;
    if (ctype_isfield(ct->info))
      ccall_classify_ct(cts, ctype_rawchild(cts, ct), rcl, fofs);
    else if (ctype_isbitfield(ct->info))
      rcl[(fofs >= 8)] |= CCALL_RCL_INT;  /* NYI: unaligned bitfields? */
    else if (ctype_isxattrib(ct->info, CTA_SUBTYPE))
      ccall_classify_struct(cts, ctype_rawchild(cts, ct), rcl, fofs);
  }
  return ((rcl[0]|rcl[1]) & CCALL_RCL_MEM);  /* Memory class? */
}

/* Try to split up a small struct into registers. */
static int ccall_struct_reg(CCallState *cc, CTState *cts, GPRArg *dp, int *rcl)
{
  MSize ngpr = cc->ngpr, nfpr = cc->nfpr;
  uint32_t i;
  UNUSED(cts);
  for (i = 0; i < 2; i++) {
    lj_assertCTS(!(rcl[i] & CCALL_RCL_MEM), "pass mem struct in reg");
    if ((rcl[i] & CCALL_RCL_INT)) {  /* Integer class takes precedence. */
      if (ngpr >= CCALL_NARG_GPR) return 1;  /* Register overflow. */
      cc->gpr[ngpr++] = dp[i];
    } else if ((rcl[i] & CCALL_RCL_SSE)) {
      if (nfpr >= CCALL_NARG_FPR) return 1;  /* Register overflow. */
      cc->fpr[nfpr++].l[0] = dp[i];
    }
  }
  cc->ngpr = ngpr; cc->nfpr = nfpr;
  return 0;  /* Ok. */
}

/* Pass a small struct argument. */
static int ccall_struct_arg(CCallState *cc, CTState *cts, CType *d, int *rcl,
			    TValue *o, int narg)
{
  GPRArg dp[2];
  dp[0] = dp[1] = 0;
  /* Convert to temp. struct. */
  lj_cconv_ct_tv(cts, d, (uint8_t *)dp, o, CCF_ARG(narg));
  if (ccall_struct_reg(cc, cts, dp, rcl)) {
    /* Register overflow? Pass on stack. */
    MSize nsp = cc->nsp, n = rcl[1] ? 2 : 1;
    if (nsp + n > CCALL_MAXSTACK) return 1;  /* Too many arguments. */
    cc->nsp = nsp + n;
    memcpy(&cc->stack[nsp], dp, n*CTSIZE_PTR);
  }
  return 0;  /* Ok. */
}

/* Combine returned small struct. */
static void ccall_struct_ret(CCallState *cc, int *rcl, uint8_t *dp, CTSize sz)
{
  GPRArg sp[2];
  MSize ngpr = 0, nfpr = 0;
  uint32_t i;
  for (i = 0; i < 2; i++) {
    if ((rcl[i] & CCALL_RCL_INT)) {  /* Integer class takes precedence. */
      sp[i] = cc->gpr[ngpr++];
    } else if ((rcl[i] & CCALL_RCL_SSE)) {
      sp[i] = cc->fpr[nfpr++].l[0];
    }
  }
  memcpy(dp, sp, sz);
}

/* -- ARM hard-float ABI struct classification ---------------------------- */


/* -- ARM64 ABI struct classification ------------------------------------- */


/* -- MIPS64 ABI struct classification ---------------------------- */


/* -- Common C call handling ---------------------------------------------- */

/* Infer the destination CTypeID for a vararg argument. */
CTypeID lj_ccall_ctid_vararg(CTState *cts, cTValue *o)
{
  if (tvisnumber(o)) {
    return CTID_DOUBLE;
  } else if (tviscdata(o)) {
    CTypeID id = cdataV(o)->ctypeid;
    CType *s = ctype_get(cts, id);
    if (ctype_isrefarray(s->info)) {
      return lj_ctype_intern(cts,
	       CTINFO(CT_PTR, CTALIGN_PTR|ctype_cid(s->info)), CTSIZE_PTR);
    } else if (ctype_isstruct(s->info) || ctype_isfunc(s->info)) {
      /* NYI: how to pass a struct by value in a vararg argument? */
      return lj_ctype_intern(cts, CTINFO(CT_PTR, CTALIGN_PTR|id), CTSIZE_PTR);
    } else if (ctype_isfp(s->info) && s->size == sizeof(float)) {
      return CTID_DOUBLE;
    } else {
      return id;
    }
  } else if (tvisstr(o)) {
    return CTID_P_CCHAR;
  } else if (tvisbool(o)) {
    return CTID_BOOL;
  } else {
    return CTID_P_VOID;
  }
}

/* Setup arguments for C call. */
static int ccall_set_args(lua_State *L, CTState *cts, CType *ct,
			  CCallState *cc)
{
  int gcsteps = 0;
  TValue *o, *top = L->top;
  CTypeID fid;
  CType *ctr;
  MSize maxgpr, ngpr = 0, nsp = 0, narg;
#if CCALL_NARG_FPR
  MSize nfpr = 0;
#endif

  /* Clear unused regs to get some determinism in case of misdeclaration. */
  memset(cc->gpr, 0, sizeof(cc->gpr));
#if CCALL_NUM_FPR
  memset(cc->fpr, 0, sizeof(cc->fpr));
#endif

  maxgpr = CCALL_NARG_GPR;

  /* Perform required setup for some result types. */
  ctr = ctype_rawchild(cts, ct);
  if (ctype_isvector(ctr->info)) {
    if (!(CCALL_VECTOR_REG && (ctr->size == 8 || ctr->size == 16)))
      goto err_nyi;
  } else if (ctype_iscomplex(ctr->info) || ctype_isstruct(ctr->info)) {
    /* Preallocate cdata object and anchor it after arguments. */
    CTSize sz = ctr->size;
    GCcdata *cd = lj_cdata_new(cts, ctype_cid(ct->info), sz);
    void *dp = cdataptr(cd);
    setcdataV(L, L->top++, cd);
    if (ctype_isstruct(ctr->info)) {
      CCALL_HANDLE_STRUCTRET
    } else {
      CCALL_HANDLE_COMPLEXRET
    }
  }

  /* Skip initial attributes. */
  fid = ct->sib;
  while (fid) {
    CType *ctf = ctype_get(cts, fid);
    if (!ctype_isattrib(ctf->info)) break;
    fid = ctf->sib;
  }

  /* Walk through all passed arguments. */
  for (o = L->base+1, narg = 1; o < top; o++, narg++) {
    CTypeID did;
    CType *d;
    CTSize sz;
    MSize n, isfp = 0, isva = 0;
    void *dp, *rp = NULL;

    if (fid) {  /* Get argument type from field. */
      CType *ctf = ctype_get(cts, fid);
      fid = ctf->sib;
      lj_assertL(ctype_isfield(ctf->info), "field expected");
      did = ctype_cid(ctf->info);
    } else {
      if (!(ct->info & CTF_VARARG))
	lj_err_caller(L, LJ_ERR_FFI_NUMARG);  /* Too many arguments. */
      did = lj_ccall_ctid_vararg(cts, o);  /* Infer vararg type. */
      isva = 1;
    }
    d = ctype_raw(cts, did);
    sz = d->size;

    /* Find out how (by value/ref) and where (GPR/FPR) to pass an argument. */
    if (ctype_isnum(d->info)) {
      if (sz > 8) goto err_nyi;
      if ((d->info & CTF_FP))
	isfp = 1;
    } else if (ctype_isvector(d->info)) {
      if (CCALL_VECTOR_REG && (sz == 8 || sz == 16))
	isfp = 1;
      else
	goto err_nyi;
    } else if (ctype_isstruct(d->info)) {
      CCALL_HANDLE_STRUCTARG
    } else if (ctype_iscomplex(d->info)) {
      CCALL_HANDLE_COMPLEXARG
    } else {
      sz = CTSIZE_PTR;
    }
    sz = (sz + CTSIZE_PTR-1) & ~(CTSIZE_PTR-1);
    n = sz / CTSIZE_PTR;  /* Number of GPRs or stack slots needed. */

    CCALL_HANDLE_REGARG  /* Handle register arguments. */

    /* Otherwise pass argument on stack. */
    if (CCALL_ALIGN_STACKARG && !rp && (d->info & CTF_ALIGN) > CTALIGN_PTR) {
      MSize align = (1u << ctype_align(d->info-CTALIGN_PTR)) -1;
      nsp = (nsp + align) & ~align;  /* Align argument on stack. */
    }
    if (nsp + n > CCALL_MAXSTACK) {  /* Too many arguments. */
    err_nyi:
      lj_err_caller(L, LJ_ERR_FFI_NYICALL);
    }
    dp = &cc->stack[nsp];
    nsp += n;
    isva = 0;

  done:
    if (rp) {  /* Pass by reference. */
      gcsteps++;
      *(void **)dp = rp;
      dp = rp;
    }
    lj_cconv_ct_tv(cts, d, (uint8_t *)dp, o, CCF_ARG(narg));
    /* Extend passed integers to 32 bits at least. */
    if (ctype_isinteger_or_bool(d->info) && d->size < 4) {
      if (d->info & CTF_UNSIGNED)
	*(uint32_t *)dp = d->size == 1 ? (uint32_t)*(uint8_t *)dp :
					 (uint32_t)*(uint16_t *)dp;
      else
	*(int32_t *)dp = d->size == 1 ? (int32_t)*(int8_t *)dp :
					(int32_t)*(int16_t *)dp;
    }
    UNUSED(isva);
    if (isfp == 2 && n == 2 && (uint8_t *)dp == (uint8_t *)&cc->fpr[nfpr-2]) {
      cc->fpr[nfpr-1].d[0] = cc->fpr[nfpr-2].d[1];  /* Split complex double. */
      cc->fpr[nfpr-2].d[1] = 0;
    }
  }
  if (fid) lj_err_caller(L, LJ_ERR_FFI_NUMARG);  /* Too few arguments. */

  cc->nfpr = nfpr;  /* Required for vararg functions. */
  cc->nsp = nsp;
  cc->spadj = (CCALL_SPS_FREE + CCALL_SPS_EXTRA)*CTSIZE_PTR;
  if (nsp > CCALL_SPS_FREE)
    cc->spadj += (((nsp-CCALL_SPS_FREE)*CTSIZE_PTR + 15u) & ~15u);
  return gcsteps;
}

/* Get results from C call. */
static int ccall_get_results(lua_State *L, CTState *cts, CType *ct,
			     CCallState *cc, int *ret)
{
  CType *ctr = ctype_rawchild(cts, ct);
  uint8_t *sp = (uint8_t *)&cc->gpr[0];
  if (ctype_isvoid(ctr->info)) {
    *ret = 0;  /* Zero results. */
    return 0;  /* No additional GC step. */
  }
  *ret = 1;  /* One result. */
  if (ctype_isstruct(ctr->info)) {
    /* Return cdata object which is already on top of stack. */
    if (!cc->retref) {
      void *dp = cdataptr(cdataV(L->top-1));  /* Use preallocated object. */
      CCALL_HANDLE_STRUCTRET2
    }
    return 1;  /* One GC step. */
  }
  if (ctype_iscomplex(ctr->info)) {
    /* Return cdata object which is already on top of stack. */
    void *dp = cdataptr(cdataV(L->top-1));  /* Use preallocated object. */
    CCALL_HANDLE_COMPLEXRET2
    return 1;  /* One GC step. */
  }
#if CCALL_NUM_FPR
  if (ctype_isfp(ctr->info) || ctype_isvector(ctr->info))
    sp = (uint8_t *)&cc->fpr[0];
#endif
#ifdef CCALL_HANDLE_RET
  CCALL_HANDLE_RET
#endif
  /* No reference types end up here, so there's no need for the CTypeID. */
  lj_assertL(!(ctype_isrefarray(ctr->info) || ctype_isstruct(ctr->info)),
	     "unexpected reference ctype");
  return lj_cconv_tv_ct(cts, ctr, 0, L->top-1, sp);
}

/* Call C function. */
int lj_ccall_func(lua_State *L, GCcdata *cd)
{
  CTState *cts = ctype_cts(L);
  CType *ct = ctype_raw(cts, cd->ctypeid);
  CTSize sz = CTSIZE_PTR;
  if (ctype_isptr(ct->info)) {
    sz = ct->size;
    ct = ctype_rawchild(cts, ct);
  }
  if (ctype_isfunc(ct->info)) {
    CCallState cc;
    int gcsteps, ret;
    cc.func = (void (*)(void))cdata_getptr(cdataptr(cd), sz);
    gcsteps = ccall_set_args(L, cts, ct, &cc);
    ct = (CType *)((intptr_t)ct-(intptr_t)cts->tab);
    cts->cb.slot = ~0u;
    lj_vm_ffi_call(&cc);
    if (cts->cb.slot != ~0u) {  /* Blacklist function that called a callback. */
      TValue tv;
      tv.u64 = ((uintptr_t)(void *)cc.func >> 2) | U64x(800000000, 00000000);
      setboolV(lj_tab_set(L, cts->miscmap, &tv), 1);
    }
    ct = (CType *)((intptr_t)ct+(intptr_t)cts->tab);  /* May be reallocated. */
    gcsteps += ccall_get_results(L, cts, ct, &cc, &ret);
    while (gcsteps-- > 0)
      lj_gc_check(L);
    return ret;
  }
  return -1;  /* Not a function. */
}
<|MERGE_RESOLUTION|>--- conflicted
+++ resolved
@@ -73,399 +73,6 @@
     } \
   }
 
-<<<<<<< HEAD
-=======
-#elif LJ_TARGET_ARM
-/* -- ARM calling conventions --------------------------------------------- */
-
-#if LJ_ABI_SOFTFP
-
-#define CCALL_HANDLE_STRUCTRET \
-  /* Return structs of size <= 4 in a GPR. */ \
-  cc->retref = !(sz <= 4); \
-  if (cc->retref) cc->gpr[ngpr++] = (GPRArg)dp;
-
-#define CCALL_HANDLE_COMPLEXRET \
-  cc->retref = 1;  /* Return all complex values by reference. */ \
-  cc->gpr[ngpr++] = (GPRArg)dp;
-
-#define CCALL_HANDLE_COMPLEXRET2 \
-  UNUSED(dp); /* Nothing to do. */
-
-#define CCALL_HANDLE_STRUCTARG \
-  /* Pass all structs by value in registers and/or on the stack. */
-
-#define CCALL_HANDLE_COMPLEXARG \
-  /* Pass complex by value in 2 or 4 GPRs. */
-
-#define CCALL_HANDLE_REGARG_FP1
-#define CCALL_HANDLE_REGARG_FP2
-
-#else
-
-#define CCALL_HANDLE_STRUCTRET \
-  cc->retref = !ccall_classify_struct(cts, ctr, ct); \
-  if (cc->retref) cc->gpr[ngpr++] = (GPRArg)dp;
-
-#define CCALL_HANDLE_STRUCTRET2 \
-  if (ccall_classify_struct(cts, ctr, ct) > 1) sp = (uint8_t *)&cc->fpr[0]; \
-  memcpy(dp, sp, ctr->size);
-
-#define CCALL_HANDLE_COMPLEXRET \
-  if (!(ct->info & CTF_VARARG)) cc->retref = 0;  /* Return complex in FPRs. */
-
-#define CCALL_HANDLE_COMPLEXRET2 \
-  if (!(ct->info & CTF_VARARG)) memcpy(dp, &cc->fpr[0], ctr->size);
-
-#define CCALL_HANDLE_STRUCTARG \
-  isfp = (ccall_classify_struct(cts, d, ct) > 1);
-  /* Pass all structs by value in registers and/or on the stack. */
-
-#define CCALL_HANDLE_COMPLEXARG \
-  isfp = 1;  /* Pass complex by value in FPRs or on stack. */
-
-#define CCALL_HANDLE_REGARG_FP1 \
-  if (isfp && !(ct->info & CTF_VARARG)) { \
-    if ((d->info & CTF_ALIGN) > CTALIGN_PTR) { \
-      if (nfpr + (n >> 1) <= CCALL_NARG_FPR) { \
-	dp = &cc->fpr[nfpr]; \
-	nfpr += (n >> 1); \
-	goto done; \
-      } \
-    } else { \
-      if (sz > 1 && fprodd != nfpr) fprodd = 0; \
-      if (fprodd) { \
-	if (2*nfpr+n <= 2*CCALL_NARG_FPR+1) { \
-	  dp = (void *)&cc->fpr[fprodd-1].f[1]; \
-	  nfpr += (n >> 1); \
-	  if ((n & 1)) fprodd = 0; else fprodd = nfpr-1; \
-	  goto done; \
-	} \
-      } else { \
-	if (2*nfpr+n <= 2*CCALL_NARG_FPR) { \
-	  dp = (void *)&cc->fpr[nfpr]; \
-	  nfpr += (n >> 1); \
-	  if ((n & 1)) fprodd = ++nfpr; else fprodd = 0; \
-	  goto done; \
-	} \
-      } \
-    } \
-    fprodd = 0;  /* No reordering after the first FP value is on stack. */ \
-  } else {
-
-#define CCALL_HANDLE_REGARG_FP2	}
-
-#endif
-
-#define CCALL_HANDLE_REGARG \
-  CCALL_HANDLE_REGARG_FP1 \
-  if ((d->info & CTF_ALIGN) > CTALIGN_PTR) { \
-    if (ngpr < maxgpr) \
-      ngpr = (ngpr + 1u) & ~1u;  /* Align to regpair. */ \
-  } \
-  if (ngpr < maxgpr) { \
-    dp = &cc->gpr[ngpr]; \
-    if (ngpr + n > maxgpr) { \
-      nsp += ngpr + n - maxgpr;  /* Assumes contiguous gpr/stack fields. */ \
-      if (nsp > CCALL_MAXSTACK) goto err_nyi;  /* Too many arguments. */ \
-      ngpr = maxgpr; \
-    } else { \
-      ngpr += n; \
-    } \
-    goto done; \
-  } CCALL_HANDLE_REGARG_FP2
-
-#define CCALL_HANDLE_RET \
-  if ((ct->info & CTF_VARARG)) sp = (uint8_t *)&cc->gpr[0];
-
-#elif LJ_TARGET_ARM64
-/* -- ARM64 calling conventions ------------------------------------------- */
-
-#define CCALL_HANDLE_STRUCTRET \
-  cc->retref = !ccall_classify_struct(cts, ctr); \
-  if (cc->retref) cc->retp = dp;
-
-#define CCALL_HANDLE_STRUCTRET2 \
-  unsigned int cl = ccall_classify_struct(cts, ctr); \
-  if ((cl & 4)) { /* Combine float HFA from separate registers. */ \
-    CTSize i = (cl >> 8) - 1; \
-    do { ((uint32_t *)dp)[i] = cc->fpr[i].lo; } while (i--); \
-  } else { \
-    if (cl > 1) sp = (uint8_t *)&cc->fpr[0]; \
-    memcpy(dp, sp, ctr->size); \
-  }
-
-#define CCALL_HANDLE_COMPLEXRET \
-  /* Complex values are returned in one or two FPRs. */ \
-  cc->retref = 0;
-
-#define CCALL_HANDLE_COMPLEXRET2 \
-  if (ctr->size == 2*sizeof(float)) {  /* Copy complex float from FPRs. */ \
-    ((float *)dp)[0] = cc->fpr[0].f; \
-    ((float *)dp)[1] = cc->fpr[1].f; \
-  } else {  /* Copy complex double from FPRs. */ \
-    ((double *)dp)[0] = cc->fpr[0].d; \
-    ((double *)dp)[1] = cc->fpr[1].d; \
-  }
-
-#define CCALL_HANDLE_STRUCTARG \
-  unsigned int cl = ccall_classify_struct(cts, d); \
-  if (cl == 0) {  /* Pass struct by reference. */ \
-    rp = cdataptr(lj_cdata_new(cts, did, sz)); \
-    sz = CTSIZE_PTR; \
-  } else if (cl > 1) {  /* Pass struct in FPRs or on stack. */ \
-    isfp = (cl & 4) ? 2 : 1; \
-  }  /* else: Pass struct in GPRs or on stack. */
-
-#define CCALL_HANDLE_COMPLEXARG \
-  /* Pass complex by value in separate (!) FPRs or on stack. */ \
-  isfp = sz == 2*sizeof(float) ? 2 : 1;
-
-#define CCALL_HANDLE_REGARG \
-  if (LJ_TARGET_OSX && isva) { \
-    /* IOS: All variadic arguments are on the stack. */ \
-  } else if (isfp) {  /* Try to pass argument in FPRs. */ \
-    int n2 = ctype_isvector(d->info) ? 1 : \
-	     isfp == 1 ? n : (d->size >> (4-isfp)); \
-    if (nfpr + n2 <= CCALL_NARG_FPR) { \
-      dp = &cc->fpr[nfpr]; \
-      nfpr += n2; \
-      goto done; \
-    } else { \
-      nfpr = CCALL_NARG_FPR;  /* Prevent reordering. */ \
-      if (LJ_TARGET_OSX && d->size < 8) goto err_nyi; \
-    } \
-  } else {  /* Try to pass argument in GPRs. */ \
-    if (!LJ_TARGET_OSX && (d->info & CTF_ALIGN) > CTALIGN_PTR) \
-      ngpr = (ngpr + 1u) & ~1u;  /* Align to regpair. */ \
-    if (ngpr + n <= maxgpr) { \
-      dp = &cc->gpr[ngpr]; \
-      ngpr += n; \
-      goto done; \
-    } else { \
-      ngpr = maxgpr;  /* Prevent reordering. */ \
-      if (LJ_TARGET_OSX && d->size < 8) goto err_nyi; \
-    } \
-  }
-
-#if LJ_BE
-#define CCALL_HANDLE_RET \
-  if (ctype_isfp(ctr->info) && ctr->size == sizeof(float)) \
-    sp = (uint8_t *)&cc->fpr[0].f;
-#endif
-
-
-#elif LJ_TARGET_PPC
-/* -- PPC calling conventions --------------------------------------------- */
-
-#define CCALL_HANDLE_STRUCTRET \
-  cc->retref = 1;  /* Return all structs by reference. */ \
-  cc->gpr[ngpr++] = (GPRArg)dp;
-
-#define CCALL_HANDLE_COMPLEXRET \
-  /* Complex values are returned in 2 or 4 GPRs. */ \
-  cc->retref = 0;
-
-#define CCALL_HANDLE_COMPLEXRET2 \
-  memcpy(dp, sp, ctr->size);  /* Copy complex from GPRs. */
-
-#define CCALL_HANDLE_STRUCTARG \
-  rp = cdataptr(lj_cdata_new(cts, did, sz)); \
-  sz = CTSIZE_PTR;  /* Pass all structs by reference. */
-
-#define CCALL_HANDLE_COMPLEXARG \
-  /* Pass complex by value in 2 or 4 GPRs. */
-
-#define CCALL_HANDLE_GPR \
-  /* Try to pass argument in GPRs. */ \
-  if (n > 1) { \
-    /* int64_t or complex (float). */ \
-    lj_assertL(n == 2 || n == 4, "bad GPR size %d", n); \
-    if (ctype_isinteger(d->info) || ctype_isfp(d->info)) \
-      ngpr = (ngpr + 1u) & ~1u;  /* Align int64_t to regpair. */ \
-    else if (ngpr + n > maxgpr) \
-      ngpr = maxgpr;  /* Prevent reordering. */ \
-  } \
-  if (ngpr + n <= maxgpr) { \
-    dp = &cc->gpr[ngpr]; \
-    ngpr += n; \
-    goto done; \
-  } \
-
-#if LJ_ABI_SOFTFP
-#define CCALL_HANDLE_REGARG  CCALL_HANDLE_GPR
-#else
-#define CCALL_HANDLE_REGARG \
-  if (isfp) {  /* Try to pass argument in FPRs. */ \
-    if (nfpr + 1 <= CCALL_NARG_FPR) { \
-      dp = &cc->fpr[nfpr]; \
-      nfpr += 1; \
-      d = ctype_get(cts, CTID_DOUBLE);  /* FPRs always hold doubles. */ \
-      goto done; \
-    } \
-  } else { \
-    CCALL_HANDLE_GPR \
-  }
-#endif
-
-#if !LJ_ABI_SOFTFP
-#define CCALL_HANDLE_RET \
-  if (ctype_isfp(ctr->info) && ctr->size == sizeof(float)) \
-    ctr = ctype_get(cts, CTID_DOUBLE);  /* FPRs always hold doubles. */
-#endif
-
-#elif LJ_TARGET_MIPS32
-/* -- MIPS o32 calling conventions ---------------------------------------- */
-
-#define CCALL_HANDLE_STRUCTRET \
-  cc->retref = 1;  /* Return all structs by reference. */ \
-  cc->gpr[ngpr++] = (GPRArg)dp;
-
-#define CCALL_HANDLE_COMPLEXRET \
-  /* Complex values are returned in 1 or 2 FPRs. */ \
-  cc->retref = 0;
-
-#if LJ_ABI_SOFTFP
-#define CCALL_HANDLE_COMPLEXRET2 \
-  if (ctr->size == 2*sizeof(float)) {  /* Copy complex float from GPRs. */ \
-    ((intptr_t *)dp)[0] = cc->gpr[0]; \
-    ((intptr_t *)dp)[1] = cc->gpr[1]; \
-  } else {  /* Copy complex double from GPRs. */ \
-    ((intptr_t *)dp)[0] = cc->gpr[0]; \
-    ((intptr_t *)dp)[1] = cc->gpr[1]; \
-    ((intptr_t *)dp)[2] = cc->gpr[2]; \
-    ((intptr_t *)dp)[3] = cc->gpr[3]; \
-  }
-#else
-#define CCALL_HANDLE_COMPLEXRET2 \
-  if (ctr->size == 2*sizeof(float)) {  /* Copy complex float from FPRs. */ \
-    ((float *)dp)[0] = cc->fpr[0].f; \
-    ((float *)dp)[1] = cc->fpr[1].f; \
-  } else {  /* Copy complex double from FPRs. */ \
-    ((double *)dp)[0] = cc->fpr[0].d; \
-    ((double *)dp)[1] = cc->fpr[1].d; \
-  }
-#endif
-
-#define CCALL_HANDLE_STRUCTARG \
-  /* Pass all structs by value in registers and/or on the stack. */
-
-#define CCALL_HANDLE_COMPLEXARG \
-  /* Pass complex by value in 2 or 4 GPRs. */
-
-#define CCALL_HANDLE_GPR \
-  if ((d->info & CTF_ALIGN) > CTALIGN_PTR) \
-    ngpr = (ngpr + 1u) & ~1u;  /* Align to regpair. */ \
-  if (ngpr < maxgpr) { \
-    dp = &cc->gpr[ngpr]; \
-    if (ngpr + n > maxgpr) { \
-     nsp += ngpr + n - maxgpr;  /* Assumes contiguous gpr/stack fields. */ \
-     if (nsp > CCALL_MAXSTACK) goto err_nyi;  /* Too many arguments. */ \
-     ngpr = maxgpr; \
-    } else { \
-     ngpr += n; \
-    } \
-    goto done; \
-  }
-
-#if !LJ_ABI_SOFTFP	/* MIPS32 hard-float */
-#define CCALL_HANDLE_REGARG \
-  if (isfp && nfpr < CCALL_NARG_FPR && !(ct->info & CTF_VARARG)) { \
-    /* Try to pass argument in FPRs. */ \
-    dp = n == 1 ? (void *)&cc->fpr[nfpr].f : (void *)&cc->fpr[nfpr].d; \
-    nfpr++; ngpr += n; \
-    goto done; \
-  } else {  /* Try to pass argument in GPRs. */ \
-    nfpr = CCALL_NARG_FPR; \
-    CCALL_HANDLE_GPR \
-  }
-#else			/* MIPS32 soft-float */
-#define CCALL_HANDLE_REGARG CCALL_HANDLE_GPR
-#endif
-
-#if !LJ_ABI_SOFTFP
-/* On MIPS64 soft-float, position of float return values is endian-dependant. */
-#define CCALL_HANDLE_RET \
-  if (ctype_isfp(ctr->info) && ctr->size == sizeof(float)) \
-    sp = (uint8_t *)&cc->fpr[0].f;
-#endif
-
-#elif LJ_TARGET_MIPS64
-/* -- MIPS n64 calling conventions ---------------------------------------- */
-
-#define CCALL_HANDLE_STRUCTRET \
-  cc->retref = !(sz <= 16); \
-  if (cc->retref) cc->gpr[ngpr++] = (GPRArg)dp;
-
-#define CCALL_HANDLE_STRUCTRET2 \
-  ccall_copy_struct(cc, ctr, dp, sp, ccall_classify_struct(cts, ctr, ct));
-
-#define CCALL_HANDLE_COMPLEXRET \
-  /* Complex values are returned in 1 or 2 FPRs. */ \
-  cc->retref = 0;
-
-#if LJ_ABI_SOFTFP	/* MIPS64 soft-float */
-
-#define CCALL_HANDLE_COMPLEXRET2 \
-  if (ctr->size == 2*sizeof(float)) {  /* Copy complex float from GPRs. */ \
-    ((intptr_t *)dp)[0] = cc->gpr[0]; \
-  } else {  /* Copy complex double from GPRs. */ \
-    ((intptr_t *)dp)[0] = cc->gpr[0]; \
-    ((intptr_t *)dp)[1] = cc->gpr[1]; \
-  }
-
-#define CCALL_HANDLE_COMPLEXARG \
-  /* Pass complex by value in 2 or 4 GPRs. */
-
-/* Position of soft-float 'float' return value depends on endianess.  */
-#define CCALL_HANDLE_RET \
-  if (ctype_isfp(ctr->info) && ctr->size == sizeof(float)) \
-    sp = (uint8_t *)cc->gpr + LJ_ENDIAN_SELECT(0, 4);
-
-#else			/* MIPS64 hard-float */
-
-#define CCALL_HANDLE_COMPLEXRET2 \
-  if (ctr->size == 2*sizeof(float)) {  /* Copy complex float from FPRs. */ \
-    ((float *)dp)[0] = cc->fpr[0].f; \
-    ((float *)dp)[1] = cc->fpr[1].f; \
-  } else {  /* Copy complex double from FPRs. */ \
-    ((double *)dp)[0] = cc->fpr[0].d; \
-    ((double *)dp)[1] = cc->fpr[1].d; \
-  }
-
-#define CCALL_HANDLE_COMPLEXARG \
-  if (sz == 2*sizeof(float)) { \
-    isfp = 2; \
-    if (ngpr < maxgpr) \
-      sz *= 2; \
-  }
-
-#define CCALL_HANDLE_RET \
-  if (ctype_isfp(ctr->info) && ctr->size == sizeof(float)) \
-    sp = (uint8_t *)&cc->fpr[0].f;
-
-#endif
-
-#define CCALL_HANDLE_STRUCTARG \
-  /* Pass all structs by value in registers and/or on the stack. */
-
-#define CCALL_HANDLE_REGARG \
-  if (ngpr < maxgpr) { \
-    dp = &cc->gpr[ngpr]; \
-    if (ngpr + n > maxgpr) { \
-      nsp += ngpr + n - maxgpr;  /* Assumes contiguous gpr/stack fields. */ \
-      if (nsp > CCALL_MAXSTACK) goto err_nyi;  /* Too many arguments. */ \
-      ngpr = maxgpr; \
-    } else { \
-      ngpr += n; \
-    } \
-    goto done; \
-  }
-
-#else
-#error "Missing calling convention definitions for this architecture"
-#endif
->>>>>>> 72efc42e
 
 #ifndef CCALL_HANDLE_STRUCTRET2
 #define CCALL_HANDLE_STRUCTRET2 \
