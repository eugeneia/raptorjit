--- conflicted
+++ resolved
@@ -114,10 +114,6 @@
   return (int)(L->top - L->base);
 }
 
-<<<<<<< HEAD
-/* Calling this forces a trace stitch. */
-LJLIB_CF(jit_tracebarrier)
-=======
 LJLIB_CF(jit_security)
 {
   int idx = lj_lib_checkopt(L, 1, -1, LJ_SECURITY_MODESTRING);
@@ -126,7 +122,12 @@
 }
 
 LJLIB_CF(jit_attach)
->>>>>>> 72efc42e
+{
+  return 0;
+}
+
+/* Calling this forces a trace stitch. */
+LJLIB_CF(jit_tracebarrier)
 {
   return 0;
 }
@@ -138,293 +139,6 @@
 
 #include "lj_libdef.h"
 
-<<<<<<< HEAD
-=======
-/* -- jit.util.* functions ------------------------------------------------ */
-
-#define LJLIB_MODULE_jit_util
-
-/* -- Reflection API for Lua functions ------------------------------------ */
-
-/* Return prototype of first argument (Lua function or prototype object) */
-static GCproto *check_Lproto(lua_State *L, int nolua)
-{
-  TValue *o = L->base;
-  if (L->top > o) {
-    if (tvisproto(o)) {
-      return protoV(o);
-    } else if (tvisfunc(o)) {
-      if (isluafunc(funcV(o)))
-	return funcproto(funcV(o));
-      else if (nolua)
-	return NULL;
-    }
-  }
-  lj_err_argt(L, 1, LUA_TFUNCTION);
-  return NULL;  /* unreachable */
-}
-
-static void setintfield(lua_State *L, GCtab *t, const char *name, int32_t val)
-{
-  setintV(lj_tab_setstr(L, t, lj_str_newz(L, name)), val);
-}
-
-/* local info = jit.util.funcinfo(func [,pc]) */
-LJLIB_CF(jit_util_funcinfo)
-{
-  GCproto *pt = check_Lproto(L, 1);
-  if (pt) {
-    BCPos pc = (BCPos)lj_lib_optint(L, 2, 0);
-    GCtab *t;
-    lua_createtable(L, 0, 16);  /* Increment hash size if fields are added. */
-    t = tabV(L->top-1);
-    setintfield(L, t, "linedefined", pt->firstline);
-    setintfield(L, t, "lastlinedefined", pt->firstline + pt->numline);
-    setintfield(L, t, "stackslots", pt->framesize);
-    setintfield(L, t, "params", pt->numparams);
-    setintfield(L, t, "bytecodes", (int32_t)pt->sizebc);
-    setintfield(L, t, "gcconsts", (int32_t)pt->sizekgc);
-    setintfield(L, t, "nconsts", (int32_t)pt->sizekn);
-    setintfield(L, t, "upvalues", (int32_t)pt->sizeuv);
-    if (pc < pt->sizebc)
-      setintfield(L, t, "currentline", lj_debug_line(pt, pc));
-    lua_pushboolean(L, (pt->flags & PROTO_VARARG));
-    lua_setfield(L, -2, "isvararg");
-    lua_pushboolean(L, (pt->flags & PROTO_CHILD));
-    lua_setfield(L, -2, "children");
-    setstrV(L, L->top++, proto_chunkname(pt));
-    lua_setfield(L, -2, "source");
-    lj_debug_pushloc(L, pt, pc);
-    lua_setfield(L, -2, "loc");
-    setprotoV(L, lj_tab_setstr(L, t, lj_str_newlit(L, "proto")), pt);
-  } else {
-    GCfunc *fn = funcV(L->base);
-    GCtab *t;
-    lua_createtable(L, 0, 4);  /* Increment hash size if fields are added. */
-    t = tabV(L->top-1);
-    if (!iscfunc(fn))
-      setintfield(L, t, "ffid", fn->c.ffid);
-    setintptrV(lj_tab_setstr(L, t, lj_str_newlit(L, "addr")),
-	       (intptr_t)(void *)fn->c.f);
-    setintfield(L, t, "upvalues", fn->c.nupvalues);
-  }
-  return 1;
-}
-
-/* local ins, m = jit.util.funcbc(func, pc) */
-LJLIB_CF(jit_util_funcbc)
-{
-  GCproto *pt = check_Lproto(L, 0);
-  BCPos pc = (BCPos)lj_lib_checkint(L, 2);
-  if (pc < pt->sizebc) {
-    BCIns ins = proto_bc(pt)[pc];
-    BCOp op = bc_op(ins);
-    lj_assertL(op < BC__MAX, "bad bytecode op %d", op);
-    setintV(L->top, ins);
-    setintV(L->top+1, lj_bc_mode[op]);
-    L->top += 2;
-    return 2;
-  }
-  return 0;
-}
-
-/* local k = jit.util.funck(func, idx) */
-LJLIB_CF(jit_util_funck)
-{
-  GCproto *pt = check_Lproto(L, 0);
-  ptrdiff_t idx = (ptrdiff_t)lj_lib_checkint(L, 2);
-  if (idx >= 0) {
-    if (idx < (ptrdiff_t)pt->sizekn) {
-      copyTV(L, L->top-1, proto_knumtv(pt, idx));
-      return 1;
-    }
-  } else {
-    if (~idx < (ptrdiff_t)pt->sizekgc) {
-      GCobj *gc = proto_kgc(pt, idx);
-      setgcV(L, L->top-1, gc, ~gc->gch.gct);
-      return 1;
-    }
-  }
-  return 0;
-}
-
-/* local name = jit.util.funcuvname(func, idx) */
-LJLIB_CF(jit_util_funcuvname)
-{
-  GCproto *pt = check_Lproto(L, 0);
-  uint32_t idx = (uint32_t)lj_lib_checkint(L, 2);
-  if (idx < pt->sizeuv) {
-    setstrV(L, L->top-1, lj_str_newz(L, lj_debug_uvname(pt, idx)));
-    return 1;
-  }
-  return 0;
-}
-
-/* -- Reflection API for traces ------------------------------------------- */
-
-#if LJ_HASJIT
-
-/* Check trace argument. Must not throw for non-existent trace numbers. */
-static GCtrace *jit_checktrace(lua_State *L)
-{
-  TraceNo tr = (TraceNo)lj_lib_checkint(L, 1);
-  jit_State *J = L2J(L);
-  if (tr > 0 && tr < J->sizetrace)
-    return traceref(J, tr);
-  return NULL;
-}
-
-/* Names of link types. ORDER LJ_TRLINK */
-static const char *const jit_trlinkname[] = {
-  "none", "root", "loop", "tail-recursion", "up-recursion", "down-recursion",
-  "interpreter", "return", "stitch"
-};
-
-/* local info = jit.util.traceinfo(tr) */
-LJLIB_CF(jit_util_traceinfo)
-{
-  GCtrace *T = jit_checktrace(L);
-  if (T) {
-    GCtab *t;
-    lua_createtable(L, 0, 8);  /* Increment hash size if fields are added. */
-    t = tabV(L->top-1);
-    setintfield(L, t, "nins", (int32_t)T->nins - REF_BIAS - 1);
-    setintfield(L, t, "nk", REF_BIAS - (int32_t)T->nk);
-    setintfield(L, t, "link", T->link);
-    setintfield(L, t, "nexit", T->nsnap);
-    setstrV(L, L->top++, lj_str_newz(L, jit_trlinkname[T->linktype]));
-    lua_setfield(L, -2, "linktype");
-    /* There are many more fields. Add them only when needed. */
-    return 1;
-  }
-  return 0;
-}
-
-/* local m, ot, op1, op2, prev = jit.util.traceir(tr, idx) */
-LJLIB_CF(jit_util_traceir)
-{
-  GCtrace *T = jit_checktrace(L);
-  IRRef ref = (IRRef)lj_lib_checkint(L, 2) + REF_BIAS;
-  if (T && ref >= REF_BIAS && ref < T->nins) {
-    IRIns *ir = &T->ir[ref];
-    int32_t m = lj_ir_mode[ir->o];
-    setintV(L->top-2, m);
-    setintV(L->top-1, ir->ot);
-    setintV(L->top++, (int32_t)ir->op1 - (irm_op1(m)==IRMref ? REF_BIAS : 0));
-    setintV(L->top++, (int32_t)ir->op2 - (irm_op2(m)==IRMref ? REF_BIAS : 0));
-    setintV(L->top++, ir->prev);
-    return 5;
-  }
-  return 0;
-}
-
-/* local k, t [, slot] = jit.util.tracek(tr, idx) */
-LJLIB_CF(jit_util_tracek)
-{
-  GCtrace *T = jit_checktrace(L);
-  IRRef ref = (IRRef)lj_lib_checkint(L, 2) + REF_BIAS;
-  if (T && ref >= T->nk && ref < REF_BIAS) {
-    IRIns *ir = &T->ir[ref];
-    int32_t slot = -1;
-    if (ir->o == IR_KSLOT) {
-      slot = ir->op2;
-      ir = &T->ir[ir->op1];
-    }
-#if LJ_HASFFI
-    if (ir->o == IR_KINT64) ctype_loadffi(L);
-#endif
-    lj_ir_kvalue(L, L->top-2, ir);
-    setintV(L->top-1, (int32_t)irt_type(ir->t));
-    if (slot == -1)
-      return 2;
-    setintV(L->top++, slot);
-    return 3;
-  }
-  return 0;
-}
-
-/* local snap = jit.util.tracesnap(tr, sn) */
-LJLIB_CF(jit_util_tracesnap)
-{
-  GCtrace *T = jit_checktrace(L);
-  SnapNo sn = (SnapNo)lj_lib_checkint(L, 2);
-  if (T && sn < T->nsnap) {
-    SnapShot *snap = &T->snap[sn];
-    SnapEntry *map = &T->snapmap[snap->mapofs];
-    MSize n, nent = snap->nent;
-    GCtab *t;
-    lua_createtable(L, nent+2, 0);
-    t = tabV(L->top-1);
-    setintV(lj_tab_setint(L, t, 0), (int32_t)snap->ref - REF_BIAS);
-    setintV(lj_tab_setint(L, t, 1), (int32_t)snap->nslots);
-    for (n = 0; n < nent; n++)
-      setintV(lj_tab_setint(L, t, (int32_t)(n+2)), (int32_t)map[n]);
-    setintV(lj_tab_setint(L, t, (int32_t)(nent+2)), (int32_t)SNAP(255, 0, 0));
-    return 1;
-  }
-  return 0;
-}
-
-/* local mcode, addr, loop = jit.util.tracemc(tr) */
-LJLIB_CF(jit_util_tracemc)
-{
-  GCtrace *T = jit_checktrace(L);
-  if (T && T->mcode != NULL) {
-    setstrV(L, L->top-1, lj_str_new(L, (const char *)T->mcode, T->szmcode));
-    setintptrV(L->top++, (intptr_t)(void *)T->mcode);
-    setintV(L->top++, T->mcloop);
-    return 3;
-  }
-  return 0;
-}
-
-/* local addr = jit.util.traceexitstub([tr,] exitno) */
-LJLIB_CF(jit_util_traceexitstub)
-{
-#ifdef EXITSTUBS_PER_GROUP
-  ExitNo exitno = (ExitNo)lj_lib_checkint(L, 1);
-  jit_State *J = L2J(L);
-  if (exitno < EXITSTUBS_PER_GROUP*LJ_MAX_EXITSTUBGR) {
-    setintptrV(L->top-1, (intptr_t)(void *)exitstub_addr(J, exitno));
-    return 1;
-  }
-#else
-  if (L->top > L->base+1) {  /* Don't throw for one-argument variant. */
-    GCtrace *T = jit_checktrace(L);
-    ExitNo exitno = (ExitNo)lj_lib_checkint(L, 2);
-    ExitNo maxexit = T->root ? T->nsnap+1 : T->nsnap;
-    if (T && T->mcode != NULL && exitno < maxexit) {
-      setintptrV(L->top-1, (intptr_t)(void *)exitstub_trace_addr(T, exitno));
-      return 1;
-    }
-  }
-#endif
-  return 0;
-}
-
-/* local addr = jit.util.ircalladdr(idx) */
-LJLIB_CF(jit_util_ircalladdr)
-{
-  uint32_t idx = (uint32_t)lj_lib_checkint(L, 1);
-  if (idx < IRCALL__MAX) {
-    ASMFunction func = lj_ir_callinfo[idx].func;
-    setintptrV(L->top-1, (intptr_t)(void *)lj_ptr_strip(func));
-    return 1;
-  }
-  return 0;
-}
-
-#endif
-
-#include "lj_libdef.h"
-
-static int luaopen_jit_util(lua_State *L)
-{
-  LJ_LIB_REG(L, NULL, jit_util);
-  return 1;
-}
-
->>>>>>> 72efc42e
 /* -- jit.opt module ------------------------------------------------------ */
 
 
@@ -523,7 +237,6 @@
 
 #define LJLIB_MODULE_jit_vmprofile
 
-<<<<<<< HEAD
 LJLIB_CF(jit_vmprofile_open)
 {
   int nargs = (int)(L->top - L->base);
@@ -534,84 +247,25 @@
     return luaJIT_vmprofile_open(L, filename, noselect, nostart);
   } else {
     lj_err_argtype(L, 1, "filename");
-=======
-#define LJLIB_MODULE_jit_profile
-
-/* Not loaded by default, use: local profile = require("jit.profile") */
-
-#define KEY_PROFILE_THREAD	(U64x(80000000,00000000)|'t')
-#define KEY_PROFILE_FUNC	(U64x(80000000,00000000)|'f')
-
-static void jit_profile_callback(lua_State *L2, lua_State *L, int samples,
-				 int vmstate)
-{
-  TValue key;
-  cTValue *tv;
-  key.u64 = KEY_PROFILE_FUNC;
-  tv = lj_tab_get(L, tabV(registry(L)), &key);
-  if (tvisfunc(tv)) {
-    char vmst = (char)vmstate;
-    int status;
-    setfuncV(L2, L2->top++, funcV(tv));
-    setthreadV(L2, L2->top++, L);
-    setintV(L2->top++, samples);
-    setstrV(L2, L2->top++, lj_str_new(L2, &vmst, 1));
-    status = lua_pcall(L2, 3, 0, 0);  /* callback(thread, samples, vmstate) */
-    if (status) {
-      if (G(L2)->panic) G(L2)->panic(L2);
-      exit(EXIT_FAILURE);
-    }
-    lj_trace_abort(G(L2));
->>>>>>> 72efc42e
   }
 }
 
 LJLIB_CF(jit_vmprofile_close)
 {
-<<<<<<< HEAD
   if (L->base < L->top && tvislightud(L->base)) {
-    return luaJIT_vmprofile_close(L, lightudV(L->base));
+    return luaJIT_vmprofile_close(L, lightudV(G(L), L->base));
   } else {
     lj_err_argtype(L, 1, "vmprofile");
   }
-=======
-  GCtab *registry = tabV(registry(L));
-  GCstr *mode = lj_lib_optstr(L, 1);
-  GCfunc *func = lj_lib_checkfunc(L, 2);
-  lua_State *L2 = lua_newthread(L);  /* Thread that runs profiler callback. */
-  TValue key;
-  /* Anchor thread and function in registry. */
-  key.u64 = KEY_PROFILE_THREAD;
-  setthreadV(L, lj_tab_set(L, registry, &key), L2);
-  key.u64 = KEY_PROFILE_FUNC;
-  setfuncV(L, lj_tab_set(L, registry, &key), func);
-  lj_gc_anybarriert(L, registry);
-  luaJIT_profile_start(L, mode ? strdata(mode) : "",
-		       (luaJIT_profile_callback)jit_profile_callback, L2);
-  return 0;
->>>>>>> 72efc42e
 }
 
 LJLIB_CF(jit_vmprofile_select)
 {
-<<<<<<< HEAD
   if (L->base < L->top && tvislightud(L->base)) {
-    return luaJIT_vmprofile_select(L, lightudV(L->base));
+    return luaJIT_vmprofile_select(L, lightudV(G(L), L->base));
   } else {
     lj_err_argtype(L, 1, "vmprofile");
   }
-=======
-  GCtab *registry;
-  TValue key;
-  luaJIT_profile_stop(L);
-  registry = tabV(registry(L));
-  key.u64 = KEY_PROFILE_THREAD;
-  setnilV(lj_tab_set(L, registry, &key));
-  key.u64 = KEY_PROFILE_FUNC;
-  setnilV(lj_tab_set(L, registry, &key));
-  lj_gc_anybarriert(L, registry);
-  return 0;
->>>>>>> 72efc42e
 }
 
 LJLIB_CF(jit_vmprofile_start)
@@ -635,30 +289,14 @@
 #undef JIT_PARAMINIT
   0
 };
-<<<<<<< HEAD
-=======
-
-#if LJ_TARGET_ARM && LJ_TARGET_LINUX
-#include <sys/utsname.h>
-#endif
->>>>>>> 72efc42e
 
 /* Arch-dependent CPU feature detection. */
 static uint32_t jit_cpudetect(void)
 {
   uint32_t flags = 0;
-<<<<<<< HEAD
   uint32_t vendor[4];
   uint32_t features[4];
   if (lj_vm_cpuid(0, vendor) && lj_vm_cpuid(1, features)) {
-    flags |= ((features[3] >> 26)&1) * JIT_F_SSE2;
-=======
-#if LJ_TARGET_X86ORX64
-
-  uint32_t vendor[4];
-  uint32_t features[4];
-  if (lj_vm_cpuid(0, vendor) && lj_vm_cpuid(1, features)) {
->>>>>>> 72efc42e
     flags |= ((features[2] >> 0)&1) * JIT_F_SSE3;
     flags |= ((features[2] >> 19)&1) * JIT_F_SSE4_1;
     if (vendor[0] >= 7) {
@@ -667,90 +305,21 @@
       flags |= ((xfeatures[1] >> 8)&1) * JIT_F_BMI2;
     }
   }
-<<<<<<< HEAD
-  /* Check for required instruction set support on x86 (unnecessary on x64). */
-  UNUSED(L);
-=======
-  /* Don't bother checking for SSE2 -- the VM will crash before getting here. */
-
-#elif LJ_TARGET_ARM
-
-  int ver = LJ_ARCH_VERSION;  /* Compile-time ARM CPU detection. */
-#if LJ_TARGET_LINUX
-  if (ver < 70) {  /* Runtime ARM CPU detection. */
-    struct utsname ut;
-    uname(&ut);
-    if (strncmp(ut.machine, "armv", 4) == 0) {
-      if (ut.machine[4] >= '8') ver = 80;
-      else if (ut.machine[4] == '7') ver = 70;
-      else if (ut.machine[4] == '6') ver = 60;
-    }
-  }
-#endif
-  flags |= ver >= 70 ? JIT_F_ARMV7 :
-	   ver >= 61 ? JIT_F_ARMV6T2_ :
-	   ver >= 60 ? JIT_F_ARMV6_ : 0;
-  flags |= LJ_ARCH_HASFPU == 0 ? 0 : ver >= 70 ? JIT_F_VFPV3 : JIT_F_VFPV2;
-
-#elif LJ_TARGET_ARM64
-
-  /* No optional CPU features to detect (for now). */
-
-#elif LJ_TARGET_PPC
-
-#if LJ_ARCH_SQRT
-  flags |= JIT_F_SQRT;
-#endif
-#if LJ_ARCH_ROUND
-  flags |= JIT_F_ROUND;
-#endif
-
-#elif LJ_TARGET_MIPS
-
-  /* Compile-time MIPS CPU detection. */
-#if LJ_ARCH_VERSION >= 20
-  flags |= JIT_F_MIPSXXR2;
-#endif
-  /* Runtime MIPS CPU detection. */
-#if defined(__GNUC__)
-  if (!(flags & JIT_F_MIPSXXR2)) {
-    int x;
-#ifdef __mips16
-    x = 0;  /* Runtime detection is difficult. Ensure optimal -march flags. */
-#else
-    /* On MIPS32R1 rotr is treated as srl. rotr r2,r2,1 -> srl r2,r2,1. */
-    __asm__("li $2, 1\n\t.long 0x00221042\n\tmove %0, $2" : "=r"(x) : : "$2");
-#endif
-    if (x) flags |= JIT_F_MIPSXXR2;  /* Either 0x80000000 (R2) or 0 (R1). */
-  }
-#endif
-
-#else
-#error "Missing CPU detection for this architecture"
-#endif
->>>>>>> 72efc42e
   return flags;
 }
 
 /* Initialize JIT compiler. */
 static void jit_init(lua_State *L)
 {
-<<<<<<< HEAD
-  uint32_t flags = jit_cpudetect(L);
-=======
->>>>>>> 72efc42e
   jit_State *J = L2J(L);
   J->flags = jit_cpudetect() | JIT_F_ON | JIT_F_OPT_DEFAULT;
   memcpy(J->param, jit_param_default, sizeof(J->param));
   lj_dispatch_update(G(L));
 }
-#endif
 
 LUALIB_API int luaopen_jit(lua_State *L)
 {
-#if LJ_HASJIT
   jit_init(L);
-#endif
   lua_pushliteral(L, LJ_OS_NAME);
   lua_pushliteral(L, LJ_ARCH_NAME);
   lua_pushinteger(L, LUAJIT_VERSION_NUM);
