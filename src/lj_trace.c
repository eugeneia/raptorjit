/*
** Trace management.
** Copyright (C) 2005-2022 Mike Pall. See Copyright Notice in luajit.h
*/

#define lj_trace_c
#define LUA_CORE

#include "lj_obj.h"


#include "lj_gc.h"
#include "lj_err.h"
#include "lj_debug.h"
#include "lj_str.h"
#include "lj_frame.h"
#include "lj_state.h"
#include "lj_bc.h"
#include "lj_ir.h"
#include "lj_jit.h"
#include "lj_iropt.h"
#include "lj_mcode.h"
#include "lj_trace.h"
#include "lj_snap.h"
#include "lj_gdbjit.h"
#include "lj_record.h"
#include "lj_asm.h"
#include "lj_dispatch.h"
#include "lj_vm.h"
#include "lj_target.h"
<<<<<<< HEAD
#include "lj_auditlog.h"
=======
#include "lj_prng.h"
>>>>>>> 72efc42e

/* -- Error handling ------------------------------------------------------ */

/* Synchronous abort with error message. */
void lj_trace_err(jit_State *J, TraceError e)
{
  setnilV(&J->errinfo);  /* No error info. */
  setintV(J->L->top++, (int32_t)e);
  lj_err_throw(J->L, LUA_ERRRUN);
}

/* Synchronous abort with error message and error info. */
void lj_trace_err_info(jit_State *J, TraceError e)
{
  setintV(J->L->top++, (int32_t)e);
  lj_err_throw(J->L, LUA_ERRRUN);
}

/* -- Trace management ---------------------------------------------------- */

/* The current trace is first assembled in J->cur. The variable length
** arrays point to shared, growable buffers (J->irbuf etc.). When trace
** recording ends successfully, the current trace and its data structures
** are copied to a new (compact) GCtrace object.
*/

/* Find a free trace number. */
static TraceNo trace_findfree(jit_State *J)
{
  if (J->freetrace == 0)
    J->freetrace = 1;
  /* Search for a free slot. */
  for (; J->freetrace < TRACE_MAX; J->freetrace++)
    if (traceref(J, J->freetrace) == NULL)
      return J->freetrace++;
  /* No free slot in trace array. */
  return 0;
}

#define TRACE_APPENDVEC(field, szfield, tp) \
  T->field = (tp *)p; \
  memcpy(p, J->cur.field, J->cur.szfield*sizeof(tp)); \
  p += J->cur.szfield*sizeof(tp);

<<<<<<< HEAD
=======
#ifdef LUAJIT_USE_PERFTOOLS
/*
** Create symbol table of JIT-compiled code. For use with Linux perf tools.
** Example usage:
**   perf record -f -e cycles luajit test.lua
**   perf report -s symbol
**   rm perf.data /tmp/perf-*.map
*/
#include <stdio.h>
#include <unistd.h>

static void perftools_addtrace(GCtrace *T)
{
  static FILE *fp;
  GCproto *pt = &gcref(T->startpt)->pt;
  const BCIns *startpc = mref(T->startpc, const BCIns);
  const char *name = proto_chunknamestr(pt);
  BCLine lineno;
  if (name[0] == '@' || name[0] == '=')
    name++;
  else
    name = "(string)";
  lj_assertX(startpc >= proto_bc(pt) && startpc < proto_bc(pt) + pt->sizebc,
	     "trace PC out of range");
  lineno = lj_debug_line(pt, proto_bcpos(pt, startpc));
  if (!fp) {
    char fname[40];
    sprintf(fname, "/tmp/perf-%d.map", getpid());
    if (!(fp = fopen(fname, "w"))) return;
    setlinebuf(fp);
  }
  fprintf(fp, "%lx %x TRACE_%d::%s:%u\n",
	  (long)T->mcode, T->szmcode, T->traceno, name, lineno);
}
#endif

>>>>>>> 72efc42e
/* Allocate space for copy of T. */
GCtrace * lj_trace_alloc(lua_State *L, GCtrace *T)
{
  size_t sztr = ((sizeof(GCtrace)+7)&~7);
  size_t szins = (T->nins-T->nk)*sizeof(IRIns);
  size_t sz = sztr + szins +
	      T->nsnap*sizeof(SnapShot) +
	      T->nsnapmap*sizeof(SnapEntry);
  GCtrace *T2 = lj_mem_newt(L, (MSize)sz, GCtrace);
  char *p = (char *)T2 + sztr;
  T2->gct = ~LJ_TTRACE;
  T2->marked = 0;
  T2->traceno = 0;
  T2->ir = (IRIns *)p - T->nk;
  T2->nins = T->nins;
  T2->nk = T->nk;
  T2->nsnap = T->nsnap;
  T2->nsnapmap = T->nsnapmap;
  /* Set szirmcode into T2 allocated memory. May be unallocated in T.
  ** +2 extra spaces for the last instruction and the trace header at [0].
  */
  T2->nszirmcode = T->nins+2-REF_BIAS;
  T2->szirmcode = lj_mem_newt(L, T2->nszirmcode*sizeof(uint16_t), uint16_t);
  memset(T2->szirmcode, 0, T2->nszirmcode*sizeof(uint16_t));
  memcpy(p, T->ir + T->nk, szins);
  return T2;
}

/* Save current trace by copying and compacting it. */
static void trace_save(jit_State *J, GCtrace *T)
{
  size_t sztr = ((sizeof(GCtrace)+7)&~7);
  size_t szins = (J->cur.nins-J->cur.nk)*sizeof(IRIns);
  size_t nszirmcode = T->nszirmcode;
  uint16_t *szirmcode = T->szirmcode;
  char *p = (char *)T + sztr;
  memcpy(T, &J->cur, sizeof(GCtrace));
  T->parent = J->parent;
  T->exitno = J->exitno;
  setgcrefr(T->nextgc, J2G(J)->gc.root);
  setgcrefp(J2G(J)->gc.root, T);
  newwhite(J2G(J), T);
  T->gct = ~LJ_TTRACE;
  T->ir = (IRIns *)p - J->cur.nk;  /* The IR has already been copied above. */
#if LJ_ABI_PAUTH
  T->mcauth = lj_ptr_sign((ASMFunction)T->mcode, T);
#endif
  p += szins;
  TRACE_APPENDVEC(snap, nsnap, SnapShot)
  TRACE_APPENDVEC(snapmap, nsnapmap, SnapEntry)
  /* Set szirmcode into T2 allocated memory. May be unallocated in T. */
  T->nszirmcode = nszirmcode;
  T->szirmcode = szirmcode;
  J->cur.traceno = 0;
  J->curfinal = NULL;
  setgcrefp(J->trace[T->traceno], T);
  lj_gc_barriertrace(J2G(J), T->traceno);
  lj_gdbjit_addtrace(J, T);
  lj_ctype_log(J->L);
  lj_auditlog_trace_stop(J, T);
}

void lj_trace_free(global_State *g, GCtrace *T)
{
  jit_State *J = G2J(g);
  if (T->traceno) {
    lj_gdbjit_deltrace(J, T);
    setgcrefnull(J->trace[T->traceno]);
  }
  lj_mem_free(g, T->szirmcode, T->nszirmcode*sizeof(uint16_t));
  lj_mem_free(g, T,
    ((sizeof(GCtrace)+7)&~7) + (T->nins-T->nk)*sizeof(IRIns) +
    T->nsnap*sizeof(SnapShot) + T->nsnapmap*sizeof(SnapEntry));
}

/* Re-enable compiling a prototype by unpatching any modified bytecode. */
void lj_trace_reenableproto(GCproto *pt)
{
  if ((pt->flags & PROTO_ILOOP)) {
    BCIns *bc = proto_bc(pt);
    BCPos i, sizebc = pt->sizebc;
    pt->flags &= ~PROTO_ILOOP;
    if (bc_op(bc[0]) == BC_IFUNCF)
      setbc_op(&bc[0], BC_FUNCF);
    for (i = 1; i < sizebc; i++) {
      BCOp op = bc_op(bc[i]);
      if (op == BC_IFORL || op == BC_IITERL || op == BC_ILOOP)
	setbc_op(&bc[i], (int)op+(int)BC_LOOP-(int)BC_ILOOP);
    }
  }
}

/* Unpatch the bytecode modified by a root trace. */
static void trace_unpatch(jit_State *J, GCtrace *T)
{
  BCOp op = bc_op(T->startins);
  BCIns *pc = mref(T->startpc, BCIns);
  UNUSED(J);
  if (op == BC_JMP)
    return;  /* No need to unpatch branches in parent traces (yet). */
  switch (bc_op(*pc)) {
  case BC_JFORL:
    lj_assertJ(traceref(J, bc_d(*pc)) == T, "JFORL references other trace");
    *pc = T->startins;
    pc += bc_j(T->startins);
    lj_assertJ(bc_op(*pc) == BC_JFORI, "FORL does not point to JFORI");
    setbc_op(pc, BC_FORI);
    break;
  case BC_JITERL:
  case BC_JLOOP:
    lj_assertJ(op == BC_ITERL || op == BC_ITERN || op == BC_LOOP ||
	       bc_isret(op), "bad original bytecode %d", op);
    *pc = T->startins;
    break;
  case BC_JMP:
    lj_assertJ(op == BC_ITERL, "bad original bytecode %d", op);
    pc += bc_j(*pc)+2;
    if (bc_op(*pc) == BC_JITERL) {
      lj_assertJ(traceref(J, bc_d(*pc)) == T, "JITERL references other trace");
      *pc = T->startins;
    }
    break;
  case BC_JFUNCF:
    lj_assertJ(op == BC_FUNCF, "bad original bytecode %d", op);
    *pc = T->startins;
    break;
  default:  /* Already unpatched. */
    break;
  }
}

/* Flush a root trace. */
static void trace_flushroot(jit_State *J, GCtrace *T)
{
  GCproto *pt = &gcref(T->startpt)->pt;
  lj_assertJ(T->root == 0, "not a root trace");
  lj_assertJ(pt != NULL, "trace has no prototype");
  /* First unpatch any modified bytecode. */
  trace_unpatch(J, T);
  /* Unlink root trace from chain anchored in prototype. */
  if (pt->trace == T->traceno) {  /* Trace is first in chain. Easy. */
    pt->trace = T->nextroot;
  } else if (pt->trace) {  /* Otherwise search in chain of root traces. */
    GCtrace *T2 = traceref(J, pt->trace);
    if (T2) {
      for (; T2->nextroot; T2 = traceref(J, T2->nextroot))
	if (T2->nextroot == T->traceno) {
	  T2->nextroot = T->nextroot;  /* Unlink from chain. */
	  break;
	}
    }
  }
}

/* Flush a trace. Only root traces are considered. */
void lj_trace_flush(jit_State *J, TraceNo traceno)
{
  if (traceno > 0 && traceno < TRACE_MAX) {
    GCtrace *T = traceref(J, traceno);
    if (T && T->root == 0)
      trace_flushroot(J, T);
  }
}

/* Flush all traces associated with a prototype. */
void lj_trace_flushproto(global_State *g, GCproto *pt)
{
  while (pt->trace != 0)
    trace_flushroot(G2J(g), traceref(G2J(g), pt->trace));
}

/* Flush all traces. */
int lj_trace_flushall(lua_State *L)
{
  jit_State *J = L2J(L);
  global_State *g = G(L);
  ptrdiff_t i;
  if ((J2G(J)->hookmask & HOOK_GC))
    return 1;
  lj_auditlog_trace_flushall(J);
  if (J->trace) {
    for (i = (ptrdiff_t)TRACE_MAX-1; i > 0; i--) {
      GCtrace *T = traceref(J, i);
      if (T) {
        if (T->root == 0)
          trace_flushroot(J, T);
        lj_gdbjit_deltrace(J, T);
        T->traceno = T->link = 0;  /* Blacklist the link for cont_stitch. */
        setgcrefnull(J->trace[i]);
      }
    }
  }
  J->cur.traceno = 0;
  J->ntraces = 0;
  J->freetrace = 0;
  g->lasttrace = 0;
  /* Unpatch blacklisted byte codes. */
  GCRef *p = &(G(L)->gc.root);
  GCobj *o;
  while ((o = gcref(*p)) != NULL) {
    if (o->gch.gct == ~LJ_TPROTO) {
      lj_trace_reenableproto(gco2pt(o));
    }
    p = &o->gch.nextgc;
  }
  /* Clear penalty cache. */
  memset(J->penalty, 0, sizeof(J->penalty));
  /* Reset hotcounts. */
  lj_dispatch_init_hotcount(J2G(J));
  /* Free the whole machine code and invalidate all exit stub groups. */
  lj_mcode_free(J);
  memset(J->exitstubgroup, 0, sizeof(J->exitstubgroup));
  return 0;
}

/* Initialize JIT compiler state. */
void lj_trace_initstate(global_State *g)
{
  jit_State *J = G2J(g);
  TValue *tv;

  /* Initialize aligned SIMD constants. */
  tv = LJ_KSIMD(J, LJ_KSIMD_ABS);
  tv[0].u64 = U64x(7fffffff,ffffffff);
  tv[1].u64 = U64x(7fffffff,ffffffff);
  tv = LJ_KSIMD(J, LJ_KSIMD_NEG);
  tv[0].u64 = U64x(80000000,00000000);
  tv[1].u64 = U64x(80000000,00000000);

  /* Initialize 32/64 bit constants. */
  J->k64[LJ_K64_TOBIT].u64 = U64x(43380000,00000000);
  J->k64[LJ_K64_2P64].u64 = U64x(43f00000,00000000);
  J->k32[LJ_K32_M2P64_31] = 0xdf800000;
  J->k64[LJ_K64_M2P64].u64 = U64x(c3f00000,00000000);
}

/* Free everything associated with the JIT compiler state. */
void lj_trace_freestate(global_State *g)
{
  jit_State *J = G2J(g);
#ifdef LUA_USE_ASSERT
  {  /* This assumes all traces have already been freed. */
    ptrdiff_t i;
<<<<<<< HEAD
    for (i = 1; i < (ptrdiff_t)TRACE_MAX-1; i++)
      lua_assert(i == (ptrdiff_t)J->cur.traceno || traceref(J, i) == NULL);
=======
    for (i = 1; i < (ptrdiff_t)J->sizetrace; i++)
      lj_assertG(i == (ptrdiff_t)J->cur.traceno || traceref(J, i) == NULL,
		 "trace still allocated");
>>>>>>> 72efc42e
  }
#endif
  lj_mcode_free(J);
}

/* -- Penalties and blacklisting ------------------------------------------ */

/* Blacklist a bytecode instruction. */
static void blacklist_pc(GCproto *pt, BCIns *pc)
{
  if (bc_op(*pc) == BC_ITERN) {
    setbc_op(pc, BC_ITERC);
    setbc_op(pc+1+bc_j(pc[1]), BC_JMP);
  } else {
    setbc_op(pc, (int)bc_op(*pc)+(int)BC_ILOOP-(int)BC_LOOP);
    pt->flags |= PROTO_ILOOP;
  }
}

/* Penalize a bytecode instruction. Return true when blacklisted. */
static int penalty_pc(jit_State *J, GCproto *pt, BCIns *pc, TraceError e)
{
  uint32_t i, val = PENALTY_MIN;
  for (i = 0; i < PENALTY_SLOTS; i++)
    if (mref(J->penalty[i].pc, const BCIns) == pc) {  /* Cache slot found? */
      /* First try to bump its hotcount several times. */
      val = ((uint32_t)J->penalty[i].val << 1) +
	    (lj_prng_u64(&J2G(J)->prng) & ((1u<<PENALTY_RNDBITS)-1));
      if (val > PENALTY_MAX) {
	blacklist_pc(pt, pc);  /* Blacklist it, if that didn't help. */
	return 1;
      }
      goto setpenalty;
    }
  /* Assign a new penalty cache slot. */
  i = J->penaltyslot;
  J->penaltyslot = (J->penaltyslot + 1) & (PENALTY_SLOTS-1);
  setmref(J->penalty[i].pc, pc);
setpenalty:
  J->penalty[i].val = val;
  J->penalty[i].reason = e;
  hotcount_set(J2GG(J), pc+1, val);
  return 0;
}

/* Check if this is the last attempt to compile a side trace.
** (If so the next attempt will just record a fallback to the interpreter.)
**/
static int last_try(jit_State *J)
{
  GCtrace *parent = traceref(J, J->parent);
  int count = parent->snap[J->exitno].count;
  return count+1 >= J->param[JIT_P_hotexit] + J->param[JIT_P_tryside];
}


/* -- Trace compiler state machine ---------------------------------------- */

/* Start tracing. */
static void trace_start(jit_State *J)
{
  TraceNo traceno;

  if ((J->pt->flags & PROTO_NOJIT)) {  /* JIT disabled for this proto? */
    if (J->parent == 0 && J->exitno == 0 && bc_op(*J->pc) != BC_ITERN) {
      /* Lazy bytecode patching to disable hotcount events. */
      lj_assertJ(bc_op(*J->pc) == BC_FORL || bc_op(*J->pc) == BC_ITERL ||
		 bc_op(*J->pc) == BC_LOOP || bc_op(*J->pc) == BC_FUNCF,
		 "bad hot bytecode %d", bc_op(*J->pc));
      setbc_op(J->pc, (int)bc_op(*J->pc)+(int)BC_ILOOP-(int)BC_LOOP);
      J->pt->flags |= PROTO_ILOOP;
    }
    J->state = LJ_TRACE_IDLE;  /* Silently ignored. */
    return;
  }

  /* Ensuring forward progress for BC_ITERN can trigger hotcount again. */
  if (!J->parent && bc_op(*J->pc) == BC_JLOOP) {  /* Already compiled. */
    J->state = LJ_TRACE_IDLE;  /* Silently ignored. */
    return;
  }

  /* Get a new trace number. */
  traceno = trace_findfree(J);
<<<<<<< HEAD
  if (traceno == 0 || J->ntraces >= J->param[JIT_P_maxtrace]) {  /* No free trace? */
    lua_assert((J2G(J)->hookmask & HOOK_GC) == 0);
=======
  if (LJ_UNLIKELY(traceno == 0)) {  /* No free trace? */
    lj_assertJ((J2G(J)->hookmask & HOOK_GC) == 0,
	       "recorder called from GC hook");
>>>>>>> 72efc42e
    lj_trace_flushall(J->L);
    J->state = LJ_TRACE_IDLE;  /* Silently ignored. */
    return;
  }
  setgcrefp(J->trace[traceno], &J->cur);

  /* Setup enough of the current trace to be able to send the vmevent. 
     XXX Still needed with vmevent removed? -lukego */
  memset(&J->cur, 0, sizeof(GCtrace));
  J->cur.traceno = traceno;
  J->cur.nins = J->cur.nk = REF_BASE;
  J->cur.ir = J->irbuf;
  J->cur.snap = J->snapbuf;
  J->cur.snapmap = J->snapmapbuf;
  J->cur.nszirmcode = 0;	/* Only present in assembled trace. */
  J->cur.szirmcode = NULL;
  J->mergesnap = 0;
  J->needsnap = 0;
  J->bcskip = 0;
  J->guardemit.irt = 0;
  J->postproc = LJ_POST_NONE;
  lj_resetsplit(J);
  J->retryrec = 0;
  J->ktrace = 0;
  setgcref(J->cur.startpt, obj2gco(J->pt));

  lj_record_setup(J);
}

/* Stop tracing. */
static void trace_stop(jit_State *J)
{
  BCIns *pc = mref(J->cur.startpc, BCIns);
  BCOp op = bc_op(J->cur.startins);
  GCproto *pt = &gcref(J->cur.startpt)->pt;
  TraceNo traceno = J->cur.traceno;
  GCtrace *T = J->curfinal;
  int i;

  switch (op) {
  case BC_FORL:
    setbc_op(pc+bc_j(J->cur.startins), BC_JFORI);  /* Patch FORI, too. */
    /* fallthrough */
  case BC_LOOP:
  case BC_ITERL:
  case BC_FUNCF:
    /* Patch bytecode of starting instruction in root trace. */
    setbc_op(pc, (int)op+(int)BC_JLOOP-(int)BC_LOOP);
    setbc_d(pc, traceno);
  addroot:
    /* Add to root trace chain in prototype. */
    J->cur.nextroot = pt->trace;
    pt->trace = (TraceNo1)traceno;
    break;
  case BC_ITERN:
  case BC_RET:
  case BC_RET0:
  case BC_RET1:
    *pc = BCINS_AD(BC_JLOOP, J->cur.snap[0].nslots, traceno);
    goto addroot;
  case BC_JMP:
    /* Patch exit branch in parent to side trace entry. */
    lj_assertJ(J->parent != 0 && J->cur.root != 0, "not a side trace");
    lj_asm_patchexit(J, traceref(J, J->parent), J->exitno, J->cur.mcode);
    /* Avoid compiling a side trace twice (stack resizing uses parent exit). */
    {
      SnapShot *snap = &traceref(J, J->parent)->snap[J->exitno];
      snap->count = SNAPCOUNT_DONE;
      if (J->cur.topslot > snap->topslot) snap->topslot = J->cur.topslot;
    }
    /* Add to side trace chain in root trace. */
    {
      GCtrace *root = traceref(J, J->cur.root);
      root->nchild++;
      J->cur.nextside = root->nextside;
      root->nextside = (TraceNo1)traceno;
    }
    break;
  case BC_CALLM:
  case BC_CALL:
  case BC_ITERC:
    /* Trace stitching: patch link of previous trace. */
    traceref(J, J->exitno)->link = traceno;
    break;
  default:
    lj_assertJ(0, "bad stop bytecode %d", op);
    break;
  }

  /* Commit new mcode only after all patching is done. */
  lj_mcode_commit(J, J->cur.mcode);
  J->postproc = LJ_POST_NONE;
  trace_save(J, T);
  J->ntraces++;

  /* Clear any penalty after successful recording. */
  for (i = 0; i < PENALTY_SLOTS; i++)
    if (mref(J->penalty[i].pc, const BCIns) == pc)
      J->penalty[i].val = PENALTY_MIN;
}

/* Start a new root trace for down-recursion. */
static int trace_downrec(jit_State *J)
{
  /* Restart recording at the return instruction. */
  lj_assertJ(J->pt != NULL, "no active prototype");
  lj_assertJ(bc_isret(bc_op(*J->pc)), "not at a return bytecode");
  if (bc_op(*J->pc) == BC_RETM)
    return 0;  /* NYI: down-recursion with RETM. */
  J->parent = 0;
  J->exitno = 0;
  J->state = LJ_TRACE_RECORD;
  trace_start(J);
  return 1;
}

/* Abort tracing. */
static int trace_abort(jit_State *J)
{
  lua_State *L = J->L;
  TraceError e = LJ_TRERR_RECERR;
  TraceNo traceno;

  J->postproc = LJ_POST_NONE;
  lj_mcode_abort(J);
  if (J->curfinal) {
    lj_trace_free(J2G(J), J->curfinal);
    J->curfinal = NULL;
  }
  if (tvisnumber(L->top-1))
    e = (TraceError)numberVint(L->top-1);
  if (e == LJ_TRERR_MCODELM) {
    L->top--;  /* Remove error object */
    J->state = LJ_TRACE_ASM;
    return 1;  /* Retry ASM with new MCode area. */
  }

  /* Penalize or blacklist starting bytecode instruction. */
  if (J->parent == 0 && !bc_isret(bc_op(J->cur.startins))) {
    if (J->exitno == 0) {
      BCIns *startpc = mref(J->cur.startpc, BCIns);
      if (e == LJ_TRERR_RETRY)
	hotcount_set(J2GG(J), startpc+1, 1);  /* Immediate retry. */
      else
	J->final = penalty_pc(J, &gcref(J->cur.startpt)->pt, startpc, e);
    } else {
      traceref(J, J->exitno)->link = J->exitno;  /* Self-link is blacklisted. */
    }
  }

  /* Is this the last attempt at a side trace? */
  if (J->parent && last_try(J)) J->final = 1;

  lj_ctype_log(J->L);
  lj_auditlog_trace_abort(J, e);

  /* Is there anything to abort? */
  traceno = J->cur.traceno;
  if (traceno) {
    J->cur.link = 0;
    J->cur.linktype = LJ_TRLINK_NONE;
    /* Drop aborted trace after the vmevent (which may still access it).
       XXX Rethink now that vmevent is removed? -lukego */
    setgcrefnull(J->trace[traceno]);
    if (traceno < J->freetrace)
      J->freetrace = traceno;
    J->cur.traceno = 0;
  }
  L->top--;  /* Remove error object */
  if (e == LJ_TRERR_DOWNREC)
    return trace_downrec(J);
  else if (e == LJ_TRERR_MCODEAL)
    lj_trace_flushall(L);
  return 0;
}

/* Perform pending re-patch of a bytecode instruction. */
static LJ_AINLINE void trace_pendpatch(jit_State *J, int force)
{
  if (LJ_UNLIKELY(J->patchpc)) {
    if (force || J->bcskip == 0) {
      *J->patchpc = J->patchins;
      J->patchpc = NULL;
    } else {
      J->bcskip = 0;
    }
  }
}

/* State machine for the trace compiler. Protected callback. */
static TValue *trace_state(lua_State *L, lua_CFunction dummy, void *ud)
{
  jit_State *J = (jit_State *)ud;
  UNUSED(dummy);
  do {
  retry:
    switch (J->state) {
    case LJ_TRACE_START:
      J->state = LJ_TRACE_RECORD;  /* trace_start() may change state. */
      trace_start(J);
      lj_dispatch_update(J2G(J));
      if (J->state != LJ_TRACE_RECORD_1ST)
	break;
      /* fallthrough */

    case LJ_TRACE_RECORD_1ST:
      J->state = LJ_TRACE_RECORD;
      /* fallthrough */
    case LJ_TRACE_RECORD:
      trace_pendpatch(J, 0);
      setvmstate(J2G(J), RECORD);
<<<<<<< HEAD
=======
      lj_vmevent_send_(L, RECORD,
	/* Save/restore state for trace recorder. */
	TValue savetv = J2G(J)->tmptv;
	TValue savetv2 = J2G(J)->tmptv2;
	TraceNo parent = J->parent;
	ExitNo exitno = J->exitno;
	setintV(L->top++, J->cur.traceno);
	setfuncV(L, L->top++, J->fn);
	setintV(L->top++, J->pt ? (int32_t)proto_bcpos(J->pt, J->pc) : -1);
	setintV(L->top++, J->framedepth);
      ,
	J2G(J)->tmptv = savetv;
	J2G(J)->tmptv2 = savetv2;
	J->parent = parent;
	J->exitno = exitno;
      );
>>>>>>> 72efc42e
      lj_record_ins(J);
      break;

    case LJ_TRACE_END:
      trace_pendpatch(J, 1);
      J->loopref = 0;
      if ((J->flags & JIT_F_OPT_LOOP) &&
	  J->cur.link == J->cur.traceno && J->framedepth + J->retdepth == 0) {
	setvmstate(J2G(J), OPT);
	lj_opt_dce(J);
	if (lj_opt_loop(J)) {  /* Loop optimization failed? */
	  J->cur.link = 0;
	  J->cur.linktype = LJ_TRLINK_NONE;
	  J->loopref = J->cur.nins;
	  J->state = LJ_TRACE_RECORD;  /* Try to continue recording. */
	  break;
	}
	J->loopref = J->chain[IR_LOOP];  /* Needed by assembler. */
      }
      lj_opt_split(J);
      lj_opt_sink(J);
      if (!J->loopref) J->cur.snap[J->cur.nsnap-1].count = SNAPCOUNT_DONE;
      J->state = LJ_TRACE_ASM;
      break;

    case LJ_TRACE_ASM:
      setvmstate(J2G(J), ASM);
      lj_asm_trace(J, &J->cur);
      trace_stop(J);
      setvmstate(J2G(J), INTERP);
      J->state = LJ_TRACE_IDLE;
      lj_dispatch_update(J2G(J));
      return NULL;

    default:  /* Trace aborted asynchronously. */
      setintV(L->top++, (int32_t)LJ_TRERR_RECERR);
      /* fallthrough */
    case LJ_TRACE_ERR:
      trace_pendpatch(J, 1);
      if (trace_abort(J))
	goto retry;
      setvmstate(J2G(J), INTERP);
      J->state = LJ_TRACE_IDLE;
      lj_dispatch_update(J2G(J));
      return NULL;
    }
  } while (J->state > LJ_TRACE_RECORD);
  return NULL;
}

/* -- Event handling ------------------------------------------------------ */

/* A bytecode instruction is about to be executed. Record it. */
void lj_trace_ins(jit_State *J, const BCIns *pc)
{
  /* Note: J->L must already be set. pc is the true bytecode PC here. */
  J->pc = pc;
  J->fn = curr_func(J->L);
  J->pt = isluafunc(J->fn) ? funcproto(J->fn) : NULL;
  while (lj_vm_cpcall(J->L, NULL, (void *)J, trace_state) != 0)
    J->state = LJ_TRACE_ERR;
}

/* A hotcount triggered. Start recording a root trace. */
void lj_trace_hot(jit_State *J, const BCIns *pc)
{
  /* Note: pc is the interpreter bytecode PC here. It's offset by 1. */
  ERRNO_SAVE
  /* Reset hotcount. */
  hotcount_set(J2GG(J), pc, J->param[JIT_P_hotloop]*HOTCOUNT_LOOP);
  /* Only start a new trace if not recording or inside __gc call. */
  if (J->state == LJ_TRACE_IDLE && !(J2G(J)->hookmask & HOOK_GC)) {
    J->parent = 0;  /* Root trace. */
    J->exitno = 0;
    J->state = LJ_TRACE_START;
    lj_trace_ins(J, pc-1);
  }
  ERRNO_RESTORE
}

/* Check for a hot side exit. If yes, start recording a side trace. */
static void trace_hotside(jit_State *J, const BCIns *pc)
{
  SnapShot *snap = &traceref(J, J->parent)->snap[J->exitno];
  if (!(J2G(J)->hookmask & HOOK_GC) &&
      isluafunc(curr_func(J->L)) &&
      snap->count != SNAPCOUNT_DONE &&
      ++snap->count >= J->param[JIT_P_hotexit]) {
    lj_assertJ(J->state == LJ_TRACE_IDLE, "hot side exit while recording");
    /* J->parent is non-zero for a side trace. */
    J->state = LJ_TRACE_START;
    lj_trace_ins(J, pc);
  }
}

/* Stitch a new trace to the previous trace. */
void lj_trace_stitch(jit_State *J, const BCIns *pc)
{
  /* Only start a new trace if not recording or inside __gc call. */
  if (J->state == LJ_TRACE_IDLE && !(J2G(J)->hookmask & HOOK_GC)) {
    J->parent = 0;  /* Have to treat it like a root trace. */
    /* J->exitno is set to the invoking trace. */
    J->state = LJ_TRACE_START;
    lj_trace_ins(J, pc);
  }
}


/* Tiny struct to pass data to protected call. */
typedef struct ExitDataCP {
  jit_State *J;
  void *exptr;		/* Pointer to exit state. */
  const BCIns *pc;	/* Restart interpreter at this PC. */
} ExitDataCP;

/* Need to protect lj_snap_restore because it may throw. */
static TValue *trace_exit_cp(lua_State *L, lua_CFunction dummy, void *ud)
{
  ExitDataCP *exd = (ExitDataCP *)ud;
  /* Always catch error here and don't call error function. */
  cframe_errfunc(L->cframe) = 0;
  cframe_nres(L->cframe) = -2*LUAI_MAXSTACK*(int)sizeof(TValue);
  exd->pc = lj_snap_restore(exd->J, exd->exptr);
  UNUSED(dummy);
  return NULL;
}

<<<<<<< HEAD
=======
#ifndef LUAJIT_DISABLE_VMEVENT
/* Push all registers from exit state. */
static void trace_exit_regs(lua_State *L, ExitState *ex)
{
  int32_t i;
  setintV(L->top++, RID_NUM_GPR);
  setintV(L->top++, RID_NUM_FPR);
  for (i = 0; i < RID_NUM_GPR; i++) {
    if (sizeof(ex->gpr[i]) == sizeof(int32_t))
      setintV(L->top++, (int32_t)ex->gpr[i]);
    else
      setnumV(L->top++, (lua_Number)ex->gpr[i]);
  }
#if !LJ_SOFTFP
  for (i = 0; i < RID_NUM_FPR; i++) {
    setnumV(L->top, ex->fpr[i]);
    if (LJ_UNLIKELY(tvisnan(L->top)))
      setnanV(L->top);
    L->top++;
  }
#endif
}
#endif

#if defined(EXITSTATE_PCREG) || (LJ_UNWIND_JIT && !EXITTRACE_VMSTATE)
/* Determine trace number from pc of exit instruction. */
static TraceNo trace_exit_find(jit_State *J, MCode *pc)
{
  TraceNo traceno;
  for (traceno = 1; traceno < J->sizetrace; traceno++) {
    GCtrace *T = traceref(J, traceno);
    if (T && pc >= T->mcode && pc < (MCode *)((char *)T->mcode + T->szmcode))
      return traceno;
  }
  lj_assertJ(0, "bad exit pc");
  return 0;
}
#endif
>>>>>>> 72efc42e

/* A trace exited. Restore interpreter state. */
int lj_trace_exit(jit_State *J, void *exptr)
{
  ERRNO_SAVE
  lua_State *L = J->L;
  ExitDataCP exd;
  int errcode, exitcode = J->exitcode;
  TValue exiterr;
  const BCIns *pc, *retpc;
  void *cf;
  GCtrace *T;
<<<<<<< HEAD
=======

  setnilV(&exiterr);
  if (exitcode) {  /* Trace unwound with error code. */
    J->exitcode = 0;
    copyTV(L, &exiterr, L->top-1);
  }

#ifdef EXITSTATE_PCREG
  J->parent = trace_exit_find(J, (MCode *)(intptr_t)ex->gpr[EXITSTATE_PCREG]);
#endif
>>>>>>> 72efc42e
  T = traceref(J, J->parent); UNUSED(T);
#ifdef EXITSTATE_CHECKEXIT
  if (J->exitno == T->nsnap) {  /* Treat stack check like a parent exit. */
    lj_assertJ(T->root != 0, "stack check in root trace");
    J->exitno = T->ir[REF_BASE].op2;
    J->parent = T->ir[REF_BASE].op1;
    T = traceref(J, J->parent);
  }
#endif
  lj_assertJ(T != NULL && J->exitno < T->nsnap, "bad trace or exit number");
  exd.J = J;
  exd.exptr = exptr;
  errcode = lj_vm_cpcall(L, NULL, &exd, trace_exit_cp);
  if (errcode)
    return -errcode;  /* Return negated error code. */

<<<<<<< HEAD
  pc = exd.pc;
  cf = cframe_raw(L->cframe);
  setcframe_pc(cf, pc);
  if (G(L)->gc.state == GCSatomic || G(L)->gc.state == GCSfinalize) {
=======
  if (exitcode) copyTV(L, L->top++, &exiterr);  /* Anchor the error object. */

  if (!(LJ_HASPROFILE && (G(L)->hookmask & HOOK_PROFILE)))
    lj_vmevent_send(L, TEXIT,
      lj_state_checkstack(L, 4+RID_NUM_GPR+RID_NUM_FPR+LUA_MINSTACK);
      setintV(L->top++, J->parent);
      setintV(L->top++, J->exitno);
      trace_exit_regs(L, ex);
    );

  pc = exd.pc;
  cf = cframe_raw(L->cframe);
  setcframe_pc(cf, pc);
  if (exitcode) {
    return -exitcode;
  } else if (LJ_HASPROFILE && (G(L)->hookmask & HOOK_PROFILE)) {
    /* Just exit to interpreter. */
  } else if (G(L)->gc.state == GCSatomic || G(L)->gc.state == GCSfinalize) {
>>>>>>> 72efc42e
    if (!(G(L)->hookmask & HOOK_GC))
      lj_gc_step(L);  /* Exited because of GC: drive GC forward. */
  } else {
    trace_hotside(J, pc);
  }
  /* Return MULTRES or 0 or -17. */
  ERRNO_RESTORE
  switch (bc_op(*pc)) {
  case BC_CALLM: case BC_CALLMT:
    return (int)((BCReg)(L->top - L->base) - bc_a(*pc) - bc_c(*pc) - LJ_FR2);
  case BC_RETM:
    return (int)((BCReg)(L->top - L->base) + 1 - bc_a(*pc) - bc_d(*pc));
  case BC_TSETM:
    return (int)((BCReg)(L->top - L->base) + 1 - bc_a(*pc));
  case BC_JLOOP:
    retpc = &traceref(J, bc_d(*pc))->startins;
    if (bc_isret(bc_op(*retpc)) || bc_op(*retpc) == BC_ITERN) {
      /* Dispatch to original ins to ensure forward progress. */
      if (J->state != LJ_TRACE_RECORD) return -17;
      /* Unpatch bytecode when recording. */
      J->patchins = *pc;
      J->patchpc = (BCIns *)pc;
      *J->patchpc = *retpc;
      J->bcskip = 1;
    }
    return 0;
  default:
    if (bc_op(*pc) >= BC_FUNCF)
      return (int)((BCReg)(L->top - L->base) + 1);
    return 0;
  }
}
<<<<<<< HEAD
=======

#if LJ_UNWIND_JIT
/* Given an mcode address determine trace exit address for unwinding. */
uintptr_t LJ_FASTCALL lj_trace_unwind(jit_State *J, uintptr_t addr, ExitNo *ep)
{
#if EXITTRACE_VMSTATE
  TraceNo traceno = J2G(J)->vmstate;
#else
  TraceNo traceno = trace_exit_find(J, (MCode *)addr);
#endif
  GCtrace *T = traceref(J, traceno);
  if (T
#if EXITTRACE_VMSTATE
      && addr >= (uintptr_t)T->mcode && addr < (uintptr_t)T->mcode + T->szmcode
#endif
     ) {
    SnapShot *snap = T->snap;
    SnapNo lo = 0, exitno = T->nsnap;
    uintptr_t ofs = (uintptr_t)((MCode *)addr - T->mcode);  /* MCode units! */
    /* Rightmost binary search for mcode offset to determine exit number. */
    do {
      SnapNo mid = (lo+exitno) >> 1;
      if (ofs < snap[mid].mcofs) exitno = mid; else lo = mid + 1;
    } while (lo < exitno);
    exitno--;
    *ep = exitno;
#ifdef EXITSTUBS_PER_GROUP
    return (uintptr_t)exitstub_addr(J, exitno);
#else
    return (uintptr_t)exitstub_trace_addr(T, exitno);
#endif
  }
  /* Cannot correlate addr with trace/exit. This will be fatal. */
  lj_assertJ(0, "bad exit pc");
  return 0;
}
#endif

#endif
>>>>>>> 72efc42e
<|MERGE_RESOLUTION|>--- conflicted
+++ resolved
@@ -28,11 +28,8 @@
 #include "lj_dispatch.h"
 #include "lj_vm.h"
 #include "lj_target.h"
-<<<<<<< HEAD
+#include "lj_prng.h"
 #include "lj_auditlog.h"
-=======
-#include "lj_prng.h"
->>>>>>> 72efc42e
 
 /* -- Error handling ------------------------------------------------------ */
 
@@ -77,45 +74,6 @@
   memcpy(p, J->cur.field, J->cur.szfield*sizeof(tp)); \
   p += J->cur.szfield*sizeof(tp);
 
-<<<<<<< HEAD
-=======
-#ifdef LUAJIT_USE_PERFTOOLS
-/*
-** Create symbol table of JIT-compiled code. For use with Linux perf tools.
-** Example usage:
-**   perf record -f -e cycles luajit test.lua
-**   perf report -s symbol
-**   rm perf.data /tmp/perf-*.map
-*/
-#include <stdio.h>
-#include <unistd.h>
-
-static void perftools_addtrace(GCtrace *T)
-{
-  static FILE *fp;
-  GCproto *pt = &gcref(T->startpt)->pt;
-  const BCIns *startpc = mref(T->startpc, const BCIns);
-  const char *name = proto_chunknamestr(pt);
-  BCLine lineno;
-  if (name[0] == '@' || name[0] == '=')
-    name++;
-  else
-    name = "(string)";
-  lj_assertX(startpc >= proto_bc(pt) && startpc < proto_bc(pt) + pt->sizebc,
-	     "trace PC out of range");
-  lineno = lj_debug_line(pt, proto_bcpos(pt, startpc));
-  if (!fp) {
-    char fname[40];
-    sprintf(fname, "/tmp/perf-%d.map", getpid());
-    if (!(fp = fopen(fname, "w"))) return;
-    setlinebuf(fp);
-  }
-  fprintf(fp, "%lx %x TRACE_%d::%s:%u\n",
-	  (long)T->mcode, T->szmcode, T->traceno, name, lineno);
-}
-#endif
-
->>>>>>> 72efc42e
 /* Allocate space for copy of T. */
 GCtrace * lj_trace_alloc(lua_State *L, GCtrace *T)
 {
@@ -160,9 +118,6 @@
   newwhite(J2G(J), T);
   T->gct = ~LJ_TTRACE;
   T->ir = (IRIns *)p - J->cur.nk;  /* The IR has already been copied above. */
-#if LJ_ABI_PAUTH
-  T->mcauth = lj_ptr_sign((ASMFunction)T->mcode, T);
-#endif
   p += szins;
   TRACE_APPENDVEC(snap, nsnap, SnapShot)
   TRACE_APPENDVEC(snapmap, nsnapmap, SnapEntry)
@@ -359,14 +314,9 @@
 #ifdef LUA_USE_ASSERT
   {  /* This assumes all traces have already been freed. */
     ptrdiff_t i;
-<<<<<<< HEAD
     for (i = 1; i < (ptrdiff_t)TRACE_MAX-1; i++)
-      lua_assert(i == (ptrdiff_t)J->cur.traceno || traceref(J, i) == NULL);
-=======
-    for (i = 1; i < (ptrdiff_t)J->sizetrace; i++)
       lj_assertG(i == (ptrdiff_t)J->cur.traceno || traceref(J, i) == NULL,
 		 "trace still allocated");
->>>>>>> 72efc42e
   }
 #endif
   lj_mcode_free(J);
@@ -451,14 +401,9 @@
 
   /* Get a new trace number. */
   traceno = trace_findfree(J);
-<<<<<<< HEAD
   if (traceno == 0 || J->ntraces >= J->param[JIT_P_maxtrace]) {  /* No free trace? */
-    lua_assert((J2G(J)->hookmask & HOOK_GC) == 0);
-=======
-  if (LJ_UNLIKELY(traceno == 0)) {  /* No free trace? */
     lj_assertJ((J2G(J)->hookmask & HOOK_GC) == 0,
 	       "recorder called from GC hook");
->>>>>>> 72efc42e
     lj_trace_flushall(J->L);
     J->state = LJ_TRACE_IDLE;  /* Silently ignored. */
     return;
@@ -670,25 +615,6 @@
     case LJ_TRACE_RECORD:
       trace_pendpatch(J, 0);
       setvmstate(J2G(J), RECORD);
-<<<<<<< HEAD
-=======
-      lj_vmevent_send_(L, RECORD,
-	/* Save/restore state for trace recorder. */
-	TValue savetv = J2G(J)->tmptv;
-	TValue savetv2 = J2G(J)->tmptv2;
-	TraceNo parent = J->parent;
-	ExitNo exitno = J->exitno;
-	setintV(L->top++, J->cur.traceno);
-	setfuncV(L, L->top++, J->fn);
-	setintV(L->top++, J->pt ? (int32_t)proto_bcpos(J->pt, J->pc) : -1);
-	setintV(L->top++, J->framedepth);
-      ,
-	J2G(J)->tmptv = savetv;
-	J2G(J)->tmptv2 = savetv2;
-	J->parent = parent;
-	J->exitno = exitno;
-      );
->>>>>>> 72efc42e
       lj_record_ins(J);
       break;
 
@@ -816,48 +742,6 @@
   return NULL;
 }
 
-<<<<<<< HEAD
-=======
-#ifndef LUAJIT_DISABLE_VMEVENT
-/* Push all registers from exit state. */
-static void trace_exit_regs(lua_State *L, ExitState *ex)
-{
-  int32_t i;
-  setintV(L->top++, RID_NUM_GPR);
-  setintV(L->top++, RID_NUM_FPR);
-  for (i = 0; i < RID_NUM_GPR; i++) {
-    if (sizeof(ex->gpr[i]) == sizeof(int32_t))
-      setintV(L->top++, (int32_t)ex->gpr[i]);
-    else
-      setnumV(L->top++, (lua_Number)ex->gpr[i]);
-  }
-#if !LJ_SOFTFP
-  for (i = 0; i < RID_NUM_FPR; i++) {
-    setnumV(L->top, ex->fpr[i]);
-    if (LJ_UNLIKELY(tvisnan(L->top)))
-      setnanV(L->top);
-    L->top++;
-  }
-#endif
-}
-#endif
-
-#if defined(EXITSTATE_PCREG) || (LJ_UNWIND_JIT && !EXITTRACE_VMSTATE)
-/* Determine trace number from pc of exit instruction. */
-static TraceNo trace_exit_find(jit_State *J, MCode *pc)
-{
-  TraceNo traceno;
-  for (traceno = 1; traceno < J->sizetrace; traceno++) {
-    GCtrace *T = traceref(J, traceno);
-    if (T && pc >= T->mcode && pc < (MCode *)((char *)T->mcode + T->szmcode))
-      return traceno;
-  }
-  lj_assertJ(0, "bad exit pc");
-  return 0;
-}
-#endif
->>>>>>> 72efc42e
-
 /* A trace exited. Restore interpreter state. */
 int lj_trace_exit(jit_State *J, void *exptr)
 {
@@ -869,8 +753,6 @@
   const BCIns *pc, *retpc;
   void *cf;
   GCtrace *T;
-<<<<<<< HEAD
-=======
 
   setnilV(&exiterr);
   if (exitcode) {  /* Trace unwound with error code. */
@@ -878,10 +760,6 @@
     copyTV(L, &exiterr, L->top-1);
   }
 
-#ifdef EXITSTATE_PCREG
-  J->parent = trace_exit_find(J, (MCode *)(intptr_t)ex->gpr[EXITSTATE_PCREG]);
-#endif
->>>>>>> 72efc42e
   T = traceref(J, J->parent); UNUSED(T);
 #ifdef EXITSTATE_CHECKEXIT
   if (J->exitno == T->nsnap) {  /* Treat stack check like a parent exit. */
@@ -898,31 +776,14 @@
   if (errcode)
     return -errcode;  /* Return negated error code. */
 
-<<<<<<< HEAD
-  pc = exd.pc;
-  cf = cframe_raw(L->cframe);
-  setcframe_pc(cf, pc);
-  if (G(L)->gc.state == GCSatomic || G(L)->gc.state == GCSfinalize) {
-=======
   if (exitcode) copyTV(L, L->top++, &exiterr);  /* Anchor the error object. */
-
-  if (!(LJ_HASPROFILE && (G(L)->hookmask & HOOK_PROFILE)))
-    lj_vmevent_send(L, TEXIT,
-      lj_state_checkstack(L, 4+RID_NUM_GPR+RID_NUM_FPR+LUA_MINSTACK);
-      setintV(L->top++, J->parent);
-      setintV(L->top++, J->exitno);
-      trace_exit_regs(L, ex);
-    );
 
   pc = exd.pc;
   cf = cframe_raw(L->cframe);
   setcframe_pc(cf, pc);
   if (exitcode) {
     return -exitcode;
-  } else if (LJ_HASPROFILE && (G(L)->hookmask & HOOK_PROFILE)) {
-    /* Just exit to interpreter. */
   } else if (G(L)->gc.state == GCSatomic || G(L)->gc.state == GCSfinalize) {
->>>>>>> 72efc42e
     if (!(G(L)->hookmask & HOOK_GC))
       lj_gc_step(L);  /* Exited because of GC: drive GC forward. */
   } else {
@@ -955,45 +816,3 @@
     return 0;
   }
 }
-<<<<<<< HEAD
-=======
-
-#if LJ_UNWIND_JIT
-/* Given an mcode address determine trace exit address for unwinding. */
-uintptr_t LJ_FASTCALL lj_trace_unwind(jit_State *J, uintptr_t addr, ExitNo *ep)
-{
-#if EXITTRACE_VMSTATE
-  TraceNo traceno = J2G(J)->vmstate;
-#else
-  TraceNo traceno = trace_exit_find(J, (MCode *)addr);
-#endif
-  GCtrace *T = traceref(J, traceno);
-  if (T
-#if EXITTRACE_VMSTATE
-      && addr >= (uintptr_t)T->mcode && addr < (uintptr_t)T->mcode + T->szmcode
-#endif
-     ) {
-    SnapShot *snap = T->snap;
-    SnapNo lo = 0, exitno = T->nsnap;
-    uintptr_t ofs = (uintptr_t)((MCode *)addr - T->mcode);  /* MCode units! */
-    /* Rightmost binary search for mcode offset to determine exit number. */
-    do {
-      SnapNo mid = (lo+exitno) >> 1;
-      if (ofs < snap[mid].mcofs) exitno = mid; else lo = mid + 1;
-    } while (lo < exitno);
-    exitno--;
-    *ep = exitno;
-#ifdef EXITSTUBS_PER_GROUP
-    return (uintptr_t)exitstub_addr(J, exitno);
-#else
-    return (uintptr_t)exitstub_trace_addr(T, exitno);
-#endif
-  }
-  /* Cannot correlate addr with trace/exit. This will be fatal. */
-  lj_assertJ(0, "bad exit pc");
-  return 0;
-}
-#endif
-
-#endif
->>>>>>> 72efc42e
