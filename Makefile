--- conflicted
+++ resolved
@@ -33,12 +33,8 @@
 INSTALL_BIN=   $(DPREFIX)/bin
 INSTALL_LIB=   $(DPREFIX)/$(MULTILIB)
 INSTALL_SHARE= $(DPREFIX)/share
-<<<<<<< HEAD
-INSTALL_INC=   $(DPREFIX)/include/raptorjit-$(MAJVER).$(MINVER)
-=======
-INSTALL_DEFINC= $(DPREFIX)/include/luajit-$(MAJVER).$(MINVER)
+INSTALL_DEFINC= $(DPREFIX)/include/raptorjit-$(MAJVER).$(MINVER)
 INSTALL_INC=   $(INSTALL_DEFINC)
->>>>>>> 72efc42e
 
 INSTALL_LJLIBD= $(INSTALL_SHARE)/raptorjit-$(VERSION)
 INSTALL_JITLIB= $(INSTALL_LJLIBD)/jit
@@ -86,16 +82,7 @@
 FILE_SO= libraptorjit.so
 FILE_PC= raptorjit.pc
 FILES_INC= lua.h lualib.h lauxlib.h luaconf.h lua.hpp luajit.h
-<<<<<<< HEAD
 FILES_JITLIB= bc.lua bcsave.lua vmdef.lua
-=======
-FILES_JITLIB= bc.lua bcsave.lua dump.lua p.lua v.lua zone.lua \
-	      dis_x86.lua dis_x64.lua dis_arm.lua dis_arm64.lua \
-	      dis_arm64be.lua dis_ppc.lua dis_mips.lua dis_mipsel.lua \
-	      dis_mips64.lua dis_mips64el.lua \
-	      dis_mips64r6.lua dis_mips64r6el.lua \
-	      vmdef.lua
->>>>>>> 72efc42e
 
 ifeq (,$(findstring Windows,$(OS)))
   HOST_SYS:= $(shell uname -s)
