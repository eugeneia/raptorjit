<!DOCTYPE html>
<html>
<head>
<title>Installation</title>
<meta charset="utf-8">
<meta name="Copyright" content="Copyright (C) 2005-2022">
<meta name="Language" content="en">
<link rel="stylesheet" type="text/css" href="bluequad.css" media="screen">
<link rel="stylesheet" type="text/css" href="bluequad-print.css" media="print">
<style type="text/css">
table.compat {
  line-height: 1.2;
  font-size: 80%;
}
table.compat td {
  border: 1px solid #bfcfff;
  height: 1.5em;
}
table.compat tr.compathead td {
  font-weight: bold;
  border-bottom: 2px solid #bfcfff;
}
td.compatname, td.compatver {
  width: 10%;
}
td.compatbits {
  width: 5%;
}
td.compatx {
  width: 21%;
}
</style>
</head>
<body>
<div id="site">
<a href="https://luajit.org"><span>Lua<span id="logo">JIT</span></span></a>
</div>
<div id="head">
<h1>Installation</h1>
</div>
<div id="nav">
<ul><li>
<a href="luajit.html">LuaJIT</a>
<ul><li>
<a href="https://luajit.org/download.html">Download <span class="ext">&raquo;</span></a>
</li><li>
<a class="current" href="install.html">Installation</a>
</li><li>
<a href="running.html">Running</a>
</li></ul>
</li><li>
<a href="extensions.html">Extensions</a>
<ul><li>
<a href="ext_ffi.html">FFI Library</a>
<ul><li>
<a href="ext_ffi_tutorial.html">FFI Tutorial</a>
</li><li>
<a href="ext_ffi_api.html">ffi.* API</a>
</li><li>
<a href="ext_ffi_semantics.html">FFI Semantics</a>
</li></ul>
</li><li>
<a href="ext_buffer.html">String Buffers</a>
</li><li>
<a href="ext_jit.html">jit.* Library</a>
</li><li>
<a href="ext_c_api.html">Lua/C API</a>
</li></ul>
</li><li>
<a href="status.html">Status</a>
</li><li>
<a href="faq.html">FAQ</a>
</li><li>
<a href="https://luajit.org/list.html">Mailing List <span class="ext">&raquo;</span></a>
</li></ul>
</div>
<div id="main">
<p>
LuaJIT is only distributed as a source package. This page explains
how to build and install LuaJIT with different operating systems
and C&nbsp;compilers.
</p>
<p>
For the impatient (on POSIX systems):
</p>
<pre class="code">
make &amp;&amp; sudo make install
</pre>

<h2 id="req">Requirements</h2>
<h3 id="systems">Systems</h3>
<p>
LuaJIT currently builds out-of-the box on most systems:
</p>
<table class="compat">
<tr class="compathead">
<td class="compatname">OS</td>
<td class="compatver">Min. Version</td>
<td class="compatx">Requirements</td>
<td class="compatx">LuaJIT Versions</td>
</tr>
<tr class="odd separate">
<td class="compatname"><a href="#windows">Windows</a></td>
<td class="compatver">7</td>
<td class="compatx">x86 or x64, ARM64: TBA</td>
<td class="compatx">v2.0 &ndash;</td>
</tr>
<tr class="even">
<td class="compatname"><a href="#posix">Linux</a></td>
<td class="compatver">&nbsp;</td>
<td class="compatx">&nbsp;</td>
<td class="compatx">v2.0 &ndash;</td>
</tr>
<tr class="odd">
<td class="compatname"><a href="#posix">*BSD</a></td>
<td class="compatver">&nbsp;</td>
<td class="compatx">&nbsp;</td>
<td class="compatx">v2.0 &ndash;</td>
</tr>
<tr class="even">
<td class="compatname"><a href="#posix">macOS (OSX)</a></td>
<td class="compatver">10.4</td>
<td class="compatx">&nbsp;</td>
<td class="compatx">v2.1 &ndash;</td>
</tr>
<tr class="odd">
<td class="compatname"><a href="#posix">POSIX</a></td>
<td class="compatver">&nbsp;</td>
<td class="compatx">mmap, dlopen</td>
<td class="compatx">v2.0 &ndash;</td>
</tr>
<tr class="even separate">
<td class="compatname"><a href="#android">Android</a></td>
<td class="compatver">4.0</td>
<td class="compatx">Recent Android NDK</td>
<td class="compatx">v2.0 &ndash;</td>
</tr>
<tr class="odd">
<td class="compatname"><a href="#ios">iOS</a></td>
<td class="compatver">3.0</td>
<td class="compatx">Xcode iOS SDK</td>
<td class="compatx">v2.1 &ndash;</td>
</tr>
<tr class="even separate">
<td class="compatname"><a href="#consoles">PS3</a></td>
<td class="compatver">&nbsp;</td>
<td class="compatx">PS3 SDK</td>
<td class="compatx">v2.0 &ndash; v2.1 EOL</td>
</tr>
<tr class="odd">
<td class="compatname"><a href="#consoles">PS4</a></td>
<td class="compatver">&nbsp;</td>
<td class="compatx">PS4 SDK (ORBIS)</td>
<td class="compatx">v2.0 &ndash;</td>
</tr>
<tr class="even">
<td class="compatname"><a href="#consoles">PS5</a></td>
<td class="compatver">&nbsp;</td>
<td class="compatx">PS5 SDK (PROSPERO)</td>
<td class="compatx">v2.1 &ndash;</td>
</tr>
<tr class="odd">
<td class="compatname"><a href="#consoles">PS Vita</a></td>
<td class="compatver">&nbsp;</td>
<td class="compatx">PS Vita SDK (PSP2)</td>
<td class="compatx">v2.0 &ndash; v2.1 EOL</td>
</tr>
<tr class="even">
<td class="compatname"><a href="#consoles">Xbox 360</a></td>
<td class="compatver">&nbsp;</td>
<td class="compatx">Xbox 360 SDK (XEDK)</td>
<td class="compatx">v2.0 &ndash; v2.1 EOL</td>
</tr>
<tr class="odd">
<td class="compatname"><a href="#consoles">Xbox One</a></td>
<td class="compatver">&nbsp;</td>
<td class="compatx">Xbox One SDK (DURANGO)</td>
<td class="compatx">v2.1 &ndash;</td>
</tr>
<tr class="even">
<td class="compatname"><a href="#consoles">Nintendo Switch</a></td>
<td class="compatver">&nbsp;</td>
<td class="compatx">NintendoSDK + NX Addon</td>
<td class="compatx">v2.1 &ndash;</td>
</tr>
</table>
<p>
The codebase has compatibility defines for some more systems, but
without official support.
</p>
<h3 id="toolchains">Toolchains</h3>
<p>
Building LuaJIT requires a recent toolchain based on GCC, Clang/LLVM or
MSVC++.
</p>
<p>
The Makefile-based build system requires GNU Make and supports
cross-builds. Batch files are provided for MSVC++ builds and console
cross-builds.
</p>
<h3 id="architectures">CPU Architectures</h3>
<table class="compat">
<tr class="compathead">
<td class="compatname">CPU</td>
<td class="compatbits">Bits</td>
<td class="compatx">Requirements</td>
<td class="compatx">Variants</td>
<td class="compatx">LuaJIT Versions</td>
</tr>
<tr class="odd separate">
<td class="compatname">x86</td>
<td class="compatbits">32</td>
<td class="compatx">v2.1+: SSE2</td>
<td class="compatx">&nbsp;</td>
<td class="compatx">v2.0 &ndash;</td>
</tr>
<tr class="even">
<td class="compatname">x64</td>
<td class="compatbits">64</td>
<td class="compatx">&nbsp;</td>
<td class="compatx">&nbsp;</td>
<td class="compatx">v2.0 &ndash;</td>
</tr>
<tr class="odd">
<td class="compatname">ARM</td>
<td class="compatbits">32</td>
<td class="compatx">ARMv5+, ARM9E+</td>
<td class="compatx">hard-fp + soft-fp</td>
<td class="compatx">v2.0 &ndash;</td>
</tr>
<tr class="even">
<td class="compatname">ARM64</td>
<td class="compatbits">64</td>
<td class="compatx">&nbsp;</td>
<td class="compatx">ARM64le + ARM64be</td>
<td class="compatx">v2.1 &ndash;</td>
</tr>
<tr class="odd">
<td class="compatname">PPC32</td>
<td class="compatbits">32</td>
<td class="compatx">&nbsp;</td>
<td class="compatx">hard-fp + soft-fp</td>
<td class="compatx">v2.0 &ndash; v2.1 EOL</td>
</tr>
<tr class="even">
<td class="compatname">PPC/e500</td>
<td class="compatbits">32</td>
<td class="compatx">e500v2</td>
<td class="compatx">&nbsp;</td>
<td class="compatx">v2.0 EOL</td>
</tr>
<tr class="odd">
<td class="compatname">MIPS32</td>
<td class="compatbits">32</td>
<td class="compatx">MIPS32r1 &ndash; r5</td>
<td class="compatx">hard-fp + soft-fp</td>
<td class="compatx">v2.0 &ndash;</td>
</tr>
<tr class="even">
<td class="compatname">MIPS64</td>
<td class="compatbits">64</td>
<td class="compatx">MIPS64r1 &ndash; r5</td>
<td class="compatx">hard-fp + soft-fp</td>
<td class="compatx">v2.1 &ndash;</td>
</tr>
<tr class="odd">
<td class="compatname">MIPS64</td>
<td class="compatbits">64</td>
<td class="compatx">MIPS64r6</td>
<td class="compatx">hard-fp + soft-fp</td>
<td class="compatx">v2.1 EOL</td>
</tr>
<tr class="even">
<td class="compatname">RISC-V</td>
<td class="compatbits">64</td>
<td class="compatx">RVA22+</td>
<td class="compatx">&nbsp;</td>
<td class="compatx">TBA</td>
</tr>
</table>
<p>
There are no plans to add historic architectures or to continue support
for end-of-life (EOL) architectures, for which no new CPUs are commonly
available anymore. Likewise, there are no plans to support marginal
and/or de-facto-dead architectures.
</p>

<h2>Configuring LuaJIT</h2>
<p>
The standard configuration should work fine for most installations.
Usually there is no need to tweak the settings. The following files
hold all user-configurable settings:
</p>
<ul>
<li><tt>src/luaconf.h</tt> sets some configuration variables.</li>
<li><tt>Makefile</tt> has settings for <b>installing</b> LuaJIT (POSIX
only).</li>
<li><tt>src/Makefile</tt> has settings for <b>compiling</b> LuaJIT
under POSIX, MinGW or Cygwin.</li>
<li><tt>src/msvcbuild.bat</tt> has settings for compiling LuaJIT with
MSVC (Visual Studio).</li>
</ul>
<p>
Please read the instructions given in these files, before changing
any settings.
</p>
<p>
All LuaJIT 64 bit ports use 64 bit GC objects by default (<tt>LJ_GC64</tt>).
For x64, you can select the old 32-on-64 bit mode by adding
<tt>XCFLAGS=-DLUAJIT_DISABLE_GC64</tt> to the make command.
Please check the note about the
<a href="extensions.html#string_dump">bytecode format</a> differences, too.
</p>

<h2 id="posix">POSIX Systems (Linux, macOS, *BSD etc.)</h2>
<h3>Prerequisites</h3>
<p>
Depending on your distribution, you may need to install a package for
GCC, the development headers and/or a complete SDK. E.g. on a current
Debian/Ubuntu, install <tt>libc6-dev</tt> with the package manager.
</p>
<p>
The recommended way to fetch the latest version is to do a pull from
the git repository.
</p>
<p>
Alternatively, download the latest source package of LuaJIT (pick the .tar.gz).
Move it to a directory of your choice, open a terminal window and change
to this directory. Now unpack the archive and change to the newly created
directory (replace XX.YY.ZZ with the version you downloaded):
</p>
<pre class="code">
<<<<<<< HEAD
tar zxf LuaJIT-2.0.4.tar.gz
cd LuaJIT-2.0.4</pre>
=======
tar zxf LuaJIT-XX.YY.ZZ.tar.gz
cd LuaJIT-XX.YY.ZZ
</pre>
>>>>>>> 72efc42e
<h3>Building LuaJIT</h3>
<p>
The supplied Makefiles try to auto-detect the settings needed for your
operating system and your compiler. They need to be run with GNU Make,
which is probably the default on your system, anyway. Simply run:
</p>
<pre class="code">
make
</pre>
<p>
This always builds a native binary, depending on the host OS
you're running this command on. Check the section on
<a href="#cross">cross-compilation</a> for more options.
</p>
<p>
By default, modules are only searched under the prefix <tt>/usr/local</tt>.
You can add an extra prefix to the search paths by appending the
<tt>PREFIX</tt> option, e.g.:
</p>
<pre class="code">
make PREFIX=/home/myself/lj2
</pre>
<p>
Note for macOS: you <b>must</b> set the <tt>MACOSX_DEPLOYMENT_TARGET</tt>
environment variable to a value supported by your toolchain:
</p>
<pre class="code">
MACOSX_DEPLOYMENT_TARGET=XX.YY make
</pre>
<h3>Installing LuaJIT</h3>
<p>
The top-level Makefile installs LuaJIT by default under
<tt>/usr/local</tt>, i.e. the executable ends up in
<tt>/usr/local/bin</tt> and so on. You need root privileges
to write to this path. So, assuming sudo is installed on your system,
run the following command and enter your sudo password:
</p>
<pre class="code">
sudo make install
</pre>
<p>
Otherwise specify the directory prefix as an absolute path, e.g.:
</p>
<pre class="code">
make install PREFIX=/home/myself/lj2
</pre>
<p>
Obviously the prefixes given during build and installation need to be the same.
</p>

<h2 id="windows">Windows Systems</h2>
<h3>Prerequisites</h3>
<p>
Either install one of the open source SDKs
(<a href="http://mingw.org/"><span class="ext">&raquo;</span>&nbsp;MinGW</a> or
<a href="https://www.cygwin.com/"><span class="ext">&raquo;</span>&nbsp;Cygwin</a>), which come with a modified
GCC plus the required development headers.
Or install Microsoft's Visual Studio (MSVC).
</p>
<p>
Next, pull from the git repository or download the source package and
unpack it using an archive manager (e.g. the Windows Explorer) to
a directory of your choice.
</p>
<h3>Building with MSVC</h3>
<p>
Open a "Visual Studio Command Prompt" (either x86 or x64), <tt>cd</tt> to the
directory where you've unpacked the sources and run these commands:
</p>
<pre class="code">
cd src
msvcbuild
</pre>
<p>
Check the <tt>msvcbuild.bat</tt> file for more options.
Then follow the installation instructions below.
</p>
<h3>Building with MinGW or Cygwin</h3>
<p>
Open a command prompt window and make sure the MinGW or Cygwin programs
are in your path. Then <tt>cd</tt> to the directory of the git repository
or where you've unpacked the sources. Then run this command for MinGW:
</p>
<pre class="code">
mingw32-make
</pre>
<p>
Or this command for Cygwin:
</p>
<pre class="code">
make
</pre>
<p>
Then follow the installation instructions below.
</p>
<h3>Installing LuaJIT</h3>
<p>
Copy <tt>luajit.exe</tt> and <tt>lua51.dll</tt> (built in the <tt>src</tt>
directory) to a newly created directory (any location is ok).
Add <tt>lua</tt> and <tt>lua\jit</tt> directories below it and copy
all Lua files from the <tt>src\jit</tt> directory of the distribution
to the latter directory.
</p>
<p>
There are no hardcoded
absolute path names &mdash; all modules are loaded relative to the
directory where <tt>luajit.exe</tt> is installed
(see <tt>src/luaconf.h</tt>).
</p>

<h2 id="cross">Cross-compiling LuaJIT</h2>
<p>
First, let's clear up some terminology:
</p>
<ul>
<li>Host: This is your development system, usually based on a x64 or x86 CPU.</li>
<li>Target: This is the target system you want LuaJIT to run on, e.g. Android/ARM.</li>
<li>Toolchain: This comprises a C compiler, linker, assembler and a matching C library.</li>
<li>Host (or system) toolchain: This is the toolchain used to build native binaries for your host system.</li>
<li>Cross-compile toolchain: This is the toolchain used to build binaries for the target system. They can only be run on the target system.</li>
</ul>
<p>
The GNU Makefile-based build system allows cross-compiling on any host
for any supported target:
</p>
<ul>
<li>Yes, you need a toolchain for both your host <em>and</em> your target!</li>
<li>Both host and target architectures must have the same pointer size.</li>
<li>E.g. if you want to cross-compile to a 32 bit target on a 64 bit host, you need to install the multilib development package (e.g. <tt>libc6-dev-i386</tt> on Debian/Ubuntu) and build a 32 bit host part (<tt>HOST_CC="gcc -m32"</tt>).</li>
<li>64 bit targets always require compilation on a 64 bit host.</li>
</ul>
<p>
You need to specify <tt>TARGET_SYS</tt> whenever the host OS and the
target OS differ, or you'll get assembler or linker errors:
</p>
<ul>
<li>E.g. if you're compiling on a Windows or macOS host for embedded Linux or Android, you need to add <tt>TARGET_SYS=Linux</tt> to the examples below.</li>
<li>For a minimal target OS, you may need to disable the built-in allocator in <tt>src/Makefile</tt> and use <tt>TARGET_SYS=Other</tt>.</li>
<li>Don't forget to specify the same <tt>TARGET_SYS</tt> for the install step, too.</li>
</ul>
<p>
Here are some examples where host and target have the same CPU:
</p>
<pre class="code">
# Cross-compile to a 32 bit binary on a multilib x64 OS
make CC="gcc -m32"

# Cross-compile on Debian/Ubuntu for Windows (mingw32 package)
make HOST_CC="gcc -m32" CROSS=i586-mingw32msvc- TARGET_SYS=Windows
</pre>
<p id="cross2">
The <tt>CROSS</tt> prefix allows specifying a standard GNU cross-compile
toolchain (Binutils, GCC and a matching libc). The prefix may vary
depending on the <tt>--target</tt> the toolchain was built for (note the
<tt>CROSS</tt> prefix has a trailing <tt>"-"</tt>). The examples below
use the canonical toolchain triplets for Linux.
</p>
<p>
Since there's often no easy way to detect CPU features at runtime, it's
important to compile with the proper CPU or architecture settings:
</o>
<ul>
<li>The best way to get consistent results is to specify the correct settings when building the toolchain yourself.</li>
<li>For a pre-built, generic toolchain add <tt>-mcpu=...</tt> or <tt>-march=...</tt> and other necessary flags to <tt>TARGET_CFLAGS</tt>.</li>
<li>For ARM it's important to have the correct <tt>-mfloat-abi=...</tt> setting, too. Otherwise LuaJIT may not run at the full performance of your target CPU.</li>
<li>For MIPS it's important to select a supported ABI (o32 on MIPS32, n64 on MIPS64) and consistently compile your project either with hard-float or soft-float compiler settings.</li>
</ul>
<p>
Here are some examples for targets with a different CPU than the host:
</p>
<pre class="code">
# ARM soft-float
make HOST_CC="gcc -m32" CROSS=arm-linux-gnueabi- \
     TARGET_CFLAGS="-mfloat-abi=soft"

# ARM soft-float ABI with VFP (example for Cortex-A9)
make HOST_CC="gcc -m32" CROSS=arm-linux-gnueabi- \
     TARGET_CFLAGS="-mcpu=cortex-a9 -mfloat-abi=softfp"

# ARM hard-float ABI with VFP (armhf, most modern toolchains)
make HOST_CC="gcc -m32" CROSS=arm-linux-gnueabihf-

# ARM64
make CROSS=aarch64-linux-

# PPC
make HOST_CC="gcc -m32" CROSS=powerpc-linux-gnu-

# MIPS32 big-endian
make HOST_CC="gcc -m32" CROSS=mips-linux-
# MIPS32 little-endian
make HOST_CC="gcc -m32" CROSS=mipsel-linux-

# MIPS64 big-endian
make CROSS=mips-linux- TARGET_CFLAGS="-mips64r2 -mabi=64"
# MIPS64 little-endian
make CROSS=mipsel-linux- TARGET_CFLAGS="-mips64r2 -mabi=64"
</pre>
<p>
You can cross-compile for <b id="android">Android</b> using the <a href="https://developer.android.com/ndk/"><span class="ext">&raquo;</span>&nbsp;Android NDK</a>.
Please adapt the environment variables to match the install locations and the
desired target platform. E.g. Android&nbsp;4.1 corresponds to ABI level&nbsp;16.
</p>
<pre class="code">
# Android/ARM64, aarch64, Android 5.0+ (L)
NDKDIR=/opt/android/ndk
NDKBIN=$NDKDIR/toolchains/llvm/prebuilt/linux-x86_64/bin
NDKCROSS=$NDKBIN/aarch64-linux-android-
NDKCC=$NDKBIN/aarch64-linux-android21-clang
make CROSS=$NDKCROSS \
     STATIC_CC=$NDKCC DYNAMIC_CC="$NDKCC -fPIC" \
     TARGET_LD=$NDKCC TARGET_AR="$NDKBIN/llvm-ar rcus" \
     TARGET_STRIP=$NDKBIN/llvm-strip

# Android/ARM, armeabi-v7a (ARMv7 VFP), Android 4.1+ (JB)
NDKDIR=/opt/android/ndk
NDKBIN=$NDKDIR/toolchains/llvm/prebuilt/linux-x86_64/bin
NDKCROSS=$NDKBIN/arm-linux-androideabi-
NDKCC=$NDKBIN/armv7a-linux-androideabi16-clang
make HOST_CC="gcc -m32" CROSS=$NDKCROSS \
     STATIC_CC=$NDKCC DYNAMIC_CC="$NDKCC -fPIC" \
     TARGET_LD=$NDKCC TARGET_AR="$NDKBIN/llvm-ar rcus" \
     TARGET_STRIP=$NDKBIN/llvm-strip
</pre>
<p>
You can cross-compile for <b id="ios">iOS 3.0+</b> (iPhone/iPad) using the <a href="https://developer.apple.com/ios/"><span class="ext">&raquo;</span>&nbsp;iOS SDK</a>:
</p>
<p style="font-size: 8pt;">
Note: <b>the JIT compiler is disabled for iOS</b>, because regular iOS Apps
are not allowed to generate code at runtime. You'll only get the performance
of the LuaJIT interpreter on iOS. This is still faster than plain Lua, but
much slower than the JIT compiler. Please complain to Apple, not me.
Or use Android. :-p
</p>
<pre class="code">
# iOS/ARM64
ISDKP=$(xcrun --sdk iphoneos --show-sdk-path)
ICC=$(xcrun --sdk iphoneos --find clang)
ISDKF="-arch arm64 -isysroot $ISDKP"
make DEFAULT_CC=clang CROSS="$(dirname $ICC)/" \
     TARGET_FLAGS="$ISDKF" TARGET_SYS=iOS
</pre>

<h3 id="consoles">Cross-compiling for consoles</h3>
<p>
Building LuaJIT for consoles requires both a supported host compiler
(x86 or x64) and a cross-compiler from the official console SDK.
</p>
<p>
Due to restrictions on consoles, the JIT compiler is disabled and only
the fast interpreter is built. This is still faster than plain Lua,
but much slower than the JIT compiler. The FFI is disabled, too, since
it's not very useful in such an environment.
</p>
<p>
The following commands build a static library <tt>libluajit.a</tt>,
which can be linked against your game, just like the Lua library.
</p>
<p>
To cross-compile for <b id="ps3">PS3</b> from a Linux host (requires
32&nbsp;bit GCC, i.e. multilib Linux/x64) or a Windows host (requires
32&nbsp;bit MinGW), run this command:
</p>
<pre class="code">
make HOST_CC="gcc -m32" CROSS=ppu-lv2-
</pre>
<p>
To cross-compile for the other consoles from a Windows host, open a
"Native Tools Command Prompt for VS". You need to choose either the 32
or the 64&nbsp;bit version of the host compiler to match the target.
Then <tt>cd</tt> to the <tt>src</tt> directory below where you've
unpacked the sources and run the build command given in the table:
</p>
<table class="compat">
<tr class="compathead">
<td class="compatname">Console</td>
<td class="compatbits">Bits</td>
<td class="compatx">Build Command</td>
</tr>
<tr class="odd separate">
<td class="compatname"><b id="ps4">PS4</b></td>
<td class="compatbits">64</td>
<td class="compatx"><tt>ps4build</tt></td>
</tr>
<tr class="even">
<td class="compatname"><b id="ps5">PS5</b></td>
<td class="compatbits">64</td>
<td class="compatx"><tt>ps5build</tt></td>
</tr>
<tr class="odd">
<td class="compatname"><b id="psvita">PS Vita</b></td>
<td class="compatbits">32</td>
<td class="compatx"><tt>psvitabuild</tt></td>
</tr>
<tr class="even">
<td class="compatname"><b id="xbox360">Xbox 360</b></td>
<td class="compatbits">32</td>
<td class="compatx"><tt>xedkbuild</tt></td>
</tr>
<tr class="odd">
<td class="compatname"><b id="xboxone">Xbox One</b></td>
<td class="compatbits">64</td>
<td class="compatx"><tt>xb1build</tt></td>
</tr>
<tr class="even">
<td class="compatname"><b id="nx32">Nintendo Switch NX32</b></td>
<td class="compatbits">32</td>
<td class="compatx"><tt>nxbuild</tt></td>
</tr>
<tr class="odd">
<td class="compatname"><b id="nx64">Nintendo Switch NX64</b></td>
<td class="compatbits">64</td>
<td class="compatx"><tt>nxbuild</tt></td>
</tr>
</table>
<p>
Please check out the comments in the corresponding <tt>*.bat</tt>
file for more options.
</p>

<h2 id="embed">Embedding LuaJIT</h2>
<p>
LuaJIT is API-compatible with Lua 5.1. If you've already embedded Lua
into your application, you probably don't need to do anything to switch
to LuaJIT, except link with a different library:
</p>
<ul>
<li>It's strongly suggested to build LuaJIT separately using the supplied
build system. Please do <em>not</em> attempt to integrate the individual
source files into your build tree. You'll most likely get the internal build
dependencies wrong or mess up the compiler flags. Treat LuaJIT like any
other external library and link your application with either the dynamic
or static library, depending on your needs.</li>
<li>If you want to load C modules compiled for plain Lua
with <tt>require()</tt>, you need to make sure the public symbols
(e.g. <tt>lua_pushnumber</tt>) are exported, too:
<ul><li>On POSIX systems you can either link to the shared library
or link the static library into your application. In the latter case
you'll need to export all public symbols from your main executable
(e.g. <tt>-Wl,-E</tt> on Linux) and add the external dependencies
(e.g. <tt>-lm -ldl</tt> on Linux).</li>
<li>Since Windows symbols are bound to a specific DLL name, you need to
link to the <tt>lua51.dll</tt> created by the LuaJIT build (do not rename
the DLL). You may link LuaJIT statically on Windows only if you don't
intend to load Lua/C modules at runtime.
</li></ul>
</li>
</ul>
<p>Additional hints for initializing LuaJIT using the C API functions:</p>
<ul>
<li>Here's a
<a href="http://lua-users.org/wiki/SimpleLuaApiExample"><span class="ext">&raquo;</span>&nbsp;simple example</a>
for embedding Lua or LuaJIT into your application.</li>
<li>Make sure you use <tt>luaL_newstate</tt>. Avoid using
<tt>lua_newstate</tt>, since this uses the (slower) default memory
allocator from your system (no support for this on 64&nbsp;bit architectures).</li>
<li>Make sure you use <tt>luaL_openlibs</tt> and not the old Lua 5.0 style
of calling <tt>luaopen_base</tt> etc. directly.</li>
<li>To change or extend the list of standard libraries to load, copy
<tt>src/lib_init.c</tt> to your project and modify it accordingly.
Make sure the <tt>jit</tt> library is loaded, or the JIT compiler
will not be activated.</li>
<li>The <tt>bit.*</tt> module for bitwise operations
is already built-in. There's no need to statically link
<a href="https://bitop.luajit.org/"><span class="ext">&raquo;</span>&nbsp;Lua BitOp</a> to your application.</li>
</ul>

<h2 id="distro">Hints for Distribution Maintainers</h2>
<p>
The LuaJIT build system has extra provisions for the needs of most
POSIX-based distributions. If you're a package maintainer for
a distribution, <em>please</em> make use of these features and
avoid patching, subverting, autotoolizing or messing up the build system
in unspeakable ways.
</p>
<p>
There should be absolutely no need to patch <tt>luaconf.h</tt> or any
of the Makefiles. And please do not hand-pick files for your packages &mdash;
simply use whatever <tt>make install</tt> creates. There's a reason
for all the files <em>and</em> directories it creates.
</p>
<p>
The build system uses GNU make and auto-detects most settings based on
the host you're building it on. This should work fine for native builds,
even when sandboxed. You may need to pass some of the following flags to
<em>both</em> the <tt>make</tt> and the <tt>make install</tt> command lines
for a regular distribution build:
</p>
<ul>
<li><tt>PREFIX</tt> overrides the installation path and should usually
be set to <tt>/usr</tt>. Setting this also changes the module paths and
the paths needed to locate the shared library.</li>
<li><tt>DESTDIR</tt> is an absolute path which allows you to install
to a shadow tree instead of the root tree of the build system.</li>
<li><tt>MULTILIB</tt> sets the architecture-specific library path component
for multilib systems. The default is <tt>lib</tt>.</li>
<li>Have a look at the top-level <tt>Makefile</tt> and <tt>src/Makefile</tt>
for additional variables to tweak. The following variables <em>may</em> be
overridden, but it's <em>not</em> recommended, except for special needs
like cross-builds:
<tt>BUILDMODE, CC, HOST_CC, STATIC_CC, DYNAMIC_CC, CFLAGS, HOST_CFLAGS,
TARGET_CFLAGS, LDFLAGS, HOST_LDFLAGS, TARGET_LDFLAGS, TARGET_SHLDFLAGS,
TARGET_FLAGS, LIBS, HOST_LIBS, TARGET_LIBS, CROSS, HOST_SYS, TARGET_SYS
</tt></li>
</ul>
<p>
The build system has a special target for an amalgamated build, i.e.
<tt>make amalg</tt>. This compiles the LuaJIT core as one huge C file
and allows GCC to generate faster and shorter code. Alas, this requires
lots of memory during the build. This may be a problem for some users,
that's why it's not enabled by default. But it shouldn't be a problem for
most build farms. It's recommended that binary distributions use this
target for their LuaJIT builds.
</p>
<p>
The tl;dr version of the above:
</p>
<pre class="code">
make amalg PREFIX=/usr && \
make install PREFIX=/usr DESTDIR=/tmp/buildroot
</pre>
<p>
Finally, if you encounter any difficulties, please
<a href="contact.html">contact me</a> first, instead of releasing a broken
package onto unsuspecting users. Because they'll usually gonna complain
to me (the upstream) and not you (the package maintainer), anyway.
</p>
<br class="flush">
</div>
<div id="foot">
<hr class="hide">
Copyright &copy; 2005-2022
<span class="noprint">
&middot;
<a href="contact.html">Contact</a>
</span>
</div>
</body>
</html><|MERGE_RESOLUTION|>--- conflicted
+++ resolved
@@ -118,7 +118,7 @@
 <td class="compatx">v2.0 &ndash;</td>
 </tr>
 <tr class="even">
-<td class="compatname"><a href="#posix">macOS (OSX)</a></td>
+<td class="compatname"><a href="#osx">macOS (OSX)</a></td>
 <td class="compatver">10.4</td>
 <td class="compatx">&nbsp;</td>
 <td class="compatx">v2.1 &ndash;</td>
@@ -330,14 +330,9 @@
 directory (replace XX.YY.ZZ with the version you downloaded):
 </p>
 <pre class="code">
-<<<<<<< HEAD
-tar zxf LuaJIT-2.0.4.tar.gz
-cd LuaJIT-2.0.4</pre>
-=======
 tar zxf LuaJIT-XX.YY.ZZ.tar.gz
 cd LuaJIT-XX.YY.ZZ
 </pre>
->>>>>>> 72efc42e
 <h3>Building LuaJIT</h3>
 <p>
 The supplied Makefiles try to auto-detect the settings needed for your
@@ -361,12 +356,9 @@
 make PREFIX=/home/myself/lj2
 </pre>
 <p>
-Note for macOS: you <b>must</b> set the <tt>MACOSX_DEPLOYMENT_TARGET</tt>
-environment variable to a value supported by your toolchain:
-</p>
-<pre class="code">
-MACOSX_DEPLOYMENT_TARGET=XX.YY make
-</pre>
+Please use the LuaJIT 2.1 branch to compile for
+<b id="osx">macOS (OSX)</b>.
+</p>
 <h3>Installing LuaJIT</h3>
 <p>
 The top-level Makefile installs LuaJIT by default under
@@ -471,10 +463,15 @@
 </ul>
 <p>
 You need to specify <tt>TARGET_SYS</tt> whenever the host OS and the
-target OS differ, or you'll get assembler or linker errors:
+target OS differ, or you'll get assembler or linker errors. E.g. if
+you're compiling on a Windows or macOS host for embedded Linux or Android,
+you need to add <tt>TARGET_SYS=Linux</tt> to the examples below. For a
+minimal target OS, you may need to disable the built-in allocator in
+<tt>src/Makefile</tt> and use <tt>TARGET_SYS=Other</tt>. Don't forget to
+specify the same <tt>TARGET_SYS</tt> for the install step, too.
 </p>
 <ul>
-<li>E.g. if you're compiling on a Windows or macOS host for embedded Linux or Android, you need to add <tt>TARGET_SYS=Linux</tt> to the examples below.</li>
+<li>E.g. if you're compiling on a Windows or OSX host for embedded Linux or Android, you need to add <tt>TARGET_SYS=Linux</tt> to the examples below.</li>
 <li>For a minimal target OS, you may need to disable the built-in allocator in <tt>src/Makefile</tt> and use <tt>TARGET_SYS=Other</tt>.</li>
 <li>Don't forget to specify the same <tt>TARGET_SYS</tt> for the install step, too.</li>
 </ul>
@@ -497,16 +494,12 @@
 </p>
 <p>
 Since there's often no easy way to detect CPU features at runtime, it's
-important to compile with the proper CPU or architecture settings:
-</o>
-<ul>
-<li>The best way to get consistent results is to specify the correct settings when building the toolchain yourself.</li>
-<li>For a pre-built, generic toolchain add <tt>-mcpu=...</tt> or <tt>-march=...</tt> and other necessary flags to <tt>TARGET_CFLAGS</tt>.</li>
-<li>For ARM it's important to have the correct <tt>-mfloat-abi=...</tt> setting, too. Otherwise LuaJIT may not run at the full performance of your target CPU.</li>
-<li>For MIPS it's important to select a supported ABI (o32 on MIPS32, n64 on MIPS64) and consistently compile your project either with hard-float or soft-float compiler settings.</li>
-</ul>
-<p>
-Here are some examples for targets with a different CPU than the host:
+important to compile with the proper CPU or architecture settings. You
+can specify these when building the toolchain yourself. Or add
+<tt>-mcpu=...</tt> or <tt>-march=...</tt> to <tt>TARGET_CFLAGS</tt>. For
+ARM it's important to have the correct <tt>-mfloat-abi=...</tt> setting,
+too. Otherwise, LuaJIT may not run at the full performance of your target
+CPU.
 </p>
 <pre class="code">
 # ARM soft-float
@@ -549,10 +542,11 @@
 NDKCC=$NDKBIN/aarch64-linux-android21-clang
 make CROSS=$NDKCROSS \
      STATIC_CC=$NDKCC DYNAMIC_CC="$NDKCC -fPIC" \
-     TARGET_LD=$NDKCC TARGET_AR="$NDKBIN/llvm-ar rcus" \
+     TARGET_LD=$NDKCC TARGET_AR=$NDKBIN/llvm-ar
      TARGET_STRIP=$NDKBIN/llvm-strip
 
 # Android/ARM, armeabi-v7a (ARMv7 VFP), Android 4.1+ (JB)
+
 NDKDIR=/opt/android/ndk
 NDKBIN=$NDKDIR/toolchains/llvm/prebuilt/linux-x86_64/bin
 NDKCROSS=$NDKBIN/arm-linux-androideabi-
@@ -563,23 +557,9 @@
      TARGET_STRIP=$NDKBIN/llvm-strip
 </pre>
 <p>
-You can cross-compile for <b id="ios">iOS 3.0+</b> (iPhone/iPad) using the <a href="https://developer.apple.com/ios/"><span class="ext">&raquo;</span>&nbsp;iOS SDK</a>:
-</p>
-<p style="font-size: 8pt;">
-Note: <b>the JIT compiler is disabled for iOS</b>, because regular iOS Apps
-are not allowed to generate code at runtime. You'll only get the performance
-of the LuaJIT interpreter on iOS. This is still faster than plain Lua, but
-much slower than the JIT compiler. Please complain to Apple, not me.
-Or use Android. :-p
-</p>
-<pre class="code">
-# iOS/ARM64
-ISDKP=$(xcrun --sdk iphoneos --show-sdk-path)
-ICC=$(xcrun --sdk iphoneos --find clang)
-ISDKF="-arch arm64 -isysroot $ISDKP"
-make DEFAULT_CC=clang CROSS="$(dirname $ICC)/" \
-     TARGET_FLAGS="$ISDKF" TARGET_SYS=iOS
-</pre>
+Please use the LuaJIT 2.1 branch to compile for
+<b id="ios">iOS</b> (iPhone/iPad).
+</p>
 
 <h3 id="consoles">Cross-compiling for consoles</h3>
 <p>
@@ -623,34 +603,14 @@
 <td class="compatx"><tt>ps4build</tt></td>
 </tr>
 <tr class="even">
-<td class="compatname"><b id="ps5">PS5</b></td>
-<td class="compatbits">64</td>
-<td class="compatx"><tt>ps5build</tt></td>
-</tr>
-<tr class="odd">
 <td class="compatname"><b id="psvita">PS Vita</b></td>
 <td class="compatbits">32</td>
 <td class="compatx"><tt>psvitabuild</tt></td>
 </tr>
-<tr class="even">
+<tr class="odd">
 <td class="compatname"><b id="xbox360">Xbox 360</b></td>
 <td class="compatbits">32</td>
 <td class="compatx"><tt>xedkbuild</tt></td>
-</tr>
-<tr class="odd">
-<td class="compatname"><b id="xboxone">Xbox One</b></td>
-<td class="compatbits">64</td>
-<td class="compatx"><tt>xb1build</tt></td>
-</tr>
-<tr class="even">
-<td class="compatname"><b id="nx32">Nintendo Switch NX32</b></td>
-<td class="compatbits">32</td>
-<td class="compatx"><tt>nxbuild</tt></td>
-</tr>
-<tr class="odd">
-<td class="compatname"><b id="nx64">Nintendo Switch NX64</b></td>
-<td class="compatbits">64</td>
-<td class="compatx"><tt>nxbuild</tt></td>
 </tr>
 </table>
 <p>
