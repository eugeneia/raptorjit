<!DOCTYPE HTML PUBLIC "-//W3C//DTD HTML 4.01//EN" "http://www.w3.org/TR/html4/strict.dtd">
<html>
<head>
<title>Installation</title>
<meta http-equiv="Content-Type" content="text/html; charset=iso-8859-1">
<meta name="Copyright" content="Copyright (C) 2005-2020">
<meta name="Language" content="en">
<link rel="stylesheet" type="text/css" href="bluequad.css" media="screen">
<link rel="stylesheet" type="text/css" href="bluequad-print.css" media="print">
<style type="text/css">
table.compat {
  line-height: 1.2;
  font-size: 80%;
}
table.compat td {
  border: 1px solid #bfcfff;
  height: 2.5em;
}
table.compat tr.compathead td {
  font-weight: bold;
  border-bottom: 2px solid #bfcfff;
}
tr.compathead td.compatos {
  vertical-align: top;
}
table.compat td.compatcpu {
  width: 18%;
  border-right: 2px solid #bfcfff;
}
td.compatos {
  width: 21%;
  vertical-align: middle;
}
td.compatno {
  background-color: #d0d0d0;
}
</style>
</head>
<body>
<div id="site">
<a href="https://luajit.org"><span>Lua<span id="logo">JIT</span></span></a>
</div>
<div id="head">
<h1>Installation</h1>
</div>
<div id="nav">
<ul><li>
<a href="luajit.html">LuaJIT</a>
<ul><li>
<a href="https://luajit.org/download.html">Download <span class="ext">&raquo;</span></a>
</li><li>
<a class="current" href="install.html">Installation</a>
</li><li>
<a href="running.html">Running</a>
</li></ul>
</li><li>
<a href="extensions.html">Extensions</a>
<ul><li>
<a href="ext_ffi.html">FFI Library</a>
<ul><li>
<a href="ext_ffi_tutorial.html">FFI Tutorial</a>
</li><li>
<a href="ext_ffi_api.html">ffi.* API</a>
</li><li>
<a href="ext_ffi_semantics.html">FFI Semantics</a>
</li></ul>
</li><li>
<a href="ext_jit.html">jit.* Library</a>
</li><li>
<a href="ext_c_api.html">Lua/C API</a>
</li><li>
<a href="ext_profiler.html">Profiler</a>
</li></ul>
</li><li>
<a href="status.html">Status</a>
</li><li>
<a href="faq.html">FAQ</a>
</li><li>
<a href="http://wiki.luajit.org/">Wiki <span class="ext">&raquo;</span></a>
</li><li>
<a href="https://luajit.org/list.html">Mailing List <span class="ext">&raquo;</span></a>
</li></ul>
</div>
<div id="main">
<p>
LuaJIT is only distributed as a source package. This page explains
how to build and install LuaJIT with different operating systems
and C&nbsp;compilers.
</p>
<p>
For the impatient (on POSIX systems):
</p>
<pre class="code">
make &amp;&amp; sudo make install
</pre>
<p>
LuaJIT currently builds out-of-the box on most systems.
Here's the compatibility matrix for the supported combinations of
operating systems, CPUs and compilers:
</p>
<table class="compat">
<tr class="compathead">
<td class="compatcpu">CPU / OS</td>
<td class="compatos"><a href="#posix">Linux</a> or<br><a href="#android">Android</a></td>
<td class="compatos"><a href="#posix">*BSD, Other</a></td>
<td class="compatos"><a href="#posix">macOS 10.4+</a> or<br><a href="#ios">iOS 3.0+</a></td>
<td class="compatos"><a href="#windows">Windows XP<br>or later</a></td>
</tr>
<tr class="odd separate">
<td class="compatcpu">x86 (32 bit)</td>
<td class="compatos">GCC 4.2+</td>
<td class="compatos">GCC 4.2+</td>
<td class="compatos">XCode 5.0+<br>Clang</td>
<td class="compatos">MSVC<br>MinGW, Cygwin</td>
</tr>
<tr class="even">
<td class="compatcpu">x64 (64 bit)</td>
<td class="compatos">GCC 4.2+</td>
<td class="compatos">GCC 4.2+<br>ORBIS (<a href="#ps4">PS4</a>)</td>
<td class="compatos">XCode 5.0+<br>Clang</td>
<td class="compatos">MSVC<br>Durango (<a href="#xboxone">Xbox One</a>)</td>
</tr>
<tr class="odd">
<td class="compatcpu"><a href="#cross2">ARMv5+<br>ARM9E+</a></td>
<td class="compatos">GCC 4.2+</td>
<td class="compatos">GCC 4.2+<br>PSP2 (<a href="#psvita">PS VITA</a>)</td>
<td class="compatos">XCode 5.0+<br>Clang</td>
<td class="compatos compatno">&nbsp;</td>
</tr>
<tr class="even">
<td class="compatcpu"><a href="#cross2">ARM64</a></td>
<td class="compatos">GCC 4.8+</td>
<td class="compatos compatno">&nbsp;</td>
<td class="compatos">XCode 6.0+<br>Clang 3.5+</td>
<td class="compatos compatno">&nbsp;</td>
</tr>
<tr class="odd">
<td class="compatcpu"><a href="#cross2">PPC</a></td>
<td class="compatos">GCC 4.3+</td>
<td class="compatos">GCC 4.3+<br>GCC 4.1 (<a href="#ps3">PS3</a>)</td>
<td class="compatos compatno">&nbsp;</td>
<td class="compatos">XEDK (<a href="#xbox360">Xbox 360</a>)</td>
</tr>
<tr class="even">
<td class="compatcpu"><a href="#cross2">MIPS32<br>MIPS64</a></td>
<td class="compatos">GCC 4.3+</td>
<td class="compatos">GCC 4.3+</td>
<td class="compatos compatno">&nbsp;</td>
<td class="compatos compatno">&nbsp;</td>
</tr>
</table>

<h2>Configuring LuaJIT</h2>
<p>
The standard configuration should work fine for most installations.
Usually there is no need to tweak the settings. The following files
hold all user-configurable settings:
</p>
<ul>
<li><tt>src/luaconf.h</tt> sets some configuration variables.</li>
<li><tt>Makefile</tt> has settings for <b>installing</b> LuaJIT (POSIX
only).</li>
<li><tt>src/Makefile</tt> has settings for <b>compiling</b> LuaJIT
under POSIX, MinGW or Cygwin.</li>
<li><tt>src/msvcbuild.bat</tt> has settings for compiling LuaJIT with
MSVC (Visual Studio).</li>
</ul>
<p>
Please read the instructions given in these files, before changing
any settings.
</p>
<p>
All LuaJIT 64 bit ports use 64 bit GC objects by default (<tt>LJ_GC64</tt>).
For x64, you can select the old 32-on-64 bit mode by adding
<tt>XCFLAGS=-DLUAJIT_DISABLE_GC64</tt> to the make command.
Please check the note about the
<a href="extensions.html#string_dump">bytecode format</a> differences, too.
</p>

<h2 id="posix">POSIX Systems (Linux, macOS, *BSD etc.)</h2>
<h3>Prerequisites</h3>
<p>
Depending on your distribution, you may need to install a package for
GCC, the development headers and/or a complete SDK. E.g. on a current
Debian/Ubuntu, install <tt>libc6-dev</tt> with the package manager.
</p>
<p>
The recommended way to fetch the latest version is to do a pull from
the git repository. Alternatively download the latest source package of
LuaJIT (pick the .tar.gz). Move it to a directory of your choice,
open a terminal window and change to this directory. Now unpack the archive
and change to the newly created directory:
</p>
<pre class="code">
tar zxf LuaJIT-2.0.5.tar.gz
cd LuaJIT-2.0.5</pre>
<h3>Building LuaJIT</h3>
<p>
The supplied Makefiles try to auto-detect the settings needed for your
operating system and your compiler. They need to be run with GNU Make,
which is probably the default on your system, anyway. Simply run:
</p>
<pre class="code">
make
</pre>
<p>
This always builds a native binary, depending on the host OS
you're running this command on. Check the section on
<a href="#cross">cross-compilation</a> for more options.
</p>
<p>
By default, modules are only searched under the prefix <tt>/usr/local</tt>.
You can add an extra prefix to the search paths by appending the
<tt>PREFIX</tt> option, e.g.:
</p>
<pre class="code">
make PREFIX=/home/myself/lj2
</pre>
<p>
Note for macOS: you must set the <tt>MACOSX_DEPLOYMENT_TARGET</tt>
environment variable to a value supported by your toolchain.
</p>
<h3>Installing LuaJIT</h3>
<p>
The top-level Makefile installs LuaJIT by default under
<tt>/usr/local</tt>, i.e. the executable ends up in
<tt>/usr/local/bin</tt> and so on. You need root privileges
to write to this path. So, assuming sudo is installed on your system,
run the following command and enter your sudo password:
</p>
<pre class="code">
sudo make install
</pre>
<p>
Otherwise specify the directory prefix as an absolute path, e.g.:
</p>
<pre class="code">
make install PREFIX=/home/myself/lj2
</pre>
<p>
Obviously the prefixes given during build and installation need to be the same.
</p>

<h2 id="windows">Windows Systems</h2>
<h3>Prerequisites</h3>
<p>
Either install one of the open source SDKs
(<a href="http://mingw.org/"><span class="ext">&raquo;</span>&nbsp;MinGW</a> or
<a href="https://www.cygwin.com/"><span class="ext">&raquo;</span>&nbsp;Cygwin</a>), which come with a modified
GCC plus the required development headers.
Or install Microsoft's Visual Studio (MSVC).
</p>
<p>
Next, pull from the git repository or download the source package and
unpack it using an archive manager (e.g. the Windows Explorer) to
a directory of your choice.
</p>
<h3>Building with MSVC</h3>
<p>
Open a "Visual Studio Command Prompt" (either x86 or x64), <tt>cd</tt> to the
directory where you've unpacked the sources and run these commands:
</p>
<pre class="code">
cd src
msvcbuild
</pre>
<p>
Check the <tt>msvcbuild.bat</tt> file for more options.
Then follow the installation instructions below.
</p>
<h3>Building with MinGW or Cygwin</h3>
<p>
Open a command prompt window and make sure the MinGW or Cygwin programs
are in your path. Then <tt>cd</tt> to the directory of the git repository
or where you've unpacked the sources. Then run this command for MinGW:
</p>
<pre class="code">
mingw32-make
</pre>
<p>
Or this command for Cygwin:
</p>
<pre class="code">
make
</pre>
<p>
Then follow the installation instructions below.
</p>
<h3>Installing LuaJIT</h3>
<p>
Copy <tt>luajit.exe</tt> and <tt>lua51.dll</tt> (built in the <tt>src</tt>
directory) to a newly created directory (any location is ok).
Add <tt>lua</tt> and <tt>lua\jit</tt> directories below it and copy
all Lua files from the <tt>src\jit</tt> directory of the distribution
to the latter directory.
</p>
<p>
There are no hardcoded
absolute path names &mdash; all modules are loaded relative to the
directory where <tt>luajit.exe</tt> is installed
(see <tt>src/luaconf.h</tt>).
</p>

<h2 id="cross">Cross-compiling LuaJIT</h2>
<p>
First, let's clear up some terminology:
</p>
<ul>
<li>Host: This is your development system, usually based on a x64 or x86 CPU.</li>
<li>Target: This is the target system you want LuaJIT to run on, e.g. Android/ARM.</li>
<li>Toolchain: This comprises a C compiler, linker, assembler and a matching C library.</li>
<li>Host (or system) toolchain: This is the toolchain used to build native binaries for your host system.</li>
<li>Cross-compile toolchain: This is the toolchain used to build binaries for the target system. They can only be run on the target system.</li>
</ul>
<p>
The GNU Makefile-based build system allows cross-compiling on any host
for any supported target:
</p>
<ul>
<li>Yes, you need a toolchain for both your host <em>and</em> your target!</li>
<li>Both host and target architectures must have the same pointer size.</li>
<li>E.g. if you want to cross-compile to a 32 bit target on a 64 bit host, you need to install the multilib development package (e.g. <tt>libc6-dev-i386</tt> on Debian/Ubuntu) and build a 32 bit host part (<tt>HOST_CC="gcc -m32"</tt>).</li>
<li>64 bit targets always require compilation on a 64 bit host.</li>
</ul>
<p>
You need to specify <tt>TARGET_SYS</tt> whenever the host OS and the
<<<<<<< HEAD
target OS differ, or you'll get assembler or linker errors:
=======
target OS differ, or you'll get assembler or linker errors. E.g. if
you're compiling on a Windows or macOS host for embedded Linux or Android,
you need to add <tt>TARGET_SYS=Linux</tt> to the examples below. For a
minimal target OS, you may need to disable the built-in allocator in
<tt>src/Makefile</tt> and use <tt>TARGET_SYS=Other</tt>. Don't forget to
specify the same <tt>TARGET_SYS</tt> for the install step, too.
>>>>>>> ee855749
</p>
<ul>
<li>E.g. if you're compiling on a Windows or OSX host for embedded Linux or Android, you need to add <tt>TARGET_SYS=Linux</tt> to the examples below.</li>
<li>For a minimal target OS, you may need to disable the built-in allocator in <tt>src/Makefile</tt> and use <tt>TARGET_SYS=Other</tt>.</li>
<li>Don't forget to specify the same <tt>TARGET_SYS</tt> for the install step, too.</li>
</ul>
<p>
Here are some examples where host and target have the same CPU:
</p>
<pre class="code">
# Cross-compile to a 32 bit binary on a multilib x64 OS
make CC="gcc -m32"

# Cross-compile on Debian/Ubuntu for Windows (mingw32 package)
make HOST_CC="gcc -m32" CROSS=i586-mingw32msvc- TARGET_SYS=Windows
</pre>
<p id="cross2">
The <tt>CROSS</tt> prefix allows specifying a standard GNU cross-compile
toolchain (Binutils, GCC and a matching libc). The prefix may vary
depending on the <tt>--target</tt> the toolchain was built for (note the
<tt>CROSS</tt> prefix has a trailing <tt>"-"</tt>). The examples below
use the canonical toolchain triplets for Linux.
</p>
<p>
Since there's often no easy way to detect CPU features at runtime, it's
important to compile with the proper CPU or architecture settings:
</o>
<ul>
<li>The best way to get consistent results is to specify the correct settings when building the toolchain yourself.</li>
<li>For a pre-built, generic toolchain add <tt>-mcpu=...</tt> or <tt>-march=...</tt> and other necessary flags to <tt>TARGET_CFLAGS</tt>.</li>
<li>For ARM it's important to have the correct <tt>-mfloat-abi=...</tt> setting, too. Otherwise LuaJIT may not run at the full performance of your target CPU.</li>
<li>For MIPS it's important to select a supported ABI (o32 on MIPS32, n64 on MIPS64) and consistently compile your project either with hard-float or soft-float compiler settings.</li>
</ul>
<p>
Here are some examples for targets with a different CPU than the host:
</p>
<pre class="code">
# ARM soft-float
make HOST_CC="gcc -m32" CROSS=arm-linux-gnueabi- \
     TARGET_CFLAGS="-mfloat-abi=soft"

# ARM soft-float ABI with VFP (example for Cortex-A9)
make HOST_CC="gcc -m32" CROSS=arm-linux-gnueabi- \
     TARGET_CFLAGS="-mcpu=cortex-a9 -mfloat-abi=softfp"

# ARM hard-float ABI with VFP (armhf, most modern toolchains)
make HOST_CC="gcc -m32" CROSS=arm-linux-gnueabihf-

# ARM64
make CROSS=aarch64-linux-

# PPC
make HOST_CC="gcc -m32" CROSS=powerpc-linux-gnu-

# MIPS32 big-endian
make HOST_CC="gcc -m32" CROSS=mips-linux-
# MIPS32 little-endian
make HOST_CC="gcc -m32" CROSS=mipsel-linux-

# MIPS64 big-endian
make CROSS=mips-linux- TARGET_CFLAGS="-mips64r2 -mabi=64"
# MIPS64 little-endian
make CROSS=mipsel-linux- TARGET_CFLAGS="-mips64r2 -mabi=64"
</pre>
<p>
You can cross-compile for <b id="android">Android</b> using the <a href="https://developer.android.com/ndk/"><span class="ext">&raquo;</span>&nbsp;Android NDK</a>.
Please adapt the environment variables to match the install locations and the
desired target platform. E.g. Android&nbsp;4.1 corresponds to ABI level&nbsp;16.
</p>
<pre class="code">
# Android/ARM64, aarch64, Android 5.0+ (L)
NDKDIR=/opt/android/ndk
NDKBIN=$NDKDIR/toolchains/llvm/prebuilt/linux-x86_64/bin
NDKCROSS=$NDKBIN/aarch64-linux-android-
NDKCC=$NDKBIN/aarch64-linux-android21-clang
make CROSS=$NDKCROSS \
     STATIC_CC=$NDKCC DYNAMIC_CC="$NDKCC -fPIC" \
     TARGET_LD=$NDKCC

# Android/ARM, armeabi-v7a (ARMv7 VFP), Android 4.1+ (JB)
NDKDIR=/opt/android/ndk
NDKBIN=$NDKDIR/toolchains/llvm/prebuilt/linux-x86_64/bin
NDKCROSS=$NDKBIN/arm-linux-androideabi-
NDKCC=$NDKBIN/armv7a-linux-androideabi16-clang
make HOST_CC="gcc -m32" CROSS=$NDKCROSS \
     STATIC_CC=$NDKCC DYNAMIC_CC="$NDKCC -fPIC" \
     TARGET_LD=$NDKCC
</pre>
<p>
You can cross-compile for <b id="ios">iOS 3.0+</b> (iPhone/iPad) using the <a href="https://developer.apple.com/ios/"><span class="ext">&raquo;</span>&nbsp;iOS SDK</a>:
</p>
<p style="font-size: 8pt;">
Note: <b>the JIT compiler is disabled for iOS</b>, because regular iOS Apps
are not allowed to generate code at runtime. You'll only get the performance
of the LuaJIT interpreter on iOS. This is still faster than plain Lua, but
much slower than the JIT compiler. Please complain to Apple, not me.
Or use Android. :-p
</p>
<pre class="code">
# iOS/ARM64
ISDKP=$(xcrun --sdk iphoneos --show-sdk-path)
ICC=$(xcrun --sdk iphoneos --find clang)
ISDKF="-arch arm64 -isysroot $ISDKP"
make DEFAULT_CC=clang CROSS="$(dirname $ICC)/" \
     TARGET_FLAGS="$ISDKF" TARGET_SYS=iOS
</pre>

<h3 id="consoles">Cross-compiling for consoles</h3>
<p>
Building LuaJIT for consoles requires both a supported host compiler
(x86 or x64) and a cross-compiler (to PPC or ARM) from the official
console SDK.
</p>
<p>
Due to restrictions on consoles, the JIT compiler is disabled and only
the fast interpreter is built. This is still faster than plain Lua,
but much slower than the JIT compiler. The FFI is disabled, too, since
it's not very useful in such an environment.
</p>
<p>
The following commands build a static library <tt>libluajit.a</tt>,
which can be linked against your game, just like the Lua library.
</p>
<p>
To cross-compile for <b id="ps3">PS3</b> from a Linux host (requires
32&nbsp;bit GCC, i.e. multilib Linux/x64) or a Windows host (requires
32&nbsp;bit MinGW), run this command:
</p>
<pre class="code">
make HOST_CC="gcc -m32" CROSS=ppu-lv2-
</pre>
<p>
To cross-compile for <b id="ps4">PS4</b> from a Windows host,
open a "Visual Studio .NET Command Prompt" (64&nbsp;bit host compiler),
<tt>cd</tt> to the directory where you've unpacked the sources and
run the following commands:
</p>
<pre class="code">
cd src
ps4build
</pre>
<p>
To cross-compile for <b id="psvita">PS Vita</b> from a Windows host,
open a "Visual Studio .NET Command Prompt" (32&nbsp;bit host compiler),
<tt>cd</tt> to the directory where you've unpacked the sources and
run the following commands:
</p>
<pre class="code">
cd src
psvitabuild
</pre>
<p>
To cross-compile for <b id="xbox360">Xbox 360</b> from a Windows host,
open a "Visual Studio .NET Command Prompt" (32&nbsp;bit host compiler),
<tt>cd</tt> to the directory where you've unpacked the sources and run
the following commands:
</p>
<pre class="code">
cd src
xedkbuild
</pre>
<p>
To cross-compile for <b id="xboxone">Xbox One</b> from a Windows host,
open a "Visual Studio .NET Command Prompt" (64&nbsp;bit host compiler),
<tt>cd</tt> to the directory where you've unpacked the sources and run
the following commands:
</p>
<pre class="code">
cd src
xb1build
</pre>

<h2 id="embed">Embedding LuaJIT</h2>
<p>
LuaJIT is API-compatible with Lua 5.1. If you've already embedded Lua
into your application, you probably don't need to do anything to switch
to LuaJIT, except link with a different library:
</p>
<ul>
<li>It's strongly suggested to build LuaJIT separately using the supplied
build system. Please do <em>not</em> attempt to integrate the individual
source files into your build tree. You'll most likely get the internal build
dependencies wrong or mess up the compiler flags. Treat LuaJIT like any
other external library and link your application with either the dynamic
or static library, depending on your needs.</li>
<li>If you want to load C modules compiled for plain Lua
with <tt>require()</tt>, you need to make sure the public symbols
(e.g. <tt>lua_pushnumber</tt>) are exported, too:
<ul><li>On POSIX systems you can either link to the shared library
or link the static library into your application. In the latter case
you'll need to export all public symbols from your main executable
(e.g. <tt>-Wl,-E</tt> on Linux) and add the external dependencies
(e.g. <tt>-lm -ldl</tt> on Linux).</li>
<li>Since Windows symbols are bound to a specific DLL name, you need to
link to the <tt>lua51.dll</tt> created by the LuaJIT build (do not rename
the DLL). You may link LuaJIT statically on Windows only if you don't
intend to load Lua/C modules at runtime.
</li></ul>
</li>
<li>
<<<<<<< HEAD
If you're building a 64 bit application on OSX which links directly or
indirectly against LuaJIT which is not built for <tt>LJ_GC64</tt> mode,
you need to link your main executable with these flags:
=======
<i>Important: this relates to LuaJIT 2.0 only &mdash; use LuaJIT 2.1 to
avoid these complications.</i><br>
If you're building a 64 bit application on macOS which links directly or
indirectly against LuaJIT, you need to link your main executable
with these flags:
>>>>>>> ee855749
<pre class="code">
-pagezero_size 10000 -image_base 100000000
</pre>
</li>
</ul>
<p>Additional hints for initializing LuaJIT using the C API functions:</p>
<ul>
<li>Here's a
<a href="http://lua-users.org/wiki/SimpleLuaApiExample"><span class="ext">&raquo;</span>&nbsp;simple example</a>
for embedding Lua or LuaJIT into your application.</li>
<li>Make sure you use <tt>luaL_newstate</tt>. Avoid using
<tt>lua_newstate</tt>, since this uses the (slower) default memory
allocator from your system (no support for this on 64&nbsp;bit architectures).</li>
<li>Make sure you use <tt>luaL_openlibs</tt> and not the old Lua 5.0 style
of calling <tt>luaopen_base</tt> etc. directly.</li>
<li>To change or extend the list of standard libraries to load, copy
<tt>src/lib_init.c</tt> to your project and modify it accordingly.
Make sure the <tt>jit</tt> library is loaded or the JIT compiler
will not be activated.</li>
<li>The <tt>bit.*</tt> module for bitwise operations
is already built-in. There's no need to statically link
<a href="https://bitop.luajit.org/"><span class="ext">&raquo;</span>&nbsp;Lua BitOp</a> to your application.</li>
</ul>

<h2 id="distro">Hints for Distribution Maintainers</h2>
<p>
The LuaJIT build system has extra provisions for the needs of most
POSIX-based distributions. If you're a package maintainer for
a distribution, <em>please</em> make use of these features and
avoid patching, subverting, autotoolizing or messing up the build system
in unspeakable ways.
</p>
<p>
There should be absolutely no need to patch <tt>luaconf.h</tt> or any
of the Makefiles. And please do not hand-pick files for your packages &mdash;
simply use whatever <tt>make install</tt> creates. There's a reason
for all of the files <em>and</em> directories it creates.
</p>
<p>
The build system uses GNU make and auto-detects most settings based on
the host you're building it on. This should work fine for native builds,
even when sandboxed. You may need to pass some of the following flags to
<em>both</em> the <tt>make</tt> and the <tt>make install</tt> command lines
for a regular distribution build:
</p>
<ul>
<li><tt>PREFIX</tt> overrides the installation path and should usually
be set to <tt>/usr</tt>. Setting this also changes the module paths and
the paths needed to locate the shared library.</li>
<li><tt>DESTDIR</tt> is an absolute path which allows you to install
to a shadow tree instead of the root tree of the build system.</li>
<li><tt>MULTILIB</tt> sets the architecture-specific library path component
for multilib systems. The default is <tt>lib</tt>.</li>
<li>Have a look at the top-level <tt>Makefile</tt> and <tt>src/Makefile</tt>
for additional variables to tweak. The following variables <em>may</em> be
overridden, but it's <em>not</em> recommended, except for special needs
like cross-builds:
<tt>BUILDMODE, CC, HOST_CC, STATIC_CC, DYNAMIC_CC, CFLAGS, HOST_CFLAGS,
TARGET_CFLAGS, LDFLAGS, HOST_LDFLAGS, TARGET_LDFLAGS, TARGET_SHLDFLAGS,
TARGET_FLAGS, LIBS, HOST_LIBS, TARGET_LIBS, CROSS, HOST_SYS, TARGET_SYS
</tt></li>
</ul>
<p>
The build system has a special target for an amalgamated build, i.e.
<tt>make amalg</tt>. This compiles the LuaJIT core as one huge C file
and allows GCC to generate faster and shorter code. Alas, this requires
lots of memory during the build. This may be a problem for some users,
that's why it's not enabled by default. But it shouldn't be a problem for
most build farms. It's recommended that binary distributions use this
target for their LuaJIT builds.
</p>
<p>
The tl;dr version of the above:
</p>
<pre class="code">
make amalg PREFIX=/usr && \
make install PREFIX=/usr DESTDIR=/tmp/buildroot
</pre>
<p>
Finally, if you encounter any difficulties, please
<a href="contact.html">contact me</a> first, instead of releasing a broken
package onto unsuspecting users. Because they'll usually gonna complain
to me (the upstream) and not you (the package maintainer), anyway.
</p>
<br class="flush">
</div>
<div id="foot">
<hr class="hide">
Copyright &copy; 2005-2020
<span class="noprint">
&middot;
<a href="contact.html">Contact</a>
</span>
</div>
</body>
</html><|MERGE_RESOLUTION|>--- conflicted
+++ resolved
@@ -104,7 +104,7 @@
 <td class="compatos"><a href="#posix">Linux</a> or<br><a href="#android">Android</a></td>
 <td class="compatos"><a href="#posix">*BSD, Other</a></td>
 <td class="compatos"><a href="#posix">macOS 10.4+</a> or<br><a href="#ios">iOS 3.0+</a></td>
-<td class="compatos"><a href="#windows">Windows XP<br>or later</a></td>
+<td class="compatos"><a href="#windows">Windows 7<br>or later</a></td>
 </tr>
 <tr class="odd separate">
 <td class="compatcpu">x86 (32 bit)</td>
@@ -128,7 +128,7 @@
 <td class="compatos compatno">&nbsp;</td>
 </tr>
 <tr class="even">
-<td class="compatcpu"><a href="#cross2">ARM64</a></td>
+<td class="compatcpu"><a href="#cross2">ARM64<br>ARM64be</a></td>
 <td class="compatos">GCC 4.8+</td>
 <td class="compatos compatno">&nbsp;</td>
 <td class="compatos">XCode 6.0+<br>Clang 3.5+</td>
@@ -142,7 +142,7 @@
 <td class="compatos">XEDK (<a href="#xbox360">Xbox 360</a>)</td>
 </tr>
 <tr class="even">
-<td class="compatcpu"><a href="#cross2">MIPS32<br>MIPS64</a></td>
+<td class="compatcpu"><a href="#cross2">MIPS32<br>MIPS64<br>MIPS64r6</a></td>
 <td class="compatos">GCC 4.3+</td>
 <td class="compatos">GCC 4.3+</td>
 <td class="compatos compatno">&nbsp;</td>
@@ -192,8 +192,8 @@
 and change to the newly created directory:
 </p>
 <pre class="code">
-tar zxf LuaJIT-2.0.5.tar.gz
-cd LuaJIT-2.0.5</pre>
+tar zxf LuaJIT-2.1.0-beta3.tar.gz
+cd LuaJIT-2.1.0-beta3</pre>
 <h3>Building LuaJIT</h3>
 <p>
 The supplied Makefiles try to auto-detect the settings needed for your
@@ -324,19 +324,10 @@
 </ul>
 <p>
 You need to specify <tt>TARGET_SYS</tt> whenever the host OS and the
-<<<<<<< HEAD
 target OS differ, or you'll get assembler or linker errors:
-=======
-target OS differ, or you'll get assembler or linker errors. E.g. if
-you're compiling on a Windows or macOS host for embedded Linux or Android,
-you need to add <tt>TARGET_SYS=Linux</tt> to the examples below. For a
-minimal target OS, you may need to disable the built-in allocator in
-<tt>src/Makefile</tt> and use <tt>TARGET_SYS=Other</tt>. Don't forget to
-specify the same <tt>TARGET_SYS</tt> for the install step, too.
->>>>>>> ee855749
-</p>
-<ul>
-<li>E.g. if you're compiling on a Windows or OSX host for embedded Linux or Android, you need to add <tt>TARGET_SYS=Linux</tt> to the examples below.</li>
+</p>
+<ul>
+<li>E.g. if you're compiling on a Windows or macOS host for embedded Linux or Android, you need to add <tt>TARGET_SYS=Linux</tt> to the examples below.</li>
 <li>For a minimal target OS, you may need to disable the built-in allocator in <tt>src/Makefile</tt> and use <tt>TARGET_SYS=Other</tt>.</li>
 <li>Don't forget to specify the same <tt>TARGET_SYS</tt> for the install step, too.</li>
 </ul>
@@ -533,22 +524,6 @@
 intend to load Lua/C modules at runtime.
 </li></ul>
 </li>
-<li>
-<<<<<<< HEAD
-If you're building a 64 bit application on OSX which links directly or
-indirectly against LuaJIT which is not built for <tt>LJ_GC64</tt> mode,
-you need to link your main executable with these flags:
-=======
-<i>Important: this relates to LuaJIT 2.0 only &mdash; use LuaJIT 2.1 to
-avoid these complications.</i><br>
-If you're building a 64 bit application on macOS which links directly or
-indirectly against LuaJIT, you need to link your main executable
-with these flags:
->>>>>>> ee855749
-<pre class="code">
--pagezero_size 10000 -image_base 100000000
-</pre>
-</li>
 </ul>
 <p>Additional hints for initializing LuaJIT using the C API functions:</p>
 <ul>
