--- conflicted
+++ resolved
@@ -9,16 +9,8 @@
   name = "raptorjit-${version}";
   inherit version;
   src = source;
-<<<<<<< HEAD
-  buildInputs = [
-      luajit                # LuaJIT to bootstrap DynASM
-      gcc6                  # GCC for generating DWARF info
-    ];
-  dontStrip = true;         # No extra stripping (preserve debug info)
-=======
   buildInputs = [ luajit ];  # LuaJIT to bootstrap DynASM
   dontStrip = true;
->>>>>>> 9175f104
   installPhase = ''
     install -D src/raptorjit $out/bin/raptorjit
     install -D src/lj_dwarf.dwo $out/lib/raptorjit.dwo
